const yearSelector = document.getElementById("year-selector");
const sankeyDiv = document.getElementById("sankey-diagram");
const zoomWrapperDiv = document.getElementById("zoom-wrapper");
let dataManager = null;
let styleManager = null;
let layoutEngine = null;
let nodeFactory = null;
let linkManager = null;
let popupManager = null;
let exportManager = null;
let columnLabelsManager = null;
let zoomManager = null;

// Minimum link thickness added to each value after logarithmic scaling
const MIN_LINK_SIZE = 0.25;

// Export Configuration Management
let exportConfig = {
  png: {
    width: 1920,
    height: 1080,
    scale: 2,
  },
  transparentBg: true,
  includeColumnLabels: true,
  filenamePrefix: "sankey_energia",
};

// Cargar los datos desde el archivo JSON y inicializar DataManager
fetch("datos_energia_completo.json")
  .then((response) => response.json())
  .then((data) => {
    try {
      // Inicializar DataManager con los datos cargados
      dataManager = new DataManager(data);

      // Inicializar StyleManager
      styleManager = new StyleManager();

      // Inicializar LayoutEngine
      layoutEngine = new LayoutEngine();

      // Inicializar LinkManager con referencias a otros módulos
      linkManager = new LinkManager({
        dataManager: dataManager,
        styleManager: styleManager,
        nodeFactory: null, // Se asignará después
        popupManager: null, // Se asignará después
      });

      // Inicializar NodeFactory con referencias a otros módulos
      nodeFactory = new NodeFactory({
        dataManager: dataManager,
        styleManager: styleManager,
        layoutEngine: layoutEngine,
        linkManager: linkManager,
      });

      // Asignar NodeFactory al LinkManager
      linkManager.nodeFactory = nodeFactory;

      // Inicializar PopupManager con referencias a otros módulos
      popupManager = new PopupManager({
        dataManager: dataManager,
        styleManager: styleManager,
        nodeFactory: nodeFactory,
      });

      // Asignar PopupManager al LinkManager
      linkManager.popupManager = popupManager;

      // Inicializar ColumnLabelsManager con referencias a otros módulos
      columnLabelsManager = new ColumnLabelsManager({
        enabled: false, // Inicialmente deshabilitado
        layoutEngine: layoutEngine,
        styleManager: styleManager,
      });

      // Aplicar tema por defecto y estilos de popup
      styleManager.applyTheme();
      popupManager.applyPopupStyles();

      // Mostrar estadísticas de los datos cargados
      const stats = dataManager.getDataStats();
      console.log("Datos cargados:", stats);
      console.log(
        "StyleManager inicializado con",
        Object.keys(styleManager.getAllColors()).length,
        "colores",
      );

      // Mostrar estadísticas del LayoutEngine
      const layoutStats = layoutEngine.getLayoutStats();
      console.log(
        "LayoutEngine inicializado con",
        layoutStats.totalColumns,
        "columnas",
      );

      // Mostrar estadísticas del NodeFactory
      const nodeFactoryStats = nodeFactory.getNodeStats();
      console.log(
        "NodeFactory inicializado con",
        nodeFactory.getRegisteredTypes().length,
        "tipos de nodos registrados",
      );

      populateYearSelector();
      // Inicializar controles de etiquetas de columnas
      initializeColumnLabelsControls();
      // Inicializar el gráfico con el primer año disponible
      updateSankey(yearSelector.value);

      // Inicializar ExportManager después de que el diagrama esté listo
      setTimeout(() => {
        try {
          exportManager = new ExportManager(
            sankeyDiv,
            exportConfig,
            columnLabelsManager,
          );
          console.log(
            "ExportManager inicializado correctamente con soporte para etiquetas de columnas",
          );
        } catch (error) {
          console.error("Error inicializando ExportManager:", error);
        }
      }, 1000);
    } catch (error) {
      console.error("Error al inicializar DataManager:", error);
      alert("Error al cargar los datos. Por favor, recarga la página.");
    }
  })
  .catch((error) => {
    console.error("Error al cargar el JSON:", error);
    alert(
      "Error al cargar el archivo de datos. Verifica que el archivo existe.",
    );
  });

// Poblar el selector de años dinámicamente usando DataManager
function populateYearSelector() {
  if (!dataManager) {
    console.error("DataManager no está inicializado");
    return;
  }

  // Usar el método del DataManager para obtener años disponibles
  const sortedYears = dataManager.getAvailableYears();

  // Limpiar opciones existentes
  yearSelector.innerHTML = "";

  sortedYears.forEach((year) => {
    const option = document.createElement("option");
    option.value = year;
    option.textContent = year;
    yearSelector.appendChild(option);
  });

  // Añadir el evento para actualizar el gráfico cuando cambia el año
  yearSelector.addEventListener("change", (event) => {
    updateSankey(event.target.value);
  });
}

// Initialize export functionality
function initializeExportControls() {
  const exportConfigBtn = document.getElementById("export-config-btn");
  const exportPngBtn = document.getElementById("export-png-btn");
  const exportSvgBtn = document.getElementById("export-svg-btn");
  const exportModal = document.getElementById("export-modal");
  const exportProgressModal = document.getElementById("export-progress-modal");
  const closeBtn = document.querySelector(".close");
  const saveConfigBtn = document.getElementById("save-config-btn");
  const cancelConfigBtn = document.getElementById("cancel-config-btn");

  // Open configuration modal
  exportConfigBtn.addEventListener("click", () => {
    loadConfigToModal();
    exportModal.style.display = "block";
  });

  // Close modal events
  closeBtn.addEventListener("click", () => {
    exportModal.style.display = "none";
  });

  cancelConfigBtn.addEventListener("click", () => {
    exportModal.style.display = "none";
  });

  // Close modal when clicking outside
  window.addEventListener("click", (event) => {
    if (event.target === exportModal) {
      exportModal.style.display = "none";
    }
    if (event.target === exportProgressModal) {
      exportProgressModal.style.display = "none";
    }
  });

  // Save configuration
  saveConfigBtn.addEventListener("click", () => {
    saveConfigFromModal();
    exportModal.style.display = "none";
  });

  // Export PNG
  exportPngBtn.addEventListener("click", () => {
    exportDiagram("png");
  });

  // Export SVG
  exportSvgBtn.addEventListener("click", () => {
    exportDiagram("svg");
  });
}

// Load current config to modal
function loadConfigToModal() {
  document.getElementById("png-width").value = exportConfig.png.width;
  document.getElementById("png-height").value = exportConfig.png.height;
  document.getElementById("png-scale").value = exportConfig.png.scale;
  document.getElementById("transparent-bg").checked =
    exportConfig.transparentBg;
  document.getElementById("include-column-labels").checked =
    exportConfig.includeColumnLabels !== false;
  document.getElementById("filename-prefix").value =
    exportConfig.filenamePrefix;
}

// Save config from modal
function saveConfigFromModal() {
  exportConfig.png.width = parseInt(document.getElementById("png-width").value);
  exportConfig.png.height = parseInt(
    document.getElementById("png-height").value,
  );
  exportConfig.png.scale = parseInt(document.getElementById("png-scale").value);
  exportConfig.transparentBg =
    document.getElementById("transparent-bg").checked;
  exportConfig.includeColumnLabels = document.getElementById(
    "include-column-labels",
  ).checked;
  exportConfig.filenamePrefix =
    document.getElementById("filename-prefix").value || "sankey_energia";

  // Update ExportManager configuration if it's initialized
  if (exportManager) {
    exportManager.updateConfig(exportConfig);
    console.log("ExportManager configuration updated:", exportConfig);
  }
}

// Show progress modal
function showProgressModal(format) {
  const progressModal = document.getElementById("export-progress-modal");
  const progressTitle = document.getElementById("progress-title");
  const progressMessage = document.getElementById("progress-message");
  const progressFill = document.getElementById("progress-fill");

  progressTitle.textContent = `Exportando ${format.toUpperCase()}...`;
  progressMessage.textContent = "Preparando imagen para descarga";
  progressFill.style.width = "0%";
  progressModal.style.display = "block";

  return {
    updateProgress: (percent, message) => {
      progressFill.style.width = `${percent}%`;
      if (message) progressMessage.textContent = message;
    },
    close: () => {
      progressModal.style.display = "none";
    },
  };
}

// Export diagram function using ExportManager
async function exportDiagram(format) {
  if (!exportManager) {
    alert(
      "ExportManager no está inicializado. Por favor, espera a que se cargue completamente.",
    );
    return;
  }

  if (!exportManager.isDiagramReady()) {
    alert(
      "El diagrama no está listo para exportar. Por favor, espera a que se cargue completamente.",
    );
    return;
  }

  const progress = showProgressModal(format);
  const currentYear = yearSelector.value;

  try {
    // Disable export buttons during export
    setExportButtonsState(false);

    // Update ExportManager configuration
    exportManager.updateConfig(exportConfig);

    // Prepare export options with current year in filename
    const exportOptions = {
      filename: `${exportConfig.filenamePrefix}_${currentYear}`,
    };

    let result;
    if (format === "png") {
      // Export PNG using ExportManager
      result = await exportManager.exportToPNG(
        exportOptions,
        (percent, message) => {
          progress.updateProgress(percent, message);
        },
      );
    } else if (format === "svg") {
      // Export SVG using ExportManager
      result = await exportManager.exportToSVG(
        exportOptions,
        (percent, message) => {
          progress.updateProgress(percent, message);
        },
      );
    } else {
      throw new Error(`Formato no soportado: ${format}`);
    }

    // Show success message
    console.log(`Exportación ${format.toUpperCase()} exitosa:`, result);

    // Close progress modal after a short delay
    setTimeout(() => {
      progress.close();
    }, 1000);
  } catch (error) {
    console.error("Error durante la exportación:", error);
    progress.close();

    let errorMessage = "Error desconocido durante la exportación";
    if (error.message) {
      errorMessage = error.message;
    } else if (typeof error === "string") {
      errorMessage = error;
    }

    alert(`Error al exportar ${format.toUpperCase()}: ${errorMessage}`);
  } finally {
    // Re-enable export buttons
    setExportButtonsState(true);
  }
}

// Enable/disable export buttons
function setExportButtonsState(enabled) {
  const exportButtons = document.querySelectorAll(".export-btn");
  exportButtons.forEach((btn) => {
    btn.disabled = !enabled;
  });
}

// Reemplaza la función initializeColumnLabelsControls con esto:
function initializeColumnLabelsControls() {
  console.log("Inicializando controles de etiquetas de columnas...");

  // Forzar la creación de las etiquetas
  // if (columnLabelsManager) {
  //   console.log("Creando etiquetas de columnas...");

  //   // Crear etiqueta para energéticos primarios
  //   columnLabelsManager.addLabel("energeticos_primarios", {
  //     title: "Energéticos Primarios",
  //     description: "Fuentes de energía",
  //     x: 0.23,
  //     y: 0.13,
  //     visible: true,
  //   });
  //   // Crear etiqueta para transformación
  //   columnLabelsManager.addLabel("transformacion", {
  //     title: "Transformación",
  //     description: "Procesos de conversión",
  //     x: 0.4,
  //     y: 0.13,
  //     visible: true,
  //   });

  //   // Crear etiqueta para energeticos secundarios
  //   columnLabelsManager.addLabel("energeticos_secundarios", {
  //     title: "Energéticos Secundarios",
  //     description: "Procesos de conversión",
  //     x: 0.68,
  //     y: 0.13,
  //     visible: true,
  //   });

  //   // Crear etiqueta para consumo
  //   columnLabelsManager.addLabel("usos_finales", {
  //     title: "Usos Finales",
  //     description: "Destino final",
  //     x: 0.9,
  //     y: 0.1,
  //     visible: true,
  //   });

  //   // Forzar que estén habilitadas
  //   columnLabelsManager.setEnabled(true);
  //   console.log("Etiquetas de columnas creadas y habilitadas");

  //   // Forzar redibujado
  //   if (columnLabelsManager.handleResize) {
  //     columnLabelsManager.handleResize();
  //   }
  // } else {
  //   console.error("ColumnLabelsManager no está inicializado");
  // }

  // Manejar redimensionamiento
  window.addEventListener("resize", () => {
    if (columnLabelsManager && columnLabelsManager.isEnabled()) {
      columnLabelsManager.handleResize();
    }
  });

  console.log("Controles de etiquetas de columnas inicializados");
}

// Función para limpiar todas las etiquetas
function clearAllLabels() {
  if (columnLabelsManager) {
    columnLabelsManager.clearAllLabels();
    console.log("Todas las etiquetas removidas");
  }
}

// Initialize export controls when DOM is ready
document.addEventListener("DOMContentLoaded", () => {
  initializeExportControls();
  const resetBtn = document.getElementById("reset-view-btn");
  if (resetBtn) {
    resetBtn.addEventListener("click", () => {
      if (zoomManager) zoomManager.reset();
    });
  }
});

// Función para actualizar el diagrama de Sankey (Etapa 1.7: Añadir Salidas Completas)
function updateSankey(year) {
  console.log(`Actualizando gráfico para el año: ${year}`);

  Plotly.purge(sankeyDiv);

  const labels = [];
  const nodeColors = [];
  const nodeMap = new Map();
  const nodeX = []; // Inicializar arrays de posiciones
  const nodeY = []; // Inicializar arrays de posiciones
  const nodeCustomdata = []; // Nuevo array para el customdata de cada nodo
  const nodeValues = []; // ← aquí

  // --- ARRAYS PARA LOS ENLACES DEL DIAGRAMA SANKEY ---
  const source = [];
  const target = [];
  const value = [];
  const linkColors = [];
  const linkCustomdata = [];

  const ofertaInternaBrutaFullData = dataManager.getNodeData(
    "Oferta Interna Bruta",
  );
  const energeticNodesMap = new Map(); // ← DECLARACIÓN ÚNICA

  function addNode(name, color, nodeType = "default", value = null) {
    if (nodeMap.has(name)) {
      return nodeMap.get(name);
    }
    let finalColor = color;
    if (styleManager) {
      finalColor = styleManager.getEnergyColor(name, nodeType) || color;
    }

    const nodeIndex = labels.length;
    nodeMap.set(name, nodeIndex);

    // Si se proporciona un valor, agregarlo al nombre con salto de línea
    let nodeLabel = name;
    if (value !== null && value !== undefined) {
      const formattedValue = Math.abs(value).toLocaleString("en-US", {
        minimumFractionDigits: 0,
        maximumFractionDigits: 2,
      });
      nodeLabel = `${name}<br>${formattedValue} PJ`;
    }

    labels.push(nodeLabel);
    nodeColors.push(finalColor);
    nodeCustomdata.push("");

    +(
      // Inicializa nodeValues con el valor real (o 0)
      (+nodeValues.push(value != null ? value : 0))
    );

    return nodeIndex;
  }

  // --- AQUÍ SE CREAN Y POSICIONAN LOS NODOS ---
  // ——— Nodo y enlaces de Importación ———
  const importacionNodeData = dataManager.getNodeData("Importación");
  console.log(`[DEBUG] Datos de Importación:`, importacionNodeData);

  if (importacionNodeData && ofertaInternaBrutaFullData?.["Nodos Hijo"]) {
    // 1) Calcular breakdown y totalPJ
    const raw = popupManager.calculateNodeBreakdown(
      importacionNodeData,
      year,
      "Energía Primaria",
    );
    console.log(`[DEBUG - Importación] Breakdown Raw para ${year}:`, raw);

    const children = raw.children || raw;
    const totalPJ = Array.isArray(children)
      ? children.reduce((sum, c) => sum + Math.abs(c.value), 0)
      : 0;
    console.log(`[DEBUG] totalPJ Importación: ${totalPJ.toFixed(2)} PJ`);

    // 2) Crear nodo con valor real en PJ
    const idx = addNode(
      importacionNodeData["Nodo Padre"],
      importacionNodeData.color,
      "default",
      totalPJ, // ← este valor dimensiona el nodo
    );
    nodeX[idx] = 0.05;
    nodeY[idx] = 0.05;

    // 3) Generar popup simplificado con { total, unit }
    nodeCustomdata[idx] = popupManager.generateNodePopup(
      importacionNodeData["Nodo Padre"],
      importacionNodeData,
      year,
      { total: totalPJ, unit: "PJ" },
      "text",
      null,
      "simple_source",
    );

    // 4) Enlaces de Energía Primaria → Importación
    ofertaInternaBrutaFullData["Nodos Hijo"]
      .filter((child) => child.tipo === "Energía Primaria")
      .forEach((child) => {
        const val = dataManager.getEnergeticValue(
          "Importación",
          child["Nodo Hijo"],
          year,
        );
        if (val != null && Math.abs(val) > 0) {
          source.push(energeticNodesMap.get(child["Nodo Hijo"]));
          target.push(idx);
          const scaled = Math.log10(Math.abs(val) + 1) + MIN_LINK_SIZE;
          value.push(scaled);
          const col =
            styleManager.getEnergyColor(child["Nodo Hijo"]) || child.color;
          linkColors.push(styleManager.hexToRgba(col, 0.5));
          linkCustomdata.push(
            popupManager.generateLinkPopup(
              child["Nodo Hijo"],
              val,
              child["Nodo Hijo"],
              importacionNodeData["Nodo Padre"],
              col,
              year,
              { flowType: "primary_supply" },
            ),
          );
        }
      });
  } else {
    console.error(
      "Error: datos de 'Importación' o sus 'Nodos Hijo' no disponibles.",
    );
  }

  // ——— Nodo y enlaces de Producción ———
  const produccionNodeData = dataManager.getNodeData("Producción");
  console.log(`[DEBUG] Datos de Producción:`, produccionNodeData);

  if (produccionNodeData && ofertaInternaBrutaFullData?.["Nodos Hijo"]) {
    // 1) Calcular breakdown y totalPJ
    const raw = popupManager.calculateNodeBreakdown(
      produccionNodeData,
      year,
      "Energía Primaria",
    );
    console.log(
      `[DEBUG - Producción] Breakdown Raw (Primaria) para ${year}:`,
      raw,
    );

    const children = raw.children || raw;
    const totalPJ = Array.isArray(children)
      ? children.reduce((sum, c) => sum + Math.abs(c.value), 0)
      : 0;
    console.log(`[DEBUG] totalPJ Producción: ${totalPJ.toFixed(2)} PJ`);

    // 2) Crear nodo con valor real en PJ
    const idx = addNode(
      produccionNodeData["Nodo Padre"],
      produccionNodeData.color,
      "default",
      totalPJ, // ← este valor dimensiona el nodo
    );
    nodeX[idx] = 0.05;
    nodeY[idx] = 0.4;

    // 3) Generar popup simplificado con { total, unit }
    nodeCustomdata[idx] = popupManager.generateNodePopup(
      produccionNodeData["Nodo Padre"],
      produccionNodeData,
      year,
      { total: totalPJ, unit: "PJ" },
      "text",
      null,
      "simple_source",
    );

    // 4) (Opcional) Enlaces de Energía Primaria → Producción
    ofertaInternaBrutaFullData["Nodos Hijo"]
      .filter((child) => child.tipo === "Energía Primaria")
      .forEach((child) => {
        const val = dataManager.getEnergeticValue(
          "Producción",
          child["Nodo Hijo"],
          year,
        );
        if (val != null && Math.abs(val) > 0) {
          source.push(energeticNodesMap.get(child["Nodo Hijo"]));
          target.push(idx);
          const scaled = Math.log10(Math.abs(val) + 1) + MIN_LINK_SIZE;
          value.push(scaled);
          const col =
            styleManager.getEnergyColor(child["Nodo Hijo"]) || child.color;
          linkColors.push(styleManager.hexToRgba(col, 0.5));
          linkCustomdata.push(
            popupManager.generateLinkPopup(
              child["Nodo Hijo"],
              val,
              child["Nodo Hijo"],
              produccionNodeData["Nodo Padre"],
              col,
              year,
              { flowType: "primary_supply" },
            ),
          );
        }
      });
  } else {
    console.error(
      "Error: datos de 'Producción' o sus 'Nodos Hijo' no disponibles.",
    );
  }

  // Agregar Variación de Inventarios
  // ——— Nodo y enlaces de Variación de Inventarios ———
  const variacionNodeData = dataManager.getNodeData("Variación de Inventarios");
  if (variacionNodeData && ofertaInternaBrutaFullData?.["Nodos Hijo"]) {
    // 1) Breakdown y sumas
    const raw = popupManager.calculateNodeBreakdown(
      variacionNodeData,
      year,
      "Energía Primaria",
    );
    const inputTotal = raw.input_total || 0;
    const outputTotal = raw.output_total || 0;
    const totalPJ = inputTotal + outputTotal;

    // 2) Creamos el nodo con el nombre original y totalPJ
    const idx = addNode(
      variacionNodeData["Nodo Padre"], // clave original
      variacionNodeData.color,
      "default",
      totalPJ, // tamaño
    );
    nodeX[idx] = 0.05;
    nodeY[idx] = 0.2;

    // 3) Sobrescribimos SOLO la etiqueta para mostrar flechas
    labels[idx] =
      `${variacionNodeData["Nodo Padre"]}<br>` +
      `↑ ${inputTotal.toFixed(2)} PJ  ↓ ${outputTotal.toFixed(2)} PJ`;

    // 4) Popup con tu template
    nodeCustomdata[idx] = popupManager.generateNodePopup(
      variacionNodeData["Nodo Padre"],
      variacionNodeData,
      year,
      {
        variacion_positiva: inputTotal,
        variacion_negativa: outputTotal,
        unit: "PJ",
      },
      "text",
      null,
      "simple_source",
    );

    // 5) Enlaces (positivo sale, negativo entra)
    ofertaInternaBrutaFullData["Nodos Hijo"]
      .filter((c) => c.tipo === "Energía Primaria")
      .forEach((child) => {
        const val = dataManager.getEnergeticValue(
          "Variación de Inventarios",
          child["Nodo Hijo"],
          year,
        );
        if (val != null && val !== 0) {
          const src = val > 0 ? idx : energeticNodesMap.get(child["Nodo Hijo"]);
          const tgt = val > 0 ? energeticNodesMap.get(child["Nodo Hijo"]) : idx;
          source.push(src);
          target.push(tgt);
          const scaled = Math.log10(Math.abs(val) + 1) + MIN_LINK_SIZE;
          value.push(scaled);
          const col =
            styleManager.getEnergyColor(child["Nodo Hijo"]) || child.color;
          linkColors.push(styleManager.hexToRgba(col, 0.5));
          linkCustomdata.push(
            popupManager.generateLinkPopup(
              child["Nodo Hijo"],
              val,
              variacionNodeData["Nodo Padre"],
              child["Nodo Hijo"],
              col,
              year,
              { flowType: "inventory_change_primaria" },
            ),
          );
        }
      });
  }

  // --- Nodos de Energéticos Primarios de Oferta Interna Bruta ---

  // const energeticNodesMap = new Map(); // Para almacenar los índices de los nuevos nodos de energéticos

  if (ofertaInternaBrutaFullData && ofertaInternaBrutaFullData["Nodos Hijo"]) {
    const primaryEnergetics = ofertaInternaBrutaFullData["Nodos Hijo"].filter(
      (child) => child.tipo === "Energía Primaria",
    );

    // Calcular posiciones Y para distribuir los nodos de energéticos
    const startY = 0.15; // Posición inicial
    const endY = 0.9; // Posición final
    const stepY = (endY - startY) / (primaryEnergetics.length - 1 || 1); // Paso entre nodos

    primaryEnergetics.forEach((energetic, index) => {
      const energeticName = energetic["Nodo Hijo"];
      const energeticColor =
        styleManager.getEnergyColor(energeticName) || energetic.color; // Obtener color del StyleManager o del dato

      // Obtener el valor del energético antes de crear el nodo
      const energeticValue = dataManager.getEnergeticValue(
        "Oferta Interna Bruta",
        energeticName,
        year,
      );

      const energeticIndex = addNode(
        energeticName,
        energeticColor,
        "default",
        energeticValue,
      );
      energeticNodesMap.set(energeticName, energeticIndex); // Guardar el índice

      nodeX[energeticIndex] = 0.2; // Columna de Oferta Interna Bruta
      nodeY[energeticIndex] = startY + index * stepY; // Distribuir verticalmente

      // Generar customdata sencillo para cada energético
      let energeticPopupData = {};
      if (energeticValue !== null) {
        energeticPopupData.total = energeticValue; // Usar 'total' para el simple_source template
      }

      nodeCustomdata[energeticIndex] = popupManager.generateNodePopup(
        energeticName,
        energetic,
        year,
        energeticPopupData,
        "text",
        "Energía Primaria",
        "simple_source",
      );
    });
  } else {
    console.error(
      "Error: Datos de 'Oferta Interna Bruta' o sus hijos no encontrados para crear energéticos primarios.",
    );
  }

  // ——— Nodo y enlaces de Exportación ———
  const exportacionNodeData = dataManager.getNodeData("Exportación");
  console.log(`[DEBUG] Datos de Exportación:`, exportacionNodeData);

  if (exportacionNodeData && ofertaInternaBrutaFullData?.["Nodos Hijo"]) {
    // 1) Calcular breakdown y totalPJ
    const raw = popupManager.calculateNodeBreakdown(
      exportacionNodeData,
      year,
      "Energía Primaria",
    );
    console.log(`[DEBUG - Exportación] Breakdown Raw para ${year}:`, raw);

    const children = raw.children || raw;
    const totalPJ = Array.isArray(children)
      ? children.reduce((sum, c) => sum + Math.abs(c.value), 0)
      : 0;
    console.log(`[DEBUG] totalPJ Exportación: ${totalPJ.toFixed(2)} PJ`);

    // 2) Crear nodo con valor real en PJ
    const idx = addNode(
      exportacionNodeData["Nodo Padre"],
      exportacionNodeData.color,
      "default",
      totalPJ, // ← este valor dimensiona el nodo
    );
    nodeX[idx] = 0.3;
    nodeY[idx] = 0.99;
    // nodeValues[idx] ya queda inicializado dentro de addNode

    // 3) Generar popup simplificado con { total, unit }
    nodeCustomdata[idx] = popupManager.generateNodePopup(
      exportacionNodeData["Nodo Padre"],
      exportacionNodeData,
      year,
      { total: totalPJ, unit: "PJ" },
      "text",
      null,
      "simple_source",
    );

    // 4) Enlaces de Energía Primaria → Exportación
    ofertaInternaBrutaFullData["Nodos Hijo"]
      .filter((child) => child.tipo === "Energía Primaria")
      .forEach((child) => {
        const val = dataManager.getEnergeticValue(
          "Exportación",
          child["Nodo Hijo"],
          year,
        );
        if (val != null && Math.abs(val) > 0) {
          source.push(energeticNodesMap.get(child["Nodo Hijo"]));
          target.push(idx);
          const scaled = Math.log10(Math.abs(val) + 1) + MIN_LINK_SIZE;
          value.push(scaled);
          const col =
            styleManager.getEnergyColor(child["Nodo Hijo"]) || child.color;
          linkColors.push(styleManager.hexToRgba(col, 0.5));
          linkCustomdata.push(
            popupManager.generateLinkPopup(
              child["Nodo Hijo"],
              val,
              child["Nodo Hijo"],
              exportacionNodeData["Nodo Padre"],
              col,
              year,
              { flowType: "primary_demand" },
            ),
          );
        }
      });
  } else {
    console.error(
      "Error: datos de 'Exportación' o sus 'Nodos Hijo' no disponibles.",
    );
  }

  // ——— Nodo y enlaces de Consumo Propio del Sector de Energéticos Primarios ———
  const consumoPropioNodeData = dataManager.getNodeData(
    "Consumo Propio del Sector",
  );
  console.log(
    `[DEBUG] Datos de Consumo Propio del Sector:`,
    consumoPropioNodeData,
  );

  if (consumoPropioNodeData && ofertaInternaBrutaFullData?.["Nodos Hijo"]) {
    // 1) Calcular breakdown y totalPJ
    const raw = popupManager.calculateNodeBreakdown(
      consumoPropioNodeData,
      year,
      "Energía Primaria",
    );
    console.log(`[DEBUG - Consumo Propio] Breakdown Raw para ${year}:`, raw);

    const children = raw.children || raw;
    const totalPJ = Array.isArray(children)
      ? children.reduce((sum, c) => sum + Math.abs(c.value), 0)
      : 0;
    console.log(`[DEBUG] totalPJ Consumo Propio: ${totalPJ.toFixed(2)} PJ`);

    // 2) Crear nodo con valor real en PJ
    const idx = addNode(
      consumoPropioNodeData["Nodo Padre"],
      consumoPropioNodeData.color,
      "default",
      totalPJ, // ← valor que dimensiona el nodo
    );
    nodeX[idx] = 0.3;
    nodeY[idx] = 0.94;

    // 3) Generar popup con { total, unit }
    nodeCustomdata[idx] = popupManager.generateNodePopup(
      consumoPropioNodeData["Nodo Padre"],
      consumoPropioNodeData,
      year,
      { total: totalPJ, unit: "PJ" },
      "text",
      null,
      "simple_source",
    );

    // 4) Enlaces de Energía Primaria → este nodo
    ofertaInternaBrutaFullData["Nodos Hijo"]
      .filter((child) => child.tipo === "Energía Primaria")
      .forEach((child) => {
        const val = dataManager.getEnergeticValue(
          "Consumo Propio del Sector",
          child["Nodo Hijo"],
          year,
        );
        if (val != null && Math.abs(val) > 0) {
          source.push(energeticNodesMap.get(child["Nodo Hijo"]));
          target.push(idx);
          const scaled = Math.log10(Math.abs(val) + 1) + MIN_LINK_SIZE;
          value.push(scaled);
          const col =
            styleManager.getEnergyColor(child["Nodo Hijo"]) || "#999999";
          linkColors.push(styleManager.hexToRgba(col, 0.5));
          linkCustomdata.push(
            popupManager.generateLinkPopup(
              child["Nodo Hijo"],
              val,
              child["Nodo Hijo"],
              consumoPropioNodeData["Nodo Padre"],
              col,
              year,
              { flowType: "consumo_propio_primaria" },
            ),
          );
        }
      });
  } else {
    console.error(
      "Error: datos de 'Consumo Propio del Sector' o sus 'Nodos Hijo' no disponibles.",
    );
  }

  // ——— Nodo y enlaces de Pérdidas Técnicas por Transporte, Transmisión y Distribución ———
  const perdidasTecnicasNodeData = dataManager.getNodeData(
    "Pérdidas técnicas por transporte, transmisión y distribución",
  );
  console.log(
    `[DEBUG] Datos de Pérdidas Técnicas por Transporte, Transmisión y Distribución:`,
    perdidasTecnicasNodeData,
  );

  if (perdidasTecnicasNodeData && ofertaInternaBrutaFullData?.["Nodos Hijo"]) {
    // 1) Breakdown y totalPJ
    const raw = popupManager.calculateNodeBreakdown(
      perdidasTecnicasNodeData,
      year,
      "Energía Primaria",
    );
    console.log(`[DEBUG - Pérdidas Técnicas] Breakdown Raw para ${year}:`, raw);

    const children = raw.children || raw;
    const totalPJ = Array.isArray(children)
      ? children.reduce((sum, c) => sum + Math.abs(c.value), 0)
      : 0;
    console.log(`[DEBUG] totalPJ Pérdidas Técnicas: ${totalPJ.toFixed(2)} PJ`);

    // 2) Crear nodo con valor real en PJ
    const idx = addNode(
      perdidasTecnicasNodeData["Nodo Padre"],
      perdidasTecnicasNodeData.color,
      "default",
      totalPJ, // ← este valor dimensiona el nodo
    );
    nodeX[idx] = 0.3;
    nodeY[idx] = 0.9;

    // 3) Popup simplificado con { total, unit }
    nodeCustomdata[idx] = popupManager.generateNodePopup(
      perdidasTecnicasNodeData["Nodo Padre"],
      perdidasTecnicasNodeData,
      year,
      { total: totalPJ, unit: "PJ" },
      "text",
      null,
      "simple_source",
    );

    // 4) Enlaces de Energía Primaria → este nodo
    ofertaInternaBrutaFullData["Nodos Hijo"]
      .filter((child) => child.tipo === "Energía Primaria")
      .forEach((child) => {
        const val = dataManager.getEnergeticValue(
          "Pérdidas técnicas por transporte, transmisión y distribución",
          child["Nodo Hijo"],
          year,
        );
        if (val != null && Math.abs(val) > 0) {
          source.push(energeticNodesMap.get(child["Nodo Hijo"]));
          target.push(idx);
          const scaled = Math.log10(Math.abs(val) + 1) + MIN_LINK_SIZE;
          value.push(scaled);
          const col =
            styleManager.getEnergyColor(child["Nodo Hijo"]) || "#999999";
          linkColors.push(styleManager.hexToRgba(col, 0.5));
          linkCustomdata.push(
            popupManager.generateLinkPopup(
              child["Nodo Hijo"],
              val,
              child["Nodo Hijo"],
              perdidasTecnicasNodeData["Nodo Padre"],
              col,
              year,
              { flowType: "perdidas_tecnicas" },
            ),
          );
        }
      });
  } else {
    console.error(
      "Error: datos de 'Pérdidas técnicas por transporte, transmisión y distribución' o sus 'Nodos Hijo' no disponibles.",
    );
  }

  // ——— Nodo y enlaces de Energía No Aprovechada ———
  const energiaNoAprovechadaNodeData = dataManager.getNodeData(
    "Energía No Aprovechada",
  );
  console.log(
    `[DEBUG] Datos de Energía No Aprovechada:`,
    energiaNoAprovechadaNodeData,
  );

  if (
    energiaNoAprovechadaNodeData &&
    ofertaInternaBrutaFullData?.["Nodos Hijo"]
  ) {
    // 1) Calcular breakdown y totalPJ
    const raw = popupManager.calculateNodeBreakdown(
      energiaNoAprovechadaNodeData,
      year,
      "Energía Primaria",
    );
    console.log(
      `[DEBUG - Energía No Aprovechada] Breakdown Raw para ${year}:`,
      raw,
    );

    const children = raw.children || raw;
    const totalPJ = Array.isArray(children)
      ? children.reduce((sum, c) => sum + Math.abs(c.value), 0)
      : 0;
    console.log(
      `[DEBUG] totalPJ Energía No Aprovechada: ${totalPJ.toFixed(2)} PJ`,
    );

    // 2) Crear el nodo con su valor real en PJ
    const idx = addNode(
      energiaNoAprovechadaNodeData["Nodo Padre"],
      energiaNoAprovechadaNodeData.color,
      "default",
      totalPJ, // ← este valor dimensiona el nodo
    );
    nodeX[idx] = 0.3;
    nodeY[idx] = 0.85;
    // nodeValues[idx] ya se inicializa dentro de addNode

    // 3) Generar popup con { total, unit }
    nodeCustomdata[idx] = popupManager.generateNodePopup(
      energiaNoAprovechadaNodeData["Nodo Padre"],
      energiaNoAprovechadaNodeData,
      year,
      { total: totalPJ, unit: "PJ" },
      "text",
      null,
      "simple_source",
    );

    // 4) Enlaces de Energía Primaria hacia este nodo
    ofertaInternaBrutaFullData["Nodos Hijo"]
      .filter((child) => child.tipo === "Energía Primaria")
      .forEach((child) => {
        const val = dataManager.getEnergeticValue(
          "Energía No Aprovechada",
          child["Nodo Hijo"],
          year,
        );
        if (val != null && Math.abs(val) > 0) {
          source.push(energeticNodesMap.get(child["Nodo Hijo"]));
          target.push(idx);
          const scaled = Math.log10(Math.abs(val) + 1) + MIN_LINK_SIZE;
          value.push(scaled);
          const col =
            styleManager.getEnergyColor(child["Nodo Hijo"]) || child.color;
          linkColors.push(styleManager.hexToRgba(col, 0.5));
          linkCustomdata.push(
            popupManager.generateLinkPopup(
              child["Nodo Hijo"],
              val,
              child["Nodo Hijo"],
              energiaNoAprovechadaNodeData["Nodo Padre"],
              col,
              year,
              { flowType: "primary_demand" },
            ),
          );
        }
      });
  } else {
    console.error(
      "Error: datos de 'Energía No Aprovechada' o sus 'Nodos Hijo' no disponibles.",
    );
  }

  // ——— Nodo y enlaces de Coquizadoras y Hornos ———
  const coquizadorasyhornosNodeData = dataManager.getNodeData(
    "Coquizadoras y Hornos",
  );
  console.log(
    `[DEBUG] Datos de Coquizadoras y Hornos:`,
    coquizadorasyhornosNodeData,
  );

  if (
    coquizadorasyhornosNodeData &&
    ofertaInternaBrutaFullData?.["Nodos Hijo"]
  ) {
    // 1) Calcular breakdown y totalPJ
    const raw = popupManager.calculateNodeBreakdown(
      coquizadorasyhornosNodeData,
      year,
      "Energía Primaria",
    );
    console.log(
      `[DEBUG - Coquizadoras y Hornos] Breakdown Raw para ${year}:`,
      raw,
    );

    const children = raw.children || raw;
    const totalPJ = Array.isArray(children)
      ? children.reduce((sum, c) => sum + Math.abs(c.value), 0)
      : 0;
    console.log(
      `[DEBUG] totalPJ Coquizadoras y Hornos: ${totalPJ.toFixed(2)} PJ`,
    );

    // 2) Crear nodo con valor real en PJ
    const idx = addNode(
      coquizadorasyhornosNodeData["Nodo Padre"],
      coquizadorasyhornosNodeData.color,
      "default",
      totalPJ, // ← este valor dimensiona el nodo
    );
    nodeX[idx] = 0.35;
    nodeY[idx] = 0.1;
    // nodeValues[idx] ya queda inicializado a totalPJ dentro de addNode

    // 3) Generar popup simplificado con { total, unit }
    nodeCustomdata[idx] = popupManager.generateNodePopup(
      coquizadorasyhornosNodeData["Nodo Padre"],
      coquizadorasyhornosNodeData,
      year,
      { total: totalPJ, unit: "PJ" },
      "text",
      null,
      "simple_source",
    );

    // 4) Enlaces de Energía Primaria → Coquizadoras y Hornos
    ofertaInternaBrutaFullData["Nodos Hijo"]
      .filter((child) => child.tipo === "Energía Primaria")
      .forEach((child) => {
        const val = dataManager.getEnergeticValue(
          "Coquizadoras y Hornos",
          child["Nodo Hijo"],
          year,
        );
        if (val != null && Math.abs(val) > 0) {
          source.push(energeticNodesMap.get(child["Nodo Hijo"]));
          target.push(idx);
          const scaled = Math.log10(Math.abs(val) + 1) + MIN_LINK_SIZE;
          value.push(scaled);
          const col =
            styleManager.getEnergyColor(child["Nodo Hijo"]) || child.color;
          linkColors.push(styleManager.hexToRgba(col, 0.5));
          linkCustomdata.push(
            popupManager.generateLinkPopup(
              child["Nodo Hijo"],
              val,
              child["Nodo Hijo"],
              coquizadorasyhornosNodeData["Nodo Padre"],
              col,
              year,
              { flowType: "primary_demand" },
            ),
          );
        }
      });
  } else {
    console.error(
      "Error: datos para 'Coquizadoras y Hornos' o sus 'Nodos Hijo' no disponibles.",
    );
  }

  // ——— Nodo y enlaces de Plantas de Gas y Fraccionadoras ———
  const plantasdegasyfraccionadorasNodeData = dataManager.getNodeData(
    "Plantas de Gas y Fraccionadoras",
  );
  console.log(
    `[DEBUG] Datos de Plantas de Gas y Fraccionadoras:`,
    plantasdegasyfraccionadorasNodeData,
  );

  if (
    plantasdegasyfraccionadorasNodeData &&
    ofertaInternaBrutaFullData?.["Nodos Hijo"]
  ) {
    // 1) calcular breakdown y totalPJ
    const raw = popupManager.calculateNodeBreakdown(
      plantasdegasyfraccionadorasNodeData,
      year,
      "Energía Primaria",
    );
    console.log(
      `[DEBUG] Breakdown Raw Plantas de Gas y Fracc. para ${year}:`,
      raw,
    );

    const children = raw.children || raw;
    const totalPJ = Array.isArray(children)
      ? children.reduce((sum, c) => sum + Math.abs(c.value), 0)
      : 0;
    console.log(
      `[DEBUG] totalPJ Plantas de Gas y Fracc.: ${totalPJ.toFixed(2)} PJ`,
    );

    // 2) crear nodo con su valor real en PJ
    const idx = addNode(
      plantasdegasyfraccionadorasNodeData["Nodo Padre"],
      plantasdegasyfraccionadorasNodeData.color,
      "default",
      totalPJ, // ← valor que dimensiona el nodo
    );
    nodeX[idx] = 0.35;
    nodeY[idx] = 0.25;
    // nodeValues[idx] ya inicializa totalPJ dentro de addNode

    // 3) generar popup solo con total y unidad
    nodeCustomdata[idx] = popupManager.generateNodePopup(
      plantasdegasyfraccionadorasNodeData["Nodo Padre"],
      plantasdegasyfraccionadorasNodeData,
      year,
      { total: totalPJ, unit: "PJ" },
      "text",
      null,
      "simple_source",
    );

    // 4) crear enlaces de Energía Primaria → este nodo
    ofertaInternaBrutaFullData["Nodos Hijo"]
      .filter((child) => child.tipo === "Energía Primaria")
      .forEach((child) => {
        const val = dataManager.getEnergeticValue(
          "Plantas de Gas y Fraccionadoras",
          child["Nodo Hijo"],
          year,
        );
        if (val != null && Math.abs(val) > 0) {
          source.push(energeticNodesMap.get(child["Nodo Hijo"]));
          target.push(idx);
          const scaled = Math.log10(Math.abs(val) + 1) + MIN_LINK_SIZE;
          value.push(scaled);
          const col =
            styleManager.getEnergyColor(child["Nodo Hijo"]) || child.color;
          linkColors.push(styleManager.hexToRgba(col, 0.5));
          linkCustomdata.push(
            popupManager.generateLinkPopup(
              child["Nodo Hijo"],
              val,
              child["Nodo Hijo"],
              plantasdegasyfraccionadorasNodeData["Nodo Padre"],
              col,
              year,
              { flowType: "primary_demand" },
            ),
          );
        }
      });
  } else {
    console.error(
      "Error: datos de 'Plantas de Gas y Fraccionadoras' o sus 'Nodos Hijo' no disponibles.",
    );
  }

  // --- Nodo de Refinerías y Despuntadoras ---
  const refinerasydespuntadorasNodeData = dataManager.getNodeData(
    "Refinerías y Despuntadoras",
  );
  console.log(
    `[DEBUG] Datos de Refinerías y Despuntadoras:`,
    refinerasydespuntadorasNodeData,
  );

  if (
    refinerasydespuntadorasNodeData &&
    ofertaInternaBrutaFullData?.["Nodos Hijo"]
  ) {
    // 1) Calcular el desglose de Energía Primaria
    const breakdownRaw = popupManager.calculateNodeBreakdown(
      refinerasydespuntadorasNodeData,
      year,
      "Energía Primaria",
    );
    console.log(`[DEBUG] Breakdown Raw para Refinerías:`, breakdownRaw);

    // 2) Extraer hijos y sumar valores absolutos ⇒ totalPJ
    const children = breakdownRaw.children || breakdownRaw;
    const totalPJ = Array.isArray(children)
      ? children.reduce((sum, c) => sum + Math.abs(c.value), 0)
      : 0;
    console.log(
      `[DEBUG] totalPJ Refinerías y Despuntadoras: ${totalPJ.toFixed(2)} PJ`,
    );

    // 3) Crear nodo con su valor real
    const idx = addNode(
      refinerasydespuntadorasNodeData["Nodo Padre"],
      refinerasydespuntadorasNodeData.color,
      "default",
      totalPJ, // ← aquí pasamos totalPJ
    );
    nodeX[idx] = 0.35;
    nodeY[idx] = 0.7;
    // nodeValues ya se inicializa dentro de addNode

    // 4) Generar popup con { total, unit }
    nodeCustomdata[idx] = popupManager.generateNodePopup(
      refinerasydespuntadorasNodeData["Nodo Padre"],
      refinerasydespuntadorasNodeData,
      year,
      { total: totalPJ, unit: "PJ" },
      "text",
      null,
      "simple_source",
    );

    // 5) Enlaces de Energía Primaria → Refinerías y Despuntadoras
    ofertaInternaBrutaFullData["Nodos Hijo"]
      .filter((child) => child.tipo === "Energía Primaria")
      .forEach((child) => {
        const val = dataManager.getEnergeticValue(
          "Refinerías y Despuntadoras",
          child["Nodo Hijo"],
          year,
        );
        if (val != null && Math.abs(val) > 0) {
          source.push(energeticNodesMap.get(child["Nodo Hijo"]));
          target.push(idx);
          const scaled = Math.log10(Math.abs(val) + 1) + MIN_LINK_SIZE;
          value.push(scaled);
          const col =
            styleManager.getEnergyColor(child["Nodo Hijo"]) || child.color;
          linkColors.push(styleManager.hexToRgba(col, 0.5));
          linkCustomdata.push(
            popupManager.generateLinkPopup(
              child["Nodo Hijo"],
              val,
              child["Nodo Hijo"],
              "Refinerías y Despuntadoras",
              col,
              year,
              { flowType: "primary_demand" },
            ),
          );
        }
      });
  } else {
    console.error(
      "Error: Datos para 'Refinerías y Despuntadoras' no encontrados o estructura de 'Nodos Hijo' faltante.",
    );
  }
  // --- Nodo de Centrales Eléctricas ---
  const centraleselectricasNodeData = dataManager.getNodeData(
    "Centrales Eléctricas",
  );
  console.log(
    `[DEBUG] Datos de Centrales Eléctricas:`,
    centraleselectricasNodeData,
  );
  if (centraleselectricasNodeData) {
    // Calcular el desglose para obtener el valor de energía eléctrica generada
    const centraleselectricasBreakdownForPopup =
      popupManager.calculateNodeBreakdown(
        centraleselectricasNodeData,
        year,
        "Energía Secundaria",
      );
    console.log(
      `[DEBUG - Centrales Eléctricas] Breakdown (Energía Eléctrica) para ${year}:`,
      centraleselectricasBreakdownForPopup,
    );

    // Buscar la entrada de Energía eléctrica (notar la tilde en "eléctrica")
    const electricidadEntry =
      centraleselectricasBreakdownForPopup?.children?.find(
        (child) => child.name === "Energía eléctrica" && child.isInput,
      );

    // Si no la encontramos, mostramos un mensaje de error
    if (!electricidadEntry) {
      console.error(
        "No se encontró la entrada de Energía eléctrica en el breakdown",
      );
      console.log(
        "Entradas disponibles:",
        centraleselectricasBreakdownForPopup.children?.map((c) => c.name),
      );
    }

    // Usamos el valor de la entrada o 0 si no se encuentra
    const energiaElectricaGenerada = Math.abs(electricidadEntry?.value || 0);

    // Crear el nodo con el valor calculado
    const centraleselectricasIndex = addNode(
      centraleselectricasNodeData["Nodo Padre"],
      centraleselectricasNodeData.color,
      "default",
      energiaElectricaGenerada,
    );
    nodeX[centraleselectricasIndex] = 0.45; // Posición horizontal
    nodeY[centraleselectricasIndex] = 0.45; // Posición vertical

    // Crear un objeto con el total de energía eléctrica generada
    const electricidadData = {
      total: energiaElectricaGenerada,
      unit: "PJ",
    };

    nodeCustomdata[centraleselectricasIndex] = popupManager.generateNodePopup(
      centraleselectricasNodeData["Nodo Padre"],
      centraleselectricasNodeData,
      year,
      electricidadData,
      "text",
      null,
      "simple_source",
    );
  } else {
    console.error(
      "Error: Datos para 'Centrales Eléctricas' no encontrados en DataManager.",
    );
  }

  // --- Nodos de Energéticos Secundarios de Oferta Interna Bruta ---
  const primaryEnergeticNodesMap = new Map(); // Mapa para los nodos de energéticos primarios
  // 1. Agregar nodos de energía primaria
  // const primaryEnergetics = ofertaInternaBrutaFullData['Nodos Hijo']
  //     .filter(child => child.tipo === 'Energía Primaria' && child[year] > 0);
  const secondaryEnergeticNodesMap = new Map(); // Mapa para los nodos de energéticos secundarios
  console.log("Datos de Oferta Interna Bruta:", ofertaInternaBrutaFullData);

  if (ofertaInternaBrutaFullData && ofertaInternaBrutaFullData["Nodos Hijo"]) {
    // Filtrar solo los energéticos secundarios
    const secondaryEnergetics = ofertaInternaBrutaFullData["Nodos Hijo"].filter(
      (child) => child.tipo === "Energía Secundaria",
    );

    console.log(
      "Energéticos secundarios encontrados:",
      secondaryEnergetics.map((e) => e["Nodo Hijo"]),
    );

    // Calcular posiciones Y para distribuir los nodos de energéticos
    const startY = 0.15; // Posición inicial
    const endY = 0.9; // Posición final
    const stepY =
      secondaryEnergetics.length > 1
        ? (endY - startY) / (secondaryEnergetics.length - 1)
        : 0.5; // Evitar división por cero

    secondaryEnergetics.forEach((energetic, index) => {
      const energeticName = energetic["Nodo Hijo"];
      const energeticColor =
        styleManager.getEnergyColor(energeticName) ||
        energetic.color ||
        "#CCCCCC";

      console.log(
        `Creando nodo para ${energeticName} con color:`,
        energeticColor,
      );

      // Obtener el valor del energético antes de crear el nodo
      const energeticValue = dataManager.getEnergeticValue(
        "Oferta Interna Bruta",
        energeticName,
        year,
      );

      const energeticIndex = addNode(
        energeticName,
        energeticColor,
        "default",
        energeticValue,
      );
      secondaryEnergeticNodesMap.set(energeticName, energeticIndex);

      nodeX[energeticIndex] = 0.65; // Posición X a la derecha
      nodeY[energeticIndex] = startY + index * stepY;

      // Preparar datos para el popup
      let energeticPopupData = {};
      if (energeticValue !== null) {
        energeticPopupData.total = Math.abs(energeticValue);
        energeticPopupData.unit = "PJ";
      }

      console.log(
        `Nodo creado: ${energeticName} - Índice: ${energeticIndex}, ` +
          `X: ${nodeX[energeticIndex]}, Y: ${nodeY[energeticIndex]}`,
      );

      nodeCustomdata[energeticIndex] = popupManager.generateNodePopup(
        energeticName,
        energetic,
        year,
        energeticPopupData,
        "text",
        "Energía Secundaria",
        "simple_source",
      );
    });

    console.log("Mapa de nodos secundarios:", [
      ...secondaryEnergeticNodesMap.entries(),
    ]);
  } else {
    console.error(
      "Error: Datos de 'Oferta Interna Bruta' o sus hijos no encontrados para crear energéticos secundarios.",
    );
  }

  // --- NODO DE IMPORTACIÓN DE ENERGÉTICOS SECUNDARIOS ---
  if (importacionNodeData && importacionNodeData["Nodos Hijo"]) {
    // Filtrar solo los energéticos secundarios
    const secundariosImportados = importacionNodeData["Nodos Hijo"].filter(
      (hijo) =>
        hijo.tipo === "Energía Secundaria" &&
        hijo[year] !== undefined &&
        hijo[year] !== null &&
        hijo[year] > 0,
    );

    if (secundariosImportados.length > 0) {
      // Calcular el valor total en PJ
      const totalValuePJ = secundariosImportados.reduce((sum, energetic) => {
        return sum + (parseFloat(energetic[year]) || 0);
      }, 0);
      const formattedValue = totalValuePJ.toLocaleString("es-MX", {
        minimumFractionDigits: 2,
        maximumFractionDigits: 2,
      });

      // Crear nodo de importación secundaria con valor en PJ
      const nodeNameWithValue = `Importación (Secundaria)<br>${formattedValue} PJ`;
      const importacionSecundariaIndex = addNode(
        nodeNameWithValue,
        importacionNodeData.color,
      );
      nodeX[importacionSecundariaIndex] = 0.5;
      nodeY[importacionSecundariaIndex] = 0.05;

      // Crear customdata para el nodo
      const importacionSecundariaData = {
        ...importacionNodeData,
        "Nodos Hijo": secundariosImportados,
        [year]: totalValuePJ, // Agregar el valor total al año correspondiente
      };

      // Calcular el desglose para el popup
      const importacionSecundariaBreakdown =
        popupManager.calculateNodeBreakdown(
          importacionSecundariaData,
          year,
          "Energía Secundaria",
        );

      // Generar el popup
      nodeCustomdata[importacionSecundariaIndex] =
        popupManager.generateNodePopup(
          "Importación (Secundaria)",
          importacionSecundariaData,
          year,
          importacionSecundariaBreakdown,
          "text",
          "Energía Secundaria",
          "simple_source", // Usamos la plantilla simple
        );

      // Crear enlaces desde los energéticos secundarios a la importación
      secundariosImportados.forEach((energetic) => {
        const energeticName = energetic["Nodo Hijo"];
        const targetNodeIndex = secondaryEnergeticNodesMap.get(energeticName);

        if (targetNodeIndex !== undefined) {
          const energeticValue = parseFloat(energetic[year]) || 0;

          if (energeticValue > 0) {
            const linkColor =
              styleManager.getEnergyColor(energeticName) || "#999999";

            // La dirección es desde el energético hacia la importación
            source.push(importacionSecundariaIndex);
            target.push(targetNodeIndex);
            value.push(Math.log10(energeticValue + 1));
            linkColors.push(styleManager.hexToRgba(linkColor, 0.5));

            linkCustomdata.push(
              popupManager.generateLinkPopup(
                energeticName,
                energeticValue,
                "Importación (Secundaria)",
                energeticName,
                linkColor,
                year,
                { flowType: "import_secondary" },
              ),
            );
          }
        }
      });
    }
  }

  // --- NODO DE VARIACIÓN DE INVENTARIOS DE ENERGÉTICOS SECUNDARIOS ---
  console.log(
    `[DEBUG] Datos de Variación de Inventarios (Secundaria):`,
    variacionNodeData,
  );

  if (variacionNodeData && variacionNodeData["Nodos Hijo"]) {
    // 1) Filtrar solo secundarios con valor
    const secundarios = variacionNodeData["Nodos Hijo"].filter(
      (c) =>
        c.tipo === "Energía Secundaria" &&
        c[year] != null &&
        Math.abs(c[year]) > 0,
    );

    if (secundarios.length > 0) {
      // 2) Preparamos un objeto con solo esos hijos para el breakdown
      const secData = {
        ...variacionNodeData,
        "Nodo Padre": "Variación de Inventarios ES",
        "Nodos Hijo": secundarios,
      };

      // 3) Breakdown para secundarios
      const raw = popupManager.calculateNodeBreakdown(
        secData,
        year,
        "Energía Secundaria",
      );
      const inputTotal = raw.input_total || 0;
      const outputTotal = raw.output_total || 0;
      const totalPJ = inputTotal + outputTotal;
      console.log(
        `[DEBUG] Variación ES → input=${inputTotal}, output=${outputTotal}, totalPJ=${totalPJ.toFixed(2)}`,
      );

      // 4) Crear nodo dimensionado por totalPJ
      const idx = addNode(
        "Variación de Inventarios ES",
        variacionNodeData.color,
        "default",
        totalPJ,
      );
      nodeX[idx] = 0.45;
      nodeY[idx] = 0.15;

      // 5) Sobrescribir label con flechas ↑↓
      labels[idx] =
        `Variación de Inventarios ES<br>↑ ${inputTotal.toFixed(2)} PJ  ↓ ${outputTotal.toFixed(2)} PJ`;

      // 6) Generar popup con ambos valores
      nodeCustomdata[idx] = popupManager.generateNodePopup(
        "Variación de Inventarios ES",
        secData,
        year,
        {
          variacion_positiva: inputTotal,
          variacion_negativa: outputTotal,
          unit: "PJ",
        },
        "text",
        null,
        "simple_source",
      );

      // 7) Enlaces: flujos positivos salen del nodo, negativos entran al nodo
      secundarios.forEach((child) => {
        const val = parseFloat(child[year]) || 0;
        if (val === 0) return;

        const targetIdx = secondaryEnergeticNodesMap.get(child["Nodo Hijo"]);
        if (targetIdx == null) return;

        const src = val > 0 ? idx : targetIdx;
        const tgt = val > 0 ? targetIdx : idx;

        source.push(src);
        target.push(tgt);
        const scaled = Math.log10(Math.abs(val) + 1) + MIN_LINK_SIZE;
        value.push(scaled);

        const col =
          styleManager.getEnergyColor(child["Nodo Hijo"]) || child.color;
        linkColors.push(styleManager.hexToRgba(col, 0.5));

        linkCustomdata.push(
          popupManager.generateLinkPopup(
            child["Nodo Hijo"],
            Math.abs(val),
            val > 0 ? "Variación de Inventarios ES" : child["Nodo Hijo"],
            val > 0 ? child["Nodo Hijo"] : "Variación de Inventarios ES",
            col,
            year,
            { flowType: "inventory_change_secondary" },
          ),
        );
      });
    }
  } else {
    console.error(
      "Error: datos de Variación de Inventarios ES no disponibles.",
    );
  }

  // --- NODO DE EXPORTACIÓN DE ENERGÉTICOS SECUNDARIOS ---
  if (exportacionNodeData && exportacionNodeData["Nodos Hijo"]) {
    // Filtrar solo los energéticos secundarios (valores negativos)
    const secundariosExportacion = exportacionNodeData["Nodos Hijo"].filter(
      (hijo) =>
        hijo.tipo === "Energía Secundaria" &&
        hijo[year] !== undefined &&
        hijo[year] !== null &&
        hijo[year] < 0,
    ); // Cambiado a < 0 para capturar valores negativos

    if (secundariosExportacion.length > 0) {
      // Crear nodo de exportación secundaria

      // Calcular el valor total sumando los valores absolutos
      const totalValue = secundariosExportacion.reduce((sum, item) => {
        return sum + Math.abs(parseFloat(item[year]) || 0);
      }, 0);

      // Formatear el valor con 2 decimales
      const formattedValueExportacion = totalValue.toLocaleString("es-MX", {
        minimumFractionDigits: 2,
        maximumFractionDigits: 2,
      });

      // Crear nodo de consumo propio secundario con el valor en el nombre
      const exportacionSecundariaIndex = addNode(
        `Exportación<br> (${formattedValueExportacion} PJ)`,
        exportacionNodeData.color,
      );
      nodeX[exportacionSecundariaIndex] = 0.8;
      nodeY[exportacionSecundariaIndex] = 0.9;

      // Crear customdata para el nodo
      const exportacionSecundariaData = {
        ...exportacionNodeData,
        "Nodos Hijo": secundariosExportacion,
      };

      // Calcular el desglose para el popup
      const exportacionSecundariaBreakdown =
        popupManager.calculateNodeBreakdown(
          exportacionSecundariaData,
          year,
          "Energía Secundaria",
        );

      // Generar el popup
      nodeCustomdata[exportacionSecundariaIndex] =
        popupManager.generateNodePopup(
          "Exportación (Secundaria)",
          exportacionSecundariaData,
          year,
          exportacionSecundariaBreakdown,
          "text",
          "Energía Secundaria",
          "simple_source", // Usamos la plantilla simple
        );

      // Crear enlaces desde los energéticos secundarios a la exportación
      secundariosExportacion.forEach((energetic) => {
        const energeticName = energetic["Nodo Hijo"];
        const sourceNodeIndex = secondaryEnergeticNodesMap.get(energeticName);
        const energeticValue = Math.abs(parseFloat(energetic[year]) || 0); // Tomar valor absoluto

        if (sourceNodeIndex !== undefined && energeticValue > 0) {
          const linkColor =
            styleManager.getEnergyColor(energeticName) || "#999999";

          // La dirección es desde el energético hacia la exportación
          source.push(sourceNodeIndex);
          target.push(exportacionSecundariaIndex);
          value.push(Math.log10(energeticValue + 1));
          linkColors.push(styleManager.hexToRgba(linkColor, 0.5));

          linkCustomdata.push(
            popupManager.generateLinkPopup(
              energeticName,
              energeticValue, // Usamos el valor absoluto
              energeticName,
              "Exportación (Secundaria)",
              linkColor,
              year,
              { flowType: "export_secondary" },
            ),
          );
        }
      });
    }
  }

  const perdidasTecnicasSecNodeData = dataManager.getNodeData(
    "Pérdidas técnicas por transporte, transmisión y distribución",
  );
  if (
    perdidasTecnicasSecNodeData &&
    perdidasTecnicasSecNodeData["Nodos Hijo"]
  ) {
    // Filtrar solo los energéticos secundarios
    const secundariosPerdidasTecnicas = perdidasTecnicasSecNodeData[
      "Nodos Hijo"
    ].filter(
      (hijo) =>
        hijo.tipo === "Energía Secundaria" &&
        hijo[year] !== undefined &&
        hijo[year] !== null &&
        Math.abs(hijo[year]) > 0,
    );

    if (secundariosPerdidasTecnicas.length > 0) {
      // Crear nodo de pérdidas técnicas secundarias
      // Calcular el valor total sumando los valores absolutos
      const totalValue = secundariosPerdidasTecnicas.reduce((sum, item) => {
        return sum + Math.abs(parseFloat(item[year]) || 0);
      }, 0);

      // Formatear el valor con 2 decimales
      const formattedValue = totalValue.toLocaleString("es-MX", {
        minimumFractionDigits: 2,
        maximumFractionDigits: 2,
      });

      // Crear nodo de pérdidas técnicas secundarias con el valor en el nombre
      const perdidasTecnicasSecIndex = addNode(
        `Pérdidas Técnicas<br>(${formattedValue} PJ)`,
        perdidasTecnicasSecNodeData.color,
      );
      nodeX[perdidasTecnicasSecIndex] = 0.8;
      nodeY[perdidasTecnicasSecIndex] = 0.95;

      // Crear datos para el popup
      const perdidasTecnicasSecData = {
        ...perdidasTecnicasSecNodeData,
        "Nodo Padre": "Pérdidas Técnicas (Sec)",
        "Nodos Hijo": secundariosPerdidasTecnicas,
      };

      // Calcular el desglose para el popup
      const perdidasTecnicasSecBreakdown = popupManager.calculateNodeBreakdown(
        perdidasTecnicasSecData,
        year,
        "Energía Secundaria",
      );

      // Generar el popup
      nodeCustomdata[perdidasTecnicasSecIndex] = popupManager.generateNodePopup(
        "Pérdidas Técnicas (Sec)",
        perdidasTecnicasSecData,
        year,
        perdidasTecnicasSecBreakdown,
        "text",
        "Energía Secundaria",
        "simple_source",
      );

      // Crear enlaces desde los energéticos secundarios
      secundariosPerdidasTecnicas.forEach((energetic) => {
        const energeticName = energetic["Nodo Hijo"];
        const sourceNodeIndex = secondaryEnergeticNodesMap.get(energeticName);
        const energeticValue = Math.abs(parseFloat(energetic[year]) || 0);

        if (sourceNodeIndex !== undefined && energeticValue > 0) {
          const linkColor =
            styleManager.getEnergyColor(energeticName) || "#999999";

          // Añadir el enlace
          source.push(sourceNodeIndex);
          target.push(perdidasTecnicasSecIndex);
          value.push(Math.log10(energeticValue + 1));
          linkColors.push(styleManager.hexToRgba(linkColor, 0.5));

          // Añadir popup del enlace
          linkCustomdata.push(
            popupManager.generateLinkPopup(
              energeticName,
              energeticValue,
              energeticName,
              "Pérdidas Técnicas (Sec)",
              linkColor,
              year,
              {
                flowType: "perdidas_tecnicas_secundarias",
                template: "simple",
              },
            ),
          );
        }
      });
    }
  }

  if (consumoPropioNodeData && consumoPropioNodeData["Nodos Hijo"]) {
    // Filtrar solo los energéticos secundarios (valores negativos)
    const secundariosConsumoPropio = consumoPropioNodeData["Nodos Hijo"].filter(
      (hijo) =>
        hijo.tipo === "Energía Secundaria" &&
        hijo[year] !== undefined &&
        hijo[year] !== null &&
        hijo[year] < 0,
    ); // Cambiado a < 0 para capturar valores negativos

    if (secundariosConsumoPropio.length > 0) {
      // Crear nodo de exportación secundaria
      // Calcular el valor total sumando los valores absolutos
      const totalValue = secundariosConsumoPropio.reduce((sum, item) => {
        return sum + Math.abs(parseFloat(item[year]) || 0);
      }, 0);

      // Formatear el valor con 2 decimales
      const formattedValue = totalValue.toLocaleString("es-MX", {
        minimumFractionDigits: 2,
        maximumFractionDigits: 2,
      });

      // Crear nodo de consumo propio secundario con el valor en el nombre
      const consumoPropioSecundariaIndex = addNode(
        `Consumo Propio<br>(${formattedValue} PJ)`,
        consumoPropioNodeData.color,
      );
      nodeX[consumoPropioSecundariaIndex] = 0.8;
      nodeY[consumoPropioSecundariaIndex] = 0.99;

      // Crear customdata para el nodo
      const consumoPropioSecundariaData = {
        ...consumoPropioNodeData,
        "Nodos Hijo": secundariosConsumoPropio,
      };

      // Calcular el desglose para el popup
      const consumoPropioSecundariaBreakdown =
        popupManager.calculateNodeBreakdown(
          consumoPropioSecundariaData,
          year,
          "Energía Secundaria",
        );

      // Generar el popup
      nodeCustomdata[consumoPropioSecundariaIndex] =
        popupManager.generateNodePopup(
          "Consumo Propio (Secundaria)",
          consumoPropioSecundariaData,
          year,
          consumoPropioSecundariaBreakdown,
          "text",
          "Energía Secundaria",
          "simple_source", // Usamos la plantilla simple
        );

      // Crear enlaces desde los energéticos secundarios a la exportación
      secundariosConsumoPropio.forEach((energetic) => {
        const energeticName = energetic["Nodo Hijo"];
        const sourceNodeIndex = secondaryEnergeticNodesMap.get(energeticName);
        const energeticValue = Math.abs(parseFloat(energetic[year]) || 0); // Tomar valor absoluto

        if (sourceNodeIndex !== undefined && energeticValue > 0) {
          const linkColor =
            styleManager.getEnergyColor(energeticName) || "#999999";

          // La dirección es desde el energético hacia la exportación
          source.push(sourceNodeIndex);
          target.push(consumoPropioSecundariaIndex);
          value.push(Math.log10(energeticValue + 1));
          linkColors.push(styleManager.hexToRgba(linkColor, 0.5));

          linkCustomdata.push(
            popupManager.generateLinkPopup(
              energeticName,
              energeticValue, // Usamos el valor absoluto
              energeticName,
              "Consumo Propio (Secundaria)",
              linkColor,
              year,
              { flowType: "consumo_propio_secondary" },
            ),
          );
        }
      });
    }
  }

  // --- NODO DE ENERGÍA NO APROVECHADA DE ENERGÉTICOS SECUNDARIOS ---
  if (
    energiaNoAprovechadaNodeData &&
    energiaNoAprovechadaNodeData["Nodos Hijo"]
  ) {
    // Filtrar solo los energéticos secundarios
    const secundariosNoAprovechados = energiaNoAprovechadaNodeData[
      "Nodos Hijo"
    ].filter(
      (hijo) =>
        hijo.tipo === "Energía Secundaria" &&
        hijo[year] !== undefined &&
        hijo[year] !== null &&
        hijo[year] > 0,
    );

    if (secundariosNoAprovechados.length > 0) {
      // Calcular el valor total en PJ
      const totalValuePJ = secundariosNoAprovechados.reduce(
        (sum, energetic) => {
          return sum + (parseFloat(energetic[year]) || 0);
        },
        0,
      );

      // Crear nodo de energía no aprovechada secundaria con valor en PJ
      const nodeNameWithValue = `Energía No Aprovechada (Secundaria)<br>${totalValuePJ.toFixed(2)} PJ`;
      const noAprovechadaSecundariaIndex = addNode(
        nodeNameWithValue,
        energiaNoAprovechadaNodeData.color,
      );
      nodeX[noAprovechadaSecundariaIndex] = 0.6; // Posición X intermedia
      nodeY[noAprovechadaSecundariaIndex] = 0.9; // Misma altura que el nodo primario

      // Crear customdata para el nodo
      const noAprovechadaSecundariaData = {
        ...energiaNoAprovechadaNodeData,
        "Nodo Padre": "Energía No Aprovechada (Secundaria)",
        "Nodos Hijo": secundariosNoAprovechados,
        [year]: totalValuePJ, // Agregar el valor total al año correspondiente
      };

      // Calcular el desglose para el popup
      const noAprovechadaSecundariaBreakdown =
        popupManager.calculateNodeBreakdown(
          noAprovechadaSecundariaData,
          year,
          "Energía Secundaria",
        );

      // Generar el popup
      nodeCustomdata[noAprovechadaSecundariaIndex] =
        popupManager.generateNodePopup(
          "Energía No Aprovechada (Secundaria)",
          noAprovechadaSecundariaData,
          year,
          noAprovechadaSecundariaBreakdown,
          "text",
          "Energía Secundaria",
          "simple_source", // Usamos la plantilla simple
        );

      // Crear enlaces desde los energéticos secundarios a la energía no aprovechada
      secundariosNoAprovechados.forEach((energetic) => {
        const energeticName = energetic["Nodo Hijo"];
        const sourceNodeIndex = secondaryEnergeticNodesMap.get(energeticName);
        const energeticValue = parseFloat(energetic[year]) || 0;

        if (sourceNodeIndex !== undefined && energeticValue > 0) {
          const linkColor =
            styleManager.getEnergyColor(energeticName) || "#999999";

          // La dirección es desde el energético hacia la energía no aprovechada
          source.push(sourceNodeIndex);
          target.push(noAprovechadaSecundariaIndex);
          value.push(Math.log10(energeticValue + 1));
          linkColors.push(styleManager.hexToRgba(linkColor, 0.5));

          linkCustomdata.push(
            popupManager.generateLinkPopup(
              energeticName,
              energeticValue,
              energeticName,
              "Energía No Aprovechada (Secundaria)",
              linkColor,
              year,
              {
                flowType: "unused_energy_secondary",
                template: "simple", // Usamos la plantilla simple para los enlaces
              },
            ),
          );
        }
      });
    }
  }

  //CONSUMOS POR SECTORES

  // --- NODO INDUSTRIAL ---
  const industrialNodeData = dataManager.getNodeData("Industrial");
  if (industrialNodeData && industrialNodeData["Nodos Hijo"]) {
    // Crear nodo Industrial
    // Calcular el valor total sumando los valores absolutos
    const totalValue = industrialNodeData["Nodos Hijo"].reduce((sum, item) => {
      return sum + Math.abs(parseFloat(item[year]) || 0);
    }, 0);

    // Formatear el valor con 2 decimales
    const formattedValue = totalValue.toLocaleString("es-MX", {
      minimumFractionDigits: 2,
      maximumFractionDigits: 2,
    });

    // Crear nodo con el valor en el nombre (con salto de línea HTML)
    const industrialIndex = addNode(
      `${industrialNodeData["Nodo Padre"]}<br>(${formattedValue} PJ)`,
      industrialNodeData.color,
    );
    nodeX[industrialIndex] = 0.9;
    nodeY[industrialIndex] = 0.15;

    // Calcular el total sumando los valores de los hijos
    const totalIndustrial = industrialNodeData["Nodos Hijo"].reduce(
      (sum, hijo) => {
        return sum + (parseFloat(hijo[year]) || 0);
      },
      0,
    );

    // Crear un objeto con el formato esperado por la plantilla simple_source
    const popupData = {
      label: "Sector Industrial", // Cambiamos esto
      total: totalIndustrial,
      unit: "PJ", // Ajusta la unidad según corresponda
    };

    // Generar el popup
    nodeCustomdata[industrialIndex] = popupManager.generateNodePopup(
      "Sector Industrial", // Y aquí también
      popupData, // Pasamos los datos formateados
      year,
      popupData, // Mismos datos para el desglose
      "text",
      "Todos",
      "simple_source",
    );
    // Crear enlaces desde energéticos primarios
    // Después de crear los nodos de energía primaria y tener el mapa energeticNodesMap

    // --- Crear enlaces desde los nodos de energía primaria al nodo Industrial ---
    if (industrialNodeData && industrialNodeData["Nodos Hijo"]) {
      industrialNodeData["Nodos Hijo"].forEach((hijo) => {
        if (hijo.tipo === "Energía Primaria" && hijo[year] > 0) {
          const sourceNodeIndex = energeticNodesMap.get(hijo["Nodo Hijo"]);
          const industrialNodeIndex = nodeMap.get(
            industrialNodeData["Nodo Padre"],
          );

          if (
            sourceNodeIndex !== undefined &&
            industrialNodeIndex !== undefined
          ) {
            const linkColor =
              styleManager.getEnergyColor(hijo["Nodo Hijo"]) ||
              hijo.color ||
              "#999999";
            const linkValue = Math.log10(parseFloat(hijo[year]) + 1);

            source.push(sourceNodeIndex);
            target.push(industrialNodeIndex);
            value.push(linkValue);
            linkColors.push(styleManager.hexToRgba(linkColor, 0.5));

            // Crear el popup para el enlace
            linkCustomdata.push(
              popupManager.generateLinkPopup(
                hijo["Nodo Hijo"],
                parseFloat(hijo[year]),
                hijo["Nodo Hijo"],
                industrialNodeData["Nodo Padre"],
                linkColor,
                year,
                {
                  flowType: "sector_industrial",
                  template: "simple",
                },
              ),
            );
          }
        }
      });
    }

    // Crear enlaces desde energéticos secundarios
    industrialNodeData["Nodos Hijo"].forEach((hijo) => {
      if (hijo.tipo === "Energía Secundaria" && hijo[year] > 0) {
        const sourceNodeIndex = secondaryEnergeticNodesMap.get(
          hijo["Nodo Hijo"],
        );
        if (sourceNodeIndex !== undefined) {
          const linkColor =
            styleManager.getEnergyColor(hijo["Nodo Hijo"]) || "#999999";

          source.push(sourceNodeIndex);
          target.push(industrialIndex);
          value.push(Math.log10(hijo[year] + 1));
          linkColors.push(styleManager.hexToRgba(linkColor, 0.5));

          linkCustomdata.push(
            popupManager.generateLinkPopup(
              hijo["Nodo Hijo"],
              hijo[year],
              hijo["Nodo Hijo"],
              "Industrial",
              linkColor,
              year,
              { flowType: "to_industrial_secondary" },
            ),
          );
        }
      }
    });
  }

  // --- NODO TRANSPORTE ---
  const transporteNodeData = dataManager.getNodeData("Transporte");
  if (transporteNodeData && transporteNodeData["Nodos Hijo"]) {
    // Crear nodo Transporte
    // Calcular el valor total sumando los valores absolutos
    const totalValue = transporteNodeData["Nodos Hijo"].reduce((sum, item) => {
      return sum + Math.abs(parseFloat(item[year]) || 0);
    }, 0);

    // Formatear el valor con 2 decimales
    const formattedValue = totalValue.toLocaleString("es-MX", {
      minimumFractionDigits: 2,
      maximumFractionDigits: 2,
    });

    // Crear nodo con el valor en el nombre (con salto de línea HTML)
    const transporteIndex = addNode(
      `${transporteNodeData["Nodo Padre"]}<br>(${formattedValue} PJ)`,
      transporteNodeData.color,
    );
    nodeX[transporteIndex] = 0.9;
    nodeY[transporteIndex] = 0.3;

    // Calcular el total sumando los valores de los hijos
    const totalTransporte = transporteNodeData["Nodos Hijo"].reduce(
      (sum, hijo) => {
        return sum + (parseFloat(hijo[year]) || 0);
      },
      0,
    );

    // Crear un objeto con el formato esperado por la plantilla simple_source
    const popupData = {
      label: "Sector Transporte", // Cambiamos esto
      total: totalTransporte,
      unit: "PJ", // Ajusta la unidad según corresponda
    };

    // Generar el popup
    nodeCustomdata[transporteIndex] = popupManager.generateNodePopup(
      "Sector Transporte", // Y aquí también
      popupData, // Pasamos los datos formateados
      year,
      popupData, // Mismos datos para el desglose
      "text",
      "Todos",
      "simple_source",
    );
    // Crear enlaces desde energéticos primarios
    // Después de crear los nodos de energía primaria y tener el mapa energeticNodesMap

    // --- Crear enlaces desde los nodos de energía primaria al nodo Industrial ---
    if (transporteNodeData && transporteNodeData["Nodos Hijo"]) {
      transporteNodeData["Nodos Hijo"].forEach((hijo) => {
        if (hijo.tipo === "Energía Primaria" && hijo[year] > 0) {
          const sourceNodeIndex = energeticNodesMap.get(hijo["Nodo Hijo"]);
          const transporteNodeIndex = nodeMap.get(
            transporteNodeData["Nodo Padre"],
          );

          if (
            sourceNodeIndex !== undefined &&
            transporteNodeIndex !== undefined
          ) {
            const linkColor =
              styleManager.getEnergyColor(hijo["Nodo Hijo"]) ||
              hijo.color ||
              "#999999";
            const linkValue = Math.log10(parseFloat(hijo[year]) + 1);

            source.push(sourceNodeIndex);
            target.push(transporteNodeIndex);
            value.push(linkValue);
            linkColors.push(styleManager.hexToRgba(linkColor, 0.5));

            // Crear el popup para el enlace
            linkCustomdata.push(
              popupManager.generateLinkPopup(
                hijo["Nodo Hijo"],
                parseFloat(hijo[year]),
                hijo["Nodo Hijo"],
                transporteNodeData["Nodo Padre"],
                linkColor,
                year,
                {
                  flowType: "sector_industrial",
                  template: "simple",
                },
              ),
            );
          }
        }
      });
    }

    // Crear enlaces desde energéticos secundarios
    transporteNodeData["Nodos Hijo"].forEach((hijo) => {
      if (hijo.tipo === "Energía Secundaria" && hijo[year] > 0) {
        const sourceNodeIndex = secondaryEnergeticNodesMap.get(
          hijo["Nodo Hijo"],
        );
        if (sourceNodeIndex !== undefined) {
          const linkColor =
            styleManager.getEnergyColor(hijo["Nodo Hijo"]) || "#999999";

          source.push(sourceNodeIndex);
          target.push(transporteIndex);
          value.push(Math.log10(hijo[year] + 1));
          linkColors.push(styleManager.hexToRgba(linkColor, 0.5));

          linkCustomdata.push(
            popupManager.generateLinkPopup(
              hijo["Nodo Hijo"],
              hijo[year],
              hijo["Nodo Hijo"],
              "Transporte",
              linkColor,
              year,
              { flowType: "to_transporte_secondary" },
            ),
          );
        }
      }
    });
  }

  // --- NODO AGROPECUARIO ---
  const agropecuarioNodeData = dataManager.getNodeData("Agropecuario");
  if (agropecuarioNodeData && agropecuarioNodeData["Nodos Hijo"]) {
    // Crear nodo Agropecuario
    // Crear nodo Agropecuario
    // Calcular el valor total sumando los valores absolutos
    const totalValue = agropecuarioNodeData["Nodos Hijo"].reduce(
      (sum, item) => {
        return sum + Math.abs(parseFloat(item[year]) || 0);
      },
      0,
    );

    // Formatear el valor con 2 decimales
    const formattedValue = totalValue.toLocaleString("es-MX", {
      minimumFractionDigits: 2,
      maximumFractionDigits: 2,
    });

    // Crear nodo con el valor en el nombre (con salto de línea HTML)
    const agropecuarioIndex = addNode(
      `${agropecuarioNodeData["Nodo Padre"]}<br>(${formattedValue} PJ)`,
      agropecuarioNodeData.color,
    );
    nodeX[agropecuarioIndex] = 0.9;
    nodeY[agropecuarioIndex] = 0.4;

    // Calcular el total sumando los valores de los hijos
    const totalAgropecuario = agropecuarioNodeData["Nodos Hijo"].reduce(
      (sum, hijo) => {
        return sum + (parseFloat(hijo[year]) || 0);
      },
      0,
    );

    // Crear un objeto con el formato esperado por la plantilla simple_source
    const popupData = {
      label: "Sector Agropecuario", // Cambiamos esto
      total: totalAgropecuario,
      unit: "PJ", // Ajusta la unidad según corresponda
    };

    // Generar el popup
    nodeCustomdata[agropecuarioIndex] = popupManager.generateNodePopup(
      "Sector Agropecuario", // Y aquí también
      popupData, // Pasamos los datos formateados
      year,
      popupData, // Mismos datos para el desglose
      "text",
      "Todos",
      "simple_source",
    );
    // Crear enlaces desde energéticos primarios
    agropecuarioNodeData["Nodos Hijo"].forEach((hijo) => {
      if (hijo.tipo === "Energía Primaria" && hijo[year] > 0) {
        const sourceNodeIndex = primaryEnergeticNodesMap.get(hijo["Nodo Hijo"]);
        if (sourceNodeIndex !== undefined) {
          const linkColor =
            styleManager.getEnergyColor(hijo["Nodo Hijo"]) || "#999999";

          source.push(sourceNodeIndex);
          target.push(agropecuarioIndex);
          value.push(Math.log10(hijo[year] + 1));
          linkColors.push(styleManager.hexToRgba(linkColor, 0.5));

          linkCustomdata.push(
            popupManager.generateLinkPopup(
              hijo["Nodo Hijo"],
              hijo[year],
              hijo["Nodo Hijo"],
              "Agropecuario",
              linkColor,
              year,
              { flowType: "to_agropecuario" },
            ),
          );
        }
      }
    });

    // Crear enlaces desde energéticos secundarios
    agropecuarioNodeData["Nodos Hijo"].forEach((hijo) => {
      if (hijo.tipo === "Energía Secundaria" && hijo[year] > 0) {
        const sourceNodeIndex = secondaryEnergeticNodesMap.get(
          hijo["Nodo Hijo"],
        );
        if (sourceNodeIndex !== undefined) {
          const linkColor =
            styleManager.getEnergyColor(hijo["Nodo Hijo"]) || "#999999";

          source.push(sourceNodeIndex);
          target.push(agropecuarioIndex);
          value.push(Math.log10(hijo[year] + 1));
          linkColors.push(styleManager.hexToRgba(linkColor, 0.5));

          linkCustomdata.push(
            popupManager.generateLinkPopup(
              hijo["Nodo Hijo"],
              hijo[year],
              hijo["Nodo Hijo"],
              "Agropecuario",
              linkColor,
              year,
              { flowType: "to_agropecuario_secondary" },
            ),
          );
        }
      }
    });
  }

  // --- NODO COMERCIAL ---
  const comercialNodeData = dataManager.getNodeData("Comercial");
  if (comercialNodeData && comercialNodeData["Nodos Hijo"]) {
    // Crear nodo Comercial
    // Calcular el valor total sumando los valores absolutos
    const totalValue = comercialNodeData["Nodos Hijo"].reduce((sum, item) => {
      return sum + Math.abs(parseFloat(item[year]) || 0);
    }, 0);

    // Formatear el valor con 2 decimales
    const formattedValue = totalValue.toLocaleString("es-MX", {
      minimumFractionDigits: 2,
      maximumFractionDigits: 2,
    });

    // Crear nodo con el valor en el nombre (con salto de línea HTML)
    const comercialIndex = addNode(
      `${comercialNodeData["Nodo Padre"]}<br>(${formattedValue} PJ)`,
      comercialNodeData.color,
    );
    nodeX[comercialIndex] = 0.9;
    nodeY[comercialIndex] = 0.5;

    // Calcular el total sumando los valores de los hijos
    const totalComercial = comercialNodeData["Nodos Hijo"].reduce(
      (sum, hijo) => {
        return sum + (parseFloat(hijo[year]) || 0);
      },
      0,
    );

    // Crear un objeto con el formato esperado por la plantilla simple_source
    const popupData = {
      label: "Sector Comercial", // Cambiamos esto
      total: totalComercial,
      unit: "PJ", // Ajusta la unidad según corresponda
    };

    // Generar el popup
    nodeCustomdata[comercialIndex] = popupManager.generateNodePopup(
      "Sector Comercial", // Y aquí también
      popupData, // Pasamos los datos formateados
      year,
      popupData, // Mismos datos para el desglose
      "text",
      "Todos",
      "simple_source",
    );
    // Crear enlaces desde energéticos primarios
    // Después de crear los nodos de energía primaria y tener el mapa energeticNodesMap

    // --- Crear enlaces desde los nodos de energía primaria al nodo Industrial ---
    if (comercialNodeData && comercialNodeData["Nodos Hijo"]) {
      comercialNodeData["Nodos Hijo"].forEach((hijo) => {
        if (hijo.tipo === "Energía Primaria" && hijo[year] > 0) {
          const sourceNodeIndex = energeticNodesMap.get(hijo["Nodo Hijo"]);
          const comercialNodeIndex = nodeMap.get(
            comercialNodeData["Nodo Padre"],
          );

          if (
            sourceNodeIndex !== undefined &&
            comercialNodeIndex !== undefined
          ) {
            const linkColor =
              styleManager.getEnergyColor(hijo["Nodo Hijo"]) ||
              hijo.color ||
              "#999999";
            const linkValue = Math.log10(parseFloat(hijo[year]) + 1);

            source.push(sourceNodeIndex);
            target.push(comercialNodeIndex);
            value.push(linkValue);
            linkColors.push(styleManager.hexToRgba(linkColor, 0.5));

            // Crear el popup para el enlace
            linkCustomdata.push(
              popupManager.generateLinkPopup(
                hijo["Nodo Hijo"],
                parseFloat(hijo[year]),
                hijo["Nodo Hijo"],
                comercialNodeData["Nodo Padre"],
                linkColor,
                year,
                {
                  flowType: "sector_industrial",
                  template: "simple",
                },
              ),
            );
          }
        }
      });
    }

    // Crear enlaces desde energéticos secundarios
    comercialNodeData["Nodos Hijo"].forEach((hijo) => {
      if (hijo.tipo === "Energía Secundaria" && hijo[year] > 0) {
        const sourceNodeIndex = secondaryEnergeticNodesMap.get(
          hijo["Nodo Hijo"],
        );
        if (sourceNodeIndex !== undefined) {
          const linkColor =
            styleManager.getEnergyColor(hijo["Nodo Hijo"]) || "#999999";

          source.push(sourceNodeIndex);
          target.push(comercialIndex);
          value.push(Math.log10(hijo[year] + 1));
          linkColors.push(styleManager.hexToRgba(linkColor, 0.5));

          linkCustomdata.push(
            popupManager.generateLinkPopup(
              hijo["Nodo Hijo"],
              hijo[year],
              hijo["Nodo Hijo"],
              "Comercial",
              linkColor,
              year,
              { flowType: "to_comercial_secondary" },
            ),
          );
        }
      }
    });
  }

  // --- NODO PÚBLICO ---
  const publicoNodeData = dataManager.getNodeData("Público");
  if (publicoNodeData && publicoNodeData["Nodos Hijo"]) {
    // Crear nodo Transporte
    // Calcular el valor total sumando los valores absolutos
    const totalValue = publicoNodeData["Nodos Hijo"].reduce((sum, item) => {
      return sum + Math.abs(parseFloat(item[year]) || 0);
    }, 0);

    // Formatear el valor con 2 decimales
    const formattedValue = totalValue.toLocaleString("es-MX", {
      minimumFractionDigits: 2,
      maximumFractionDigits: 2,
    });

    // Crear nodo con el valor en el nombre (con salto de línea HTML)
    const publicoIndex = addNode(
      `${publicoNodeData["Nodo Padre"]}<br>(${formattedValue} PJ)`,
      publicoNodeData.color,
    );
    nodeX[publicoIndex] = 0.9;
    nodeY[publicoIndex] = 0.6;

    // Calcular el total sumando los valores de los hijos
    const totalPublico = publicoNodeData["Nodos Hijo"].reduce((sum, hijo) => {
      return sum + (parseFloat(hijo[year]) || 0);
    }, 0);

    // Crear un objeto con el formato esperado por la plantilla simple_source
    const popupData = {
      label: "Sector Público", // Cambiamos esto
      total: totalPublico,
      unit: "PJ", // Ajusta la unidad según corresponda
    };

    // Generar el popup
    nodeCustomdata[publicoIndex] = popupManager.generateNodePopup(
      "Sector Público", // Y aquí también
      popupData, // Pasamos los datos formateados
      year,
      popupData, // Mismos datos para el desglose
      "text",
      "Todos",
      "simple_source",
    );
    // Crear enlaces desde energéticos primarios
    // Después de crear los nodos de energía primaria y tener el mapa energeticNodesMap

    // --- Crear enlaces desde los nodos de energía primaria al nodo Industrial ---
    if (publicoNodeData && publicoNodeData["Nodos Hijo"]) {
      publicoNodeData["Nodos Hijo"].forEach((hijo) => {
        if (hijo.tipo === "Energía Primaria" && hijo[year] > 0) {
          const sourceNodeIndex = energeticNodesMap.get(hijo["Nodo Hijo"]);
          const publicoNodeIndex = nodeMap.get(publicoNodeData["Nodo Padre"]);

          if (sourceNodeIndex !== undefined && publicoNodeIndex !== undefined) {
            const linkColor =
              styleManager.getEnergyColor(hijo["Nodo Hijo"]) ||
              hijo.color ||
              "#999999";
            const linkValue = Math.log10(parseFloat(hijo[year]) + 1);

            source.push(sourceNodeIndex);
            target.push(publicoNodeIndex);
            value.push(linkValue);
            linkColors.push(styleManager.hexToRgba(linkColor, 0.5));

            // Crear el popup para el enlace
            linkCustomdata.push(
              popupManager.generateLinkPopup(
                hijo["Nodo Hijo"],
                parseFloat(hijo[year]),
                hijo["Nodo Hijo"],
                publicoNodeData["Nodo Padre"],
                linkColor,
                year,
                {
                  flowType: "sector_industrial",
                  template: "simple",
                },
              ),
            );
          }
        }
      });
    }

    // Crear enlaces desde energéticos secundarios
    publicoNodeData["Nodos Hijo"].forEach((hijo) => {
      if (hijo.tipo === "Energía Secundaria" && hijo[year] > 0) {
        const sourceNodeIndex = secondaryEnergeticNodesMap.get(
          hijo["Nodo Hijo"],
        );
        if (sourceNodeIndex !== undefined) {
          const linkColor =
            styleManager.getEnergyColor(hijo["Nodo Hijo"]) || "#999999";

          source.push(sourceNodeIndex);
          target.push(publicoIndex);
          value.push(Math.log10(hijo[year] + 1));
          linkColors.push(styleManager.hexToRgba(linkColor, 0.5));

          linkCustomdata.push(
            popupManager.generateLinkPopup(
              hijo["Nodo Hijo"],
              hijo[year],
              hijo["Nodo Hijo"],
              "Público",
              linkColor,
              year,
              { flowType: "to_publico_secondary" },
            ),
          );
        }
      }
    });
  }

  // --- NODO RESIDENCIAL ---
  const residencialNodeData = dataManager.getNodeData("Residencial");
  if (residencialNodeData && residencialNodeData["Nodos Hijo"]) {
    // Calcular el valor total sumando los valores absolutos
    const totalValue = residencialNodeData["Nodos Hijo"].reduce((sum, item) => {
      return sum + Math.abs(parseFloat(item[year]) || 0);
    }, 0);

    // Formatear el valor con 2 decimales
    const formattedValue = totalValue.toLocaleString("es-MX", {
      minimumFractionDigits: 2,
      maximumFractionDigits: 2,
    });

    // Crear nodo con el valor en el nombre (con salto de línea HTML)
    const residencialIndex = addNode(
      `${residencialNodeData["Nodo Padre"]}<br>(${formattedValue} PJ)`,
      residencialNodeData.color,
    );
    nodeX[residencialIndex] = 0.9;
    nodeY[residencialIndex] = 0.7;

    // Calcular el total sumando los valores de los hijos
    const totalResidencial = residencialNodeData["Nodos Hijo"].reduce(
      (sum, hijo) => {
        return sum + (parseFloat(hijo[year]) || 0);
      },
      0,
    );

    // Crear un objeto con el formato esperado por la plantilla simple_source
    const popupData = {
      label: "Sector Residencial",
      total: totalResidencial,
      unit: "PJ",
    };

    // Generar el popup
    nodeCustomdata[residencialIndex] = popupManager.generateNodePopup(
      "Sector Residencial",
      popupData,
      year,
      popupData,
      "text",
      "Todos",
      "simple_source",
    );
    // Crear enlaces desde energéticos primarios
    // Después de crear los nodos de energía primaria y tener el mapa energeticNodesMap

    // --- Crear enlaces desde los nodos de energía primaria al nodo Industrial ---
    if (residencialNodeData && residencialNodeData["Nodos Hijo"]) {
      residencialNodeData["Nodos Hijo"].forEach((hijo) => {
        if (hijo.tipo === "Energía Primaria" && hijo[year] > 0) {
          const sourceNodeIndex = energeticNodesMap.get(hijo["Nodo Hijo"]);
          const publicoNodeIndex = nodeMap.get(
            residencialNodeData["Nodo Padre"],
          );

          if (sourceNodeIndex !== undefined && publicoNodeIndex !== undefined) {
            const linkColor =
              styleManager.getEnergyColor(hijo["Nodo Hijo"]) ||
              hijo.color ||
              "#999999";
            const linkValue = Math.log10(parseFloat(hijo[year]) + 1);

            source.push(sourceNodeIndex);
            target.push(publicoNodeIndex);
            value.push(linkValue);
            linkColors.push(styleManager.hexToRgba(linkColor, 0.5));

            // Crear el popup para el enlace
            linkCustomdata.push(
              popupManager.generateLinkPopup(
                hijo["Nodo Hijo"],
                parseFloat(hijo[year]),
                hijo["Nodo Hijo"],
                residencialNodeData["Nodo Padre"],
                linkColor,
                year,
                {
                  flowType: "sector_industrial",
                  template: "simple",
                },
              ),
            );
          }
        }
      });
    }

    // Crear enlaces desde energéticos secundarios
    residencialNodeData["Nodos Hijo"].forEach((hijo) => {
      if (hijo.tipo === "Energía Secundaria" && hijo[year] > 0) {
        const sourceNodeIndex = secondaryEnergeticNodesMap.get(
          hijo["Nodo Hijo"],
        );
        if (sourceNodeIndex !== undefined) {
          const linkColor =
            styleManager.getEnergyColor(hijo["Nodo Hijo"]) || "#999999";

          source.push(sourceNodeIndex);
          target.push(residencialIndex);
          value.push(Math.log10(hijo[year] + 1));
          linkColors.push(styleManager.hexToRgba(linkColor, 0.5));

          linkCustomdata.push(
            popupManager.generateLinkPopup(
              hijo["Nodo Hijo"],
              hijo[year],
              hijo["Nodo Hijo"],
              "Residencial",
              linkColor,
              year,
              { flowType: "to_residencial_secondary" },
            ),
          );
        }
      }
    });
  }

  // --- NODO Petroquímica Pemex ---
  const petroquimicaNodeData = dataManager.getNodeData("Petroquímica Pemex");
  if (petroquimicaNodeData && petroquimicaNodeData["Nodos Hijo"]) {
    // Calcular el valor total sumando los valores absolutos
    const totalValue = petroquimicaNodeData["Nodos Hijo"].reduce(
      (sum, item) => {
        return sum + Math.abs(parseFloat(item[year]) || 0);
      },
      0,
    );

    // Formatear el valor con 2 decimales
    const formattedValue = totalValue.toLocaleString("es-MX", {
      minimumFractionDigits: 2,
      maximumFractionDigits: 2,
    });

    // Crear nodo con el valor en el nombre
    const petroquimicaIndex = addNode(
      `${petroquimicaNodeData["Nodo Padre"]} <br>(${formattedValue} PJ)`,
      petroquimicaNodeData.color,
    );
    nodeX[petroquimicaIndex] = 0.9;
    nodeY[petroquimicaIndex] = 0.8;

    // Calcular el total sumando los valores de los hijos
    const totalPetroquimica = petroquimicaNodeData["Nodos Hijo"].reduce(
      (sum, hijo) => {
        return sum + (parseFloat(hijo[year]) || 0);
      },
      0,
    );

    // Crear un objeto con el formato esperado por la plantilla simple_source
    const popupData = {
      label: "Sector Petroquímica Pemex",
      total: totalPetroquimica,
      unit: "PJ",
    };

    // Generar el popup
    nodeCustomdata[petroquimicaIndex] = popupManager.generateNodePopup(
      "Sector Petroquímica Pemex",
      popupData,
      year,
      popupData,
      "text",
      "Todos",
      "simple_source",
    );

    // --- Crear enlaces desde los nodos de energía primaria al nodo Petroquímica ---
    if (petroquimicaNodeData && petroquimicaNodeData["Nodos Hijo"]) {
      petroquimicaNodeData["Nodos Hijo"].forEach((hijo) => {
        if (hijo.tipo === "Energía Primaria" && hijo[year] > 0) {
          const sourceNodeIndex = energeticNodesMap.get(hijo["Nodo Hijo"]);

          if (sourceNodeIndex !== undefined) {
            const linkColor =
              styleManager.getEnergyColor(hijo["Nodo Hijo"]) ||
              hijo.color ||
              "#999999";
            const linkValue = Math.log10(parseFloat(hijo[year]) + 1);

            source.push(sourceNodeIndex);
            target.push(petroquimicaIndex);
            value.push(linkValue);
            linkColors.push(styleManager.hexToRgba(linkColor, 0.5));

            // Crear el popup para el enlace
            linkCustomdata.push(
              popupManager.generateLinkPopup(
                hijo["Nodo Hijo"],
                parseFloat(hijo[year]),
                hijo["Nodo Hijo"],
                petroquimicaNodeData["Nodo Padre"],
                linkColor,
                year,
                {
                  flowType: "to_petroquimica_primary",
                  template: "simple",
                },
              ),
            );
          }
        }
      });
    }

    // Crear enlaces desde energéticos secundarios
    petroquimicaNodeData["Nodos Hijo"].forEach((hijo) => {
      if (hijo.tipo === "Energía Secundaria" && hijo[year] > 0) {
        const sourceNodeIndex = secondaryEnergeticNodesMap.get(
          hijo["Nodo Hijo"],
        );
        if (sourceNodeIndex !== undefined) {
          const linkColor =
            styleManager.getEnergyColor(hijo["Nodo Hijo"]) || "#999999";

          source.push(sourceNodeIndex);
          target.push(petroquimicaIndex);
          value.push(Math.log10(hijo[year] + 1));
          linkColors.push(styleManager.hexToRgba(linkColor, 0.5));

          linkCustomdata.push(
            popupManager.generateLinkPopup(
              hijo["Nodo Hijo"],
              hijo[year],
              hijo["Nodo Hijo"],
              "Petroquímica Pemex",
              linkColor,
              year,
              { flowType: "to_petroquimica_secondary" },
            ),
          );
        }
      }
    });
  }

  // --- NODO Otras ramas económicas ---
  const otrasRamasEconomicasNodeData = dataManager.getNodeData(
    "Otras ramas económicas",
  );
  if (
    otrasRamasEconomicasNodeData &&
    otrasRamasEconomicasNodeData["Nodos Hijo"]
  ) {
    // Calcular el valor total sumando los valores absolutos
    const totalValue = otrasRamasEconomicasNodeData["Nodos Hijo"].reduce(
      (sum, item) => {
        return sum + Math.abs(parseFloat(item[year]) || 0);
      },
      0,
    );

    // Formatear el valor con 2 decimales
    const formattedValue = totalValue.toLocaleString("es-MX", {
      minimumFractionDigits: 2,
      maximumFractionDigits: 2,
    });

    // Crear nodo con el valor en el nombre
    const otrasRamasEconomicasIndex = addNode(
      `${otrasRamasEconomicasNodeData["Nodo Padre"]}<br>(${formattedValue} PJ)`,
      otrasRamasEconomicasNodeData.color,
    );
    nodeX[otrasRamasEconomicasIndex] = 0.9;
    nodeY[otrasRamasEconomicasIndex] = 0.85;
    // Calcular el total sumando los valores de los hijos
    const totalOtrasRamasEconomicas = otrasRamasEconomicasNodeData[
      "Nodos Hijo"
    ].reduce((sum, hijo) => {
      return sum + (parseFloat(hijo[year]) || 0);
    }, 0);

    // Crear un objeto con el formato esperado por la plantilla simple_source
    const popupData = {
      label: "Sector Otras ramas económicas", // Cambiamos esto
      total: totalOtrasRamasEconomicas,
      unit: "PJ", // Ajusta la unidad según corresponda
    };

    // Generar el popup
    nodeCustomdata[otrasRamasEconomicasIndex] = popupManager.generateNodePopup(
      "Sector Otras ramas económicas", // Y aquí también
      popupData, // Pasamos los datos formateados
      year,
      popupData, // Mismos datos para el desglose
      "text",
      "Todos",
      "simple_source",
    );
    // Crear enlaces desde energéticos primarios
    // Después de crear los nodos de energía primaria y tener el mapa energeticNodesMap

    // --- Crear enlaces desde los nodos de energía primaria al nodo Otras ramas económicas ---
    if (
      otrasRamasEconomicasNodeData &&
      otrasRamasEconomicasNodeData["Nodos Hijo"]
    ) {
      otrasRamasEconomicasNodeData["Nodos Hijo"].forEach((hijo) => {
        if (hijo.tipo === "Energía Primaria" && hijo[year] > 0) {
          const sourceNodeIndex = energeticNodesMap.get(hijo["Nodo Hijo"]);

          if (sourceNodeIndex !== undefined) {
            const linkColor =
              styleManager.getEnergyColor(hijo["Nodo Hijo"]) ||
              hijo.color ||
              "#999999";
            const linkValue = Math.log10(parseFloat(hijo[year]) + 1);

            source.push(sourceNodeIndex);
            target.push(otrasRamasEconomicasIndex);
            value.push(linkValue);
            linkColors.push(styleManager.hexToRgba(linkColor, 0.5));

            // Crear el popup para el enlace
            linkCustomdata.push(
              popupManager.generateLinkPopup(
                hijo["Nodo Hijo"],
                parseFloat(hijo[year]),
                hijo["Nodo Hijo"],
                otrasRamasEconomicasNodeData["Nodo Padre"],
                linkColor,
                year,
                {
                  flowType: "to_otras_ramas_economicas_primary",
                  template: "simple",
                },
              ),
            );
          }
        }
      });
    }

    // Crear enlaces desde energéticos secundarios
    otrasRamasEconomicasNodeData["Nodos Hijo"].forEach((hijo) => {
      if (hijo.tipo === "Energía Secundaria" && hijo[year] > 0) {
        const sourceNodeIndex = secondaryEnergeticNodesMap.get(
          hijo["Nodo Hijo"],
        );
        if (sourceNodeIndex !== undefined) {
          const linkColor =
            styleManager.getEnergyColor(hijo["Nodo Hijo"]) || "#999999";

          source.push(sourceNodeIndex);
          target.push(otrasRamasEconomicasIndex);
          value.push(Math.log10(hijo[year] + 1));
          linkColors.push(styleManager.hexToRgba(linkColor, 0.5));

          linkCustomdata.push(
            popupManager.generateLinkPopup(
              hijo["Nodo Hijo"],
              hijo[year],
              hijo["Nodo Hijo"],
              "Otras ramas económicas",
              linkColor,
              year,
              { flowType: "to_otras_Ramas_economicas_secondary" },
            ),
          );
        }
      }
    });
  }

  // --- Y AQUÍ GENERAREMOS LOS ENLACES ---
  // Enlaces de Importación a energéticos primarios de Oferta Interna Bruta
  if (
    importacionNodeData &&
    ofertaInternaBrutaFullData &&
    ofertaInternaBrutaFullData["Nodos Hijo"]
  ) {
    const primaryEnergeticsInOIB = ofertaInternaBrutaFullData[
      "Nodos Hijo"
    ].filter((child) => child.tipo === "Energía Primaria");

    primaryEnergeticsInOIB.forEach((energetic) => {
      const energeticName = energetic["Nodo Hijo"];
      const energeticValueFromImportacion = dataManager.getEnergeticValue(
        "Importación",
        energeticName,
        year,
      );

      if (
        energeticValueFromImportacion !== null &&
        energeticValueFromImportacion > 0
      ) {
        const linkColor =
          styleManager.getEnergyColor(energeticName) || energetic.color;
        console.log(
          `[DEBUG - Enlace Importación]Energético: ${energeticName}, Color de enlace: ${linkColor} `,
        );
        source.push(nodeMap.get("Importación"));
        target.push(energeticNodesMap.get(energeticName));
        value.push(Math.log10(energeticValueFromImportacion + 1));
        linkColors.push(styleManager.hexToRgba(linkColor, 0.5));
        linkCustomdata.push(
          popupManager.generateLinkPopup(
            energeticName,
            energeticValueFromImportacion,
            "Importación",
            energeticName,
            linkColor,
            year,
            { flowType: "primary_supply" },
          ),
        );
      }
    });
  }

  // Enlaces de Producción a energéticos primarios de Oferta Interna Bruta
  if (
    produccionNodeData &&
    ofertaInternaBrutaFullData &&
    ofertaInternaBrutaFullData["Nodos Hijo"]
  ) {
    const primaryEnergeticsInOIB = ofertaInternaBrutaFullData[
      "Nodos Hijo"
    ].filter((child) => child.tipo === "Energía Primaria");

    primaryEnergeticsInOIB.forEach((energetic) => {
      const energeticName = energetic["Nodo Hijo"];
      const energeticValueFromProduccion = dataManager.getEnergeticValue(
        "Producción",
        energeticName,
        year,
      );

      if (
        energeticValueFromProduccion !== null &&
        energeticValueFromProduccion > 0
      ) {
        const linkColor =
          styleManager.getEnergyColor(energeticName) || energetic.color;
        console.log(
          `[DEBUG - Enlace Producción]Energético: ${energeticName}, Color de enlace: ${linkColor} `,
        );
        source.push(nodeMap.get("Producción"));
        target.push(energeticNodesMap.get(energeticName));
        value.push(Math.log10(energeticValueFromProduccion + 1));
        linkColors.push(styleManager.hexToRgba(linkColor, 0.5));
        linkCustomdata.push(
          popupManager.generateLinkPopup(
            energeticName,
            energeticValueFromProduccion,
            "Producción",
            energeticName,
            linkColor,
            year,
            { flowType: "primary_supply" },
          ),
        );
      }
    });
  }

  // Enlaces de Variación de Inventarios a energéticos primarios de Oferta Interna Bruta
  if (
    variacionNodeData &&
    ofertaInternaBrutaFullData &&
    ofertaInternaBrutaFullData["Nodos Hijo"]
  ) {
    const primaryEnergeticsInOIB = ofertaInternaBrutaFullData[
      "Nodos Hijo"
    ].filter((child) => child.tipo === "Energía Primaria");

    primaryEnergeticsInOIB.forEach((energetic) => {
      const energeticName = energetic["Nodo Hijo"];
      const energeticValueFromVariacion = dataManager.getEnergeticValue(
        "Variación de Inventarios",
        energeticName,
        year,
      );

      // Los valores de variación pueden ser negativos, pero Plotly espera valores positivos para `value`
      // El signo se manejará en el popup.
      if (
        energeticValueFromVariacion !== null &&
        Math.abs(energeticValueFromVariacion) > 0
      ) {
        const linkColor =
          styleManager.getEnergyColor(energeticName) || energetic.color;
        console.log(
          `[DEBUG - Enlace Variación]Energético: ${energeticName}, Color de enlace: ${linkColor} `,
        );
        source.push(nodeMap.get("Variación de Inventarios"));
        target.push(energeticNodesMap.get(energeticName));
        value.push(Math.log10(Math.abs(energeticValueFromVariacion) + 1));
        linkColors.push(styleManager.hexToRgba(linkColor, 0.5));
        linkCustomdata.push(
          popupManager.generateLinkPopup(
            energeticName,
            energeticValueFromVariacion,
            "Variación de Inventarios",
            energeticName,
            linkColor,
            year,
            { flowType: "primary_supply" },
          ),
        );
      }
    });
  }

  // Enlaces de energéticos primarios a Centrales Eléctricas
  if (
    centraleselectricasNodeData &&
    ofertaInternaBrutaFullData &&
    ofertaInternaBrutaFullData["Nodos Hijo"]
  ) {
    const primaryEnergeticsInOIB = ofertaInternaBrutaFullData["Nodos Hijo"].filter(
      (child) => child.tipo === "Energía Primaria",
    );

    primaryEnergeticsInOIB.forEach((energetic) => {
      const energeticName = energetic["Nodo Hijo"];
      const energeticValueToCentraleselectricas = dataManager.getEnergeticValue(
        "Centrales Eléctricas",
        energeticName,
        year,
      );
      console.log(
        `[DEBUG - Flujo Centrales Eléctricas] ${energeticName}: ${energeticValueToCentraleselectricas} `,
      );
      if (
        energeticValueToCentraleselectricas !== null &&
        Math.abs(energeticValueToCentraleselectricas) > 0
      ) {
        const linkColor =
          styleManager.getEnergyColor(energeticName) || energetic.color;
        console.log(
          `[DEBUG - Enlace Centrales Eléctricas]Energético: ${energeticName}, Color de enlace: ${linkColor} `,
        );
        source.push(energeticNodesMap.get(energeticName));
        target.push(nodeMap.get("Centrales Eléctricas"));
        value.push(
          Math.log10(Math.abs(energeticValueToCentraleselectricas) + 1),
        );
        linkColors.push(styleManager.hexToRgba(linkColor, 0.5));
        linkCustomdata.push(
          popupManager.generateLinkPopup(
            energeticName,
            energeticValueToCentraleselectricas,
            energeticName,
            "Centrales Eléctricas",
            linkColor,
            year,
            { flowType: "primary_demand" },
          ),
        );
      }
    });
  }

  //OJO

  // Enlaces desde Coquizadoras y Hornos a Centrales Eléctricas (solo secundarios que realmente existen en Coquizadoras)
  if (coquizadorasyhornosNodeData && centraleselectricasNodeData) {
    // Obtenemos los hijos secundarios que realmente existen en Coquizadoras
    const secundarios = (
      coquizadorasyhornosNodeData["Nodos Hijo"] || []
    ).filter((energetic) => {
      // Verificar si es un energético secundario
      const isSecondary = energetic.tipo === "Energía Secundaria";

      // Verificar si tiene valor para el año actual
      const hasValue =
        energetic[year] !== undefined &&
        energetic[year] !== null &&
        energetic[year] > 0;

      console.log(
        `[DEBUG] ${coquizadorasyhornosNodeData["Nodo Padre"]} - ${energetic["Nodo Hijo"]}: `,
        `tipo=${energetic.tipo}, valor=${energetic[year]}, ` +
          `esSecundario=${isSecondary}, tieneValor=${hasValue}`,
      );

      return isSecondary && hasValue;
    });

    // Para cada energético secundario que existe en Coquizadoras, creamos el enlace
    secundarios.forEach((energetic) => {
      const energeticName = energetic["Nodo Hijo"];
      // Obtenemos el valor directamente de Coquizadoras
      const energeticValue = dataManager.getEnergeticValue(
        "Coquizadoras y Hornos",
        energeticName,
        year,
      );

      const linkColor = styleManager.getEnergyColor(energeticName) || "#999999";

      source.push(nodeMap.get("Coquizadoras y Hornos"));
      target.push(nodeMap.get("Centrales Eléctricas"));
      value.push(Math.log10(energeticValue + 1));
      linkColors.push(styleManager.hexToRgba(linkColor, 0.5));

      linkCustomdata.push(
        popupManager.generateLinkPopup(
          energeticName,
          energeticValue,
          "Coquizadoras y Hornos",
          "Centrales Eléctricas",
          linkColor,
          year,
          { flowType: "secondary_supply" },
        ),
      );
    });
  }

  // Enlaces desde Refinerías y Despuntadoras a Centrales Eléctricas
  if (refinerasydespuntadorasNodeData && centraleselectricasNodeData) {
    // Obtenemos los hijos secundarios que realmente existen en Refinerías
    const secundarios = (
      refinerasydespuntadorasNodeData["Nodos Hijo"] || []
    ).filter((energetic) => {
      const valorEnRefinerias = dataManager.getEnergeticValue(
        "Refinerías y Despuntadoras",
        energetic["Nodo Hijo"],
        year,
      );
      return (
        energetic.tipo === "Energía Secundaria" &&
        valorEnRefinerias !== null &&
        Math.abs(valorEnRefinerias) > 0
      );
    });

    // Para cada energético secundario que existe en Refinerías, creamos el enlace
    secundarios.forEach((energetic) => {
      const energeticName = energetic["Nodo Hijo"];
      const energeticValue = dataManager.getEnergeticValue(
        "Refinerías y Despuntadoras",
        energeticName,
        year,
      );

      const linkColor = styleManager.getEnergyColor(energeticName) || "#999999";

      source.push(nodeMap.get("Refinerías y Despuntadoras"));
      target.push(nodeMap.get("Centrales Eléctricas"));
      value.push(Math.log10(energeticValue + 1));
      linkColors.push(styleManager.hexToRgba(linkColor, 0.5));

      linkCustomdata.push(
        popupManager.generateLinkPopup(
          energeticName,
          energeticValue,
          "Refinerías y Despuntadoras",
          "Centrales Eléctricas",
          linkColor,
          year,
          { flowType: "secondary_supply" },
        ),
      );
    });
  }

  // Enlaces desde Plantas de Gas y Fraccionadoras a Centrales Eléctricas
  if (plantasdegasyfraccionadorasNodeData && centraleselectricasNodeData) {
    // Obtenemos los hijos secundarios que realmente existen en Plantas de Gas
    const secundarios = (
      plantasdegasyfraccionadorasNodeData["Nodos Hijo"] || []
    ).filter((energetic) => {
      const valorEnPlantas = dataManager.getEnergeticValue(
        "Plantas de Gas y Fraccionadoras",
        energetic["Nodo Hijo"],
        year,
      );
      return (
        energetic.tipo === "Energía Secundaria" &&
        valorEnPlantas !== null &&
        Math.abs(valorEnPlantas) > 0
      );
    });

    // Para cada energético secundario que existe en Plantas de Gas, creamos el enlace
    secundarios.forEach((energetic) => {
      const energeticName = energetic["Nodo Hijo"];
      const energeticValue = dataManager.getEnergeticValue(
        "Plantas de Gas y Fraccionadoras",
        energeticName,
        year,
      );

      const linkColor = styleManager.getEnergyColor(energeticName) || "#999999";

      source.push(nodeMap.get("Plantas de Gas y Fraccionadoras"));
      target.push(nodeMap.get("Centrales Eléctricas"));
      value.push(Math.log10(energeticValue + 1));
      linkColors.push(styleManager.hexToRgba(linkColor, 0.5));

      linkCustomdata.push(
        popupManager.generateLinkPopup(
          energeticName,
          energeticValue,
          "Plantas de Gas y Fraccionadoras",
          "Centrales Eléctricas",
          linkColor,
          year,
          { flowType: "secondary_supply" },
        ),
      );
    });
  }

  // --- Enlaces desde nodos de transformación a energéticos secundarios ---
  const transformationNodes = [
    "Coquizadoras y Hornos",
    "Refinerías y Despuntadoras",
    "Plantas de Gas y Fraccionadoras",
    "Centrales Eléctricas",
  ];
  transformationNodes.forEach((nodeName) => {
    const nodeData = dataManager.getNodeData(nodeName);
    console.log(`[DEBUG] Procesando nodo: ${nodeName}`, nodeData);

    if (nodeData && nodeData["Nodos Hijo"]) {
      // Primero mostramos todos los hijos para depuración
      console.log(
        `[DEBUG] Todos los hijos de ${nodeName}:`,
        nodeData["Nodos Hijo"].map((c) => ({
          nombre: c["Nodo Hijo"],
          tipo: c.tipo,
          isOutput: c.isOutput,
        })),
      );

      // Luego filtramos
      // Modificar la sección de filtrado de salidas secundarias
      const outputSecondaries = nodeData["Nodos Hijo"].filter((child) => {
        // Verificar si es un energético secundario
        const isSecondary = child.tipo === "Energía Secundaria";

        // Verificar si tiene valor para el año actual
        const hasValue =
          child[year] !== undefined && child[year] !== null && child[year] > 0;

        console.log(
          `[DEBUG] ${nodeName} - ${child["Nodo Hijo"]}: `,
          `tipo=${child.tipo}, valor=${child[year]}, ` +
            `esSecundario=${isSecondary}, tieneValor=${hasValue}`,
        );

        return isSecondary && hasValue;
      });

      console.log(
        `[DEBUG] ${nodeName} - Salidas secundarias con valor:`,
        outputSecondaries.map((e) => `${e["Nodo Hijo"]} (${e[year]})`),
      );

      outputSecondaries.forEach((energetic) => {
        const energeticName = energetic["Nodo Hijo"];
        console.log(
          `[DEBUG] Procesando enlace para ${nodeName} -> ${energeticName} `,
        );

        const targetNodeIndex = secondaryEnergeticNodesMap.get(energeticName);
        if (targetNodeIndex === undefined) {
          console.warn(
            `[WARN] No se encontró el nodo destino para ${energeticName} en el mapa de nodos secundarios`,
          );
          console.log("[DEBUG] Mapa actual de nodos secundarios:", [
            ...secondaryEnergeticNodesMap.keys(),
          ]);
          return;
        }

        const sourceNodeIndex = nodeMap.get(nodeName);
        if (sourceNodeIndex === undefined) {
          console.warn(
            `[WARN] No se encontró el índice para el nodo fuente: ${nodeName} `,
          );
          return;
        }

        // Cambio importante: Usar directamente el valor del año del objeto energetic
        const energeticValue = parseFloat(energetic[year]) || 0;
        console.log(
          `[DEBUG] Valor obtenido para ${nodeName} -> ${energeticName}: `,
          energeticValue,
        );

        if (energeticValue > 0) {
          // Ya no necesitamos Math.abs ya que verificamos > 0
          const linkColor =
            styleManager.getEnergyColor(energeticName) || "#999999";

          source.push(sourceNodeIndex);
          target.push(targetNodeIndex);
          value.push(Math.log10(energeticValue + 1));
          linkColors.push(styleManager.hexToRgba(linkColor, 0.5));

          console.log(
            `[DEBUG] Creando enlace: ${nodeName} (${sourceNodeIndex}) -> ${energeticName} (${targetNodeIndex}) = ${energeticValue}`,
          );

          linkCustomdata.push(
            popupManager.generateLinkPopup(
              energeticName,
              energeticValue,
              nodeName,
              energeticName,
              linkColor,
              year,
              { flowType: "secondary_output" },
            ),
          );
        } else {
          console.log(
            `[DEBUG] Valor no válido o cero para ${nodeName} -> ${energeticName}: `,
            energeticValue,
          );
        }
      });
    } else {
      console.warn(
        `[WARN] No se encontraron datos o hijos para el nodo: ${nodeName} `,
      );
    }
  });

  const data = {
    type: "sankey",
    orientation: "h",
    node: {
      pad: 100,
      thickness: 10,
      line: { color: "black", width: 0.5 },
      label: labels,
      value: nodeValues, // ← aquí añadimos los valores
      color: nodeColors,
      hovertemplate: "%{customdata}<extra></extra>",
      customdata: nodeCustomdata, // Usar el nuevo array nodeCustomdata
      x: nodeX,
      y: nodeY,
    },
    link: {
      source: source,
      target: target,
      value: value,
      color: linkColors,
      customdata: linkCustomdata,
      hovertemplate: "%{customdata}<extra></extra>",
    },
  };

  const layout = {
    title: `Balance Nacional de Energía - ${year} (Valores en PJ)`,
    font: { size: 9 },
    margin: { l: 10, r: 10, t: 50, b: 10 },
    autosize: true,
  };
  const config = {
    displaylogo: false,
    responsive: true,
    toImageButtonOptions: {
      format: "png",
      filename: `sankey_energia_primaria_${year}`,
      setBackground: "transparent",
      width: 1920,
      height: 1080,
      scale: 1,
    },
  };

  Plotly.newPlot(sankeyDiv, [data], layout, config)
    .then(() => {
      if (!zoomManager) {
        zoomManager = new ZoomManager(zoomWrapperDiv, {
          target: sankeyDiv,
          minScale: 1,
        });
<<<<<<< HEAD
=======

>>>>>>> 8d912c2e
      }
      // Renderizar etiquetas de columnas después de que el diagrama esté listo
      if (columnLabelsManager && columnLabelsManager.isEnabled()) {
        // Usar setTimeout para asegurar que el diagrama esté completamente renderizado
        setTimeout(() => {
          columnLabelsManager.renderLabels(sankeyDiv);
        }, 100);
      }
    })
    .catch((error) => {
      console.error("Error al renderizar el diagrama de Sankey:", error);
    });
}<|MERGE_RESOLUTION|>--- conflicted
+++ resolved
@@ -3618,10 +3618,7 @@
           target: sankeyDiv,
           minScale: 1,
         });
-<<<<<<< HEAD
-=======
-
->>>>>>> 8d912c2e
+
       }
       // Renderizar etiquetas de columnas después de que el diagrama esté listo
       if (columnLabelsManager && columnLabelsManager.isEnabled()) {
