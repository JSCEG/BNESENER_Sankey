const yearSelector = document.getElementById("year-selector");
const sankeyDiv = document.getElementById("sankey-diagram");
const zoomWrapperDiv = document.getElementById("zoom-wrapper");
let dataManager = null;
let styleManager = null;
let layoutEngine = null;
let nodeFactory = null;
let linkManager = null;
let popupManager = null;
let exportManager = null;
let columnLabelsManager = null;
let zoomManager = null;

// Minimum link thickness added to each value after logarithmic scaling
const MIN_LINK_SIZE = 0.25;

// Export Configuration Management
let exportConfig = {
  png: {
    width: 1920,
    height: 1080,
    scale: 2,
  },
  transparentBg: true,
  includeColumnLabels: true,
  filenamePrefix: "sankey_energia",
};

// Cargar los datos desde el archivo JSON y inicializar DataManager
fetch("datos_energia_completo.json")
  .then((response) => response.json())
  .then((data) => {
    try {
      // Inicializar DataManager con los datos cargados
      dataManager = new DataManager(data);

      // Inicializar StyleManager
      styleManager = new StyleManager();

      // Inicializar LayoutEngine
      layoutEngine = new LayoutEngine();

      // Inicializar LinkManager con referencias a otros módulos
      linkManager = new LinkManager({
        dataManager: dataManager,
        styleManager: styleManager,
        nodeFactory: null, // Se asignará después
        popupManager: null, // Se asignará después
      });

      // Inicializar NodeFactory con referencias a otros módulos
      nodeFactory = new NodeFactory({
        dataManager: dataManager,
        styleManager: styleManager,
        layoutEngine: layoutEngine,
        linkManager: linkManager,
      });

      // Asignar NodeFactory al LinkManager
      linkManager.nodeFactory = nodeFactory;

      // Inicializar PopupManager con referencias a otros módulos
      popupManager = new PopupManager({
        dataManager: dataManager,
        styleManager: styleManager,
        nodeFactory: nodeFactory,
      });

      // Asignar PopupManager al LinkManager
      linkManager.popupManager = popupManager;

      // Inicializar ColumnLabelsManager con referencias a otros módulos
      columnLabelsManager = new ColumnLabelsManager({
        enabled: false, // Inicialmente deshabilitado
        layoutEngine: layoutEngine,
        styleManager: styleManager,
      });

      // Aplicar tema por defecto y estilos de popup
      styleManager.applyTheme();
      popupManager.applyPopupStyles();

      // Mostrar estadísticas de los datos cargados
      const stats = dataManager.getDataStats();
      console.log("Datos cargados:", stats);
      console.log(
        "StyleManager inicializado con",
        Object.keys(styleManager.getAllColors()).length,
        "colores",
      );

      // Mostrar estadísticas del LayoutEngine
      const layoutStats = layoutEngine.getLayoutStats();
      console.log(
        "LayoutEngine inicializado con",
        layoutStats.totalColumns,
        "columnas",
      );

      // Mostrar estadísticas del NodeFactory
      const nodeFactoryStats = nodeFactory.getNodeStats();
      console.log(
        "NodeFactory inicializado con",
        nodeFactory.getRegisteredTypes().length,
        "tipos de nodos registrados",
      );

      populateYearSelector();
      // Inicializar controles de etiquetas de columnas
      initializeColumnLabelsControls();
      // Inicializar el gráfico con el primer año disponible
      updateSankey(yearSelector.value);

      // Inicializar ExportManager después de que el diagrama esté listo
      setTimeout(() => {
        try {
          exportManager = new ExportManager(
            sankeyDiv,
            exportConfig,
            columnLabelsManager,
          );
          console.log(
            "ExportManager inicializado correctamente con soporte para etiquetas de columnas",
          );
        } catch (error) {
          console.error("Error inicializando ExportManager:", error);
        }
      }, 1000);
    } catch (error) {
      console.error("Error al inicializar DataManager:", error);
      alert("Error al cargar los datos. Por favor, recarga la página.");
    }
  })
  .catch((error) => {
    console.error("Error al cargar el JSON:", error);
    alert(
      "Error al cargar el archivo de datos. Verifica que el archivo existe.",
    );
  });

// Poblar el selector de años dinámicamente usando DataManager
function populateYearSelector() {
  if (!dataManager) {
    console.error("DataManager no está inicializado");
    return;
  }

  // Usar el método del DataManager para obtener años disponibles
  const sortedYears = dataManager.getAvailableYears();

  // Limpiar opciones existentes
  yearSelector.innerHTML = "";

  sortedYears.forEach((year) => {
    const option = document.createElement("option");
    option.value = year;
    option.textContent = year;
    yearSelector.appendChild(option);
  });

  // Añadir el evento para actualizar el gráfico cuando cambia el año
  yearSelector.addEventListener("change", (event) => {
    updateSankey(event.target.value);
  });
}

// Initialize export functionality
function initializeExportControls() {
  const exportConfigBtn = document.getElementById("export-config-btn");
  const exportPngBtn = document.getElementById("export-png-btn");
  const exportSvgBtn = document.getElementById("export-svg-btn");
  const exportModal = document.getElementById("export-modal");
  const exportProgressModal = document.getElementById("export-progress-modal");
  const closeBtn = document.querySelector(".close");
  const saveConfigBtn = document.getElementById("save-config-btn");
  const cancelConfigBtn = document.getElementById("cancel-config-btn");

  // Open configuration modal
  exportConfigBtn.addEventListener("click", () => {
    loadConfigToModal();
    exportModal.style.display = "block";
  });

  // Close modal events
  closeBtn.addEventListener("click", () => {
    exportModal.style.display = "none";
  });

  cancelConfigBtn.addEventListener("click", () => {
    exportModal.style.display = "none";
  });

  // Close modal when clicking outside
  window.addEventListener("click", (event) => {
    if (event.target === exportModal) {
      exportModal.style.display = "none";
    }
    if (event.target === exportProgressModal) {
      exportProgressModal.style.display = "none";
    }
  });

  // Save configuration
  saveConfigBtn.addEventListener("click", () => {
    saveConfigFromModal();
    exportModal.style.display = "none";
  });

  // Export PNG
  exportPngBtn.addEventListener("click", () => {
    exportDiagram("png");
  });

  // Export SVG
  exportSvgBtn.addEventListener("click", () => {
    exportDiagram("svg");
  });
}

// Load current config to modal
function loadConfigToModal() {
  document.getElementById("png-width").value = exportConfig.png.width;
  document.getElementById("png-height").value = exportConfig.png.height;
  document.getElementById("png-scale").value = exportConfig.png.scale;
  document.getElementById("transparent-bg").checked =
    exportConfig.transparentBg;
  document.getElementById("include-column-labels").checked =
    exportConfig.includeColumnLabels !== false;
  document.getElementById("filename-prefix").value =
    exportConfig.filenamePrefix;
}

// Save config from modal
function saveConfigFromModal() {
  exportConfig.png.width = parseInt(document.getElementById("png-width").value);
  exportConfig.png.height = parseInt(
    document.getElementById("png-height").value,
  );
  exportConfig.png.scale = parseInt(document.getElementById("png-scale").value);
  exportConfig.transparentBg =
    document.getElementById("transparent-bg").checked;
  exportConfig.includeColumnLabels = document.getElementById(
    "include-column-labels",
  ).checked;
  exportConfig.filenamePrefix =
    document.getElementById("filename-prefix").value || "sankey_energia";

  // Update ExportManager configuration if it's initialized
  if (exportManager) {
    exportManager.updateConfig(exportConfig);
    console.log("ExportManager configuration updated:", exportConfig);
  }
}

// Show progress modal
function showProgressModal(format) {
  const progressModal = document.getElementById("export-progress-modal");
  const progressTitle = document.getElementById("progress-title");
  const progressMessage = document.getElementById("progress-message");
  const progressFill = document.getElementById("progress-fill");

  progressTitle.textContent = `Exportando ${format.toUpperCase()}...`;
  progressMessage.textContent = "Preparando imagen para descarga";
  progressFill.style.width = "0%";
  progressModal.style.display = "block";

  return {
    updateProgress: (percent, message) => {
      progressFill.style.width = `${percent}%`;
      if (message) progressMessage.textContent = message;
    },
    close: () => {
      progressModal.style.display = "none";
    },
  };
}

// Export diagram function using ExportManager
async function exportDiagram(format) {
  if (!exportManager) {
    alert(
      "ExportManager no está inicializado. Por favor, espera a que se cargue completamente.",
    );
    return;
  }

  if (!exportManager.isDiagramReady()) {
    alert(
      "El diagrama no está listo para exportar. Por favor, espera a que se cargue completamente.",
    );
    return;
  }

  const progress = showProgressModal(format);
  const currentYear = yearSelector.value;

  try {
    // Disable export buttons during export
    setExportButtonsState(false);

    // Update ExportManager configuration
    exportManager.updateConfig(exportConfig);

    // Prepare export options with current year in filename
    const exportOptions = {
      filename: `${exportConfig.filenamePrefix}_${currentYear}`,
    };

    let result;
    if (format === "png") {
      // Export PNG using ExportManager
      result = await exportManager.exportToPNG(
        exportOptions,
        (percent, message) => {
          progress.updateProgress(percent, message);
        },
      );
    } else if (format === "svg") {
      // Export SVG using ExportManager
      result = await exportManager.exportToSVG(
        exportOptions,
        (percent, message) => {
          progress.updateProgress(percent, message);
        },
      );
    } else {
      throw new Error(`Formato no soportado: ${format}`);
    }

    // Show success message
    console.log(`Exportación ${format.toUpperCase()} exitosa:`, result);

    // Close progress modal after a short delay
    setTimeout(() => {
      progress.close();
    }, 1000);
  } catch (error) {
    console.error("Error durante la exportación:", error);
    progress.close();

    let errorMessage = "Error desconocido durante la exportación";
    if (error.message) {
      errorMessage = error.message;
    } else if (typeof error === "string") {
      errorMessage = error;
    }

    alert(`Error al exportar ${format.toUpperCase()}: ${errorMessage}`);
  } finally {
    // Re-enable export buttons
    setExportButtonsState(true);
  }
}

// Enable/disable export buttons
function setExportButtonsState(enabled) {
  const exportButtons = document.querySelectorAll(".export-btn");
  exportButtons.forEach((btn) => {
    btn.disabled = !enabled;
  });
}

// Reemplaza la función initializeColumnLabelsControls con esto:
function initializeColumnLabelsControls() {
  console.log("Inicializando controles de etiquetas de columnas...");

  // Forzar la creación de las etiquetas
  // if (columnLabelsManager) {
  //   console.log("Creando etiquetas de columnas...");

  //   // Crear etiqueta para energéticos primarios
  //   columnLabelsManager.addLabel("energeticos_primarios", {
  //     title: "Energéticos Primarios",
  //     description: "Fuentes de energía",
  //     x: 0.23,
  //     y: 0.13,
  //     visible: true,
  //   });
  //   // Crear etiqueta para transformación
  //   columnLabelsManager.addLabel("transformacion", {
  //     title: "Transformación",
  //     description: "Procesos de conversión",
  //     x: 0.4,
  //     y: 0.13,
  //     visible: true,
  //   });

  //   // Crear etiqueta para energeticos secundarios
  //   columnLabelsManager.addLabel("energeticos_secundarios", {
  //     title: "Energéticos Secundarios",
  //     description: "Procesos de conversión",
  //     x: 0.68,
  //     y: 0.13,
  //     visible: true,
  //   });

  //   // Crear etiqueta para consumo
  //   columnLabelsManager.addLabel("usos_finales", {
  //     title: "Usos Finales",
  //     description: "Destino final",
  //     x: 0.9,
  //     y: 0.1,
  //     visible: true,
  //   });

  //   // Forzar que estén habilitadas
  //   columnLabelsManager.setEnabled(true);
  //   console.log("Etiquetas de columnas creadas y habilitadas");

  //   // Forzar redibujado
  //   if (columnLabelsManager.handleResize) {
  //     columnLabelsManager.handleResize();
  //   }
  // } else {
  //   console.error("ColumnLabelsManager no está inicializado");
  // }

  // Manejar redimensionamiento
  window.addEventListener("resize", () => {
    if (columnLabelsManager && columnLabelsManager.isEnabled()) {
      columnLabelsManager.handleResize();
    }
  });

  console.log("Controles de etiquetas de columnas inicializados");
}

// Función para limpiar todas las etiquetas
function clearAllLabels() {
  if (columnLabelsManager) {
    columnLabelsManager.clearAllLabels();
    console.log("Todas las etiquetas removidas");
  }
}

// Initialize export controls when DOM is ready
document.addEventListener("DOMContentLoaded", () => {
  initializeExportControls();
  const resetBtn = document.getElementById("reset-view-btn");
  if (resetBtn) {
    resetBtn.addEventListener("click", () => {
      if (zoomManager) zoomManager.reset();
    });
  }
});

// Función para actualizar el diagrama de Sankey (Etapa 1.7: Añadir Salidas Completas)
function updateSankey(year) {
  console.log(`Actualizando gráfico para el año: ${year}`);

  Plotly.purge(sankeyDiv);

  const labels = [];
  const nodeColors = [];
  const nodeMap = new Map();
  const nodeX = []; // Inicializar arrays de posiciones
  const nodeY = []; // Inicializar arrays de posiciones
  const nodeCustomdata = []; // Nuevo array para el customdata de cada nodo
  const nodeValues = []; // ← aquí

  // --- ARRAYS PARA LOS ENLACES DEL DIAGRAMA SANKEY ---
  const source = [];
  const target = [];
  const value = [];
  const linkColors = [];
  const linkCustomdata = [];

  const ofertaInternaBrutaFullData = dataManager.getNodeData(
    "Oferta Interna Bruta",
  );
  const energeticNodesMap = new Map(); // ← DECLARACIÓN ÚNICA

  function addNode(name, color, nodeType = "default", value = null) {
    if (nodeMap.has(name)) {
      return nodeMap.get(name);
    }
    let finalColor = color;
    if (styleManager) {
      finalColor = styleManager.getEnergyColor(name, nodeType) || color;
    }

    const nodeIndex = labels.length;
    nodeMap.set(name, nodeIndex);
    const plainName = name.split("<br>")[0].trim();
    if (!nodeMap.has(plainName)) {
      nodeMap.set(plainName, nodeIndex);
    }

    // Si se proporciona un valor, agregarlo al nombre con salto de línea
    let nodeLabel = name;
    if (value !== null && value !== undefined) {
      const formattedValue = Math.abs(value).toLocaleString("en-US", {
        minimumFractionDigits: 0,
        maximumFractionDigits: 2,
      });
      nodeLabel = `${name}<br>${formattedValue} PJ`;
    }

    labels.push(nodeLabel);
    nodeColors.push(finalColor);
    nodeCustomdata.push("");

    +(
      // Inicializa nodeValues con el valor real (o 0)
      (+nodeValues.push(value != null ? value : 0))
    );

    return nodeIndex;
  }

  // --- AQUÍ SE CREAN Y POSICIONAN LOS NODOS ---
  // ——— Nodo y enlaces de Importación ———
  const importacionNodeData = dataManager.getNodeData("Importación");
  console.log(`[DEBUG] Datos de Importación:`, importacionNodeData);

  if (importacionNodeData && ofertaInternaBrutaFullData?.["Nodos Hijo"]) {
    // 1) Calcular breakdown y totalPJ
    const raw = popupManager.calculateNodeBreakdown(
      importacionNodeData,
      year,
      "Energía Primaria",
    );
    console.log(`[DEBUG - Importación] Breakdown Raw para ${year}:`, raw);

    const children = raw.children || raw;
    const totalPJ = Array.isArray(children)
      ? children.reduce((sum, c) => sum + Math.abs(c.value), 0)
      : 0;
    console.log(`[DEBUG] totalPJ Importación: ${totalPJ.toFixed(2)} PJ`);

    // 2) Crear nodo con valor real en PJ
    const idx = addNode(
      importacionNodeData["Nodo Padre"],
      importacionNodeData.color,
      "default",
      totalPJ, // ← este valor dimensiona el nodo
    );
    nodeX[idx] = 0.05;
    nodeY[idx] = 0.05;

    // 3) Generar popup simplificado con { total, unit }
    nodeCustomdata[idx] = popupManager.generateNodePopup(
      importacionNodeData["Nodo Padre"],
      importacionNodeData,
      year,
      { total: totalPJ, unit: "PJ" },
      "text",
      null,
      "simple_source",
    );

    // 4) Enlaces de Energía Primaria → Importación
    ofertaInternaBrutaFullData["Nodos Hijo"]
      .filter((child) => child.tipo === "Energía Primaria")
      .forEach((child) => {
        const val = dataManager.getEnergeticValue(
          "Importación",
          child["Nodo Hijo"],
          year,
        );
        if (val != null && Math.abs(val) > 0) {
          source.push(energeticNodesMap.get(child["Nodo Hijo"]));
          target.push(idx);
          const scaled = Math.log10(Math.abs(val) + 1) + MIN_LINK_SIZE;
          value.push(scaled);
          const col =
            styleManager.getEnergyColor(child["Nodo Hijo"]) || child.color;
          linkColors.push(styleManager.hexToRgba(col, 0.5));
          linkCustomdata.push(
            popupManager.generateLinkPopup(
              child["Nodo Hijo"],
              val,
              child["Nodo Hijo"],
              importacionNodeData["Nodo Padre"],
              col,
              year,
              { flowType: "primary_supply" },
            ),
          );
        }
      });
  } else {
    console.error(
      "Error: datos de 'Importación' o sus 'Nodos Hijo' no disponibles.",
    );
  }

  // ——— Nodo y enlaces de Producción ———
  const produccionNodeData = dataManager.getNodeData("Producción");
  console.log(`[DEBUG] Datos de Producción:`, produccionNodeData);

  if (produccionNodeData && ofertaInternaBrutaFullData?.["Nodos Hijo"]) {
    // 1) Calcular breakdown y totalPJ
    const raw = popupManager.calculateNodeBreakdown(
      produccionNodeData,
      year,
      "Energía Primaria",
    );
    console.log(
      `[DEBUG - Producción] Breakdown Raw (Primaria) para ${year}:`,
      raw,
    );

    const children = raw.children || raw;
    const totalPJ = Array.isArray(children)
      ? children.reduce((sum, c) => sum + Math.abs(c.value), 0)
      : 0;
    console.log(`[DEBUG] totalPJ Producción: ${totalPJ.toFixed(2)} PJ`);

    // 2) Crear nodo con valor real en PJ
    const idx = addNode(
      produccionNodeData["Nodo Padre"],
      produccionNodeData.color,
      "default",
      totalPJ, // ← este valor dimensiona el nodo
    );
    nodeX[idx] = 0.05;
    nodeY[idx] = 0.4;

    // 3) Generar popup simplificado con { total, unit }
    nodeCustomdata[idx] = popupManager.generateNodePopup(
      produccionNodeData["Nodo Padre"],
      produccionNodeData,
      year,
      { total: totalPJ, unit: "PJ" },
      "text",
      null,
      "simple_source",
    );

    // 4) (Opcional) Enlaces de Energía Primaria → Producción
    ofertaInternaBrutaFullData["Nodos Hijo"]
      .filter((child) => child.tipo === "Energía Primaria")
      .forEach((child) => {
        const val = dataManager.getEnergeticValue(
          "Producción",
          child["Nodo Hijo"],
          year,
        );
        if (val != null && Math.abs(val) > 0) {
          source.push(energeticNodesMap.get(child["Nodo Hijo"]));
          target.push(idx);
          const scaled = Math.log10(Math.abs(val) + 1) + MIN_LINK_SIZE;
          value.push(scaled);
          const col =
            styleManager.getEnergyColor(child["Nodo Hijo"]) || child.color;
          linkColors.push(styleManager.hexToRgba(col, 0.5));
          linkCustomdata.push(
            popupManager.generateLinkPopup(
              child["Nodo Hijo"],
              val,
              child["Nodo Hijo"],
              produccionNodeData["Nodo Padre"],
              col,
              year,
              { flowType: "primary_supply" },
            ),
          );
        }
      });
  } else {
    console.error(
      "Error: datos de 'Producción' o sus 'Nodos Hijo' no disponibles.",
    );
  }

  // Agregar Variación de Inventarios
  // ——— Nodo y enlaces de Variación de Inventarios ———
  const variacionNodeData = dataManager.getNodeData("Variación de Inventarios");
  if (variacionNodeData && ofertaInternaBrutaFullData?.["Nodos Hijo"]) {
    // 1) Breakdown y sumas
    const raw = popupManager.calculateNodeBreakdown(
      variacionNodeData,
      year,
      "Energía Primaria",
    );
    const inputTotal = raw.input_total || 0;
    const outputTotal = raw.output_total || 0;
    const totalPJ = inputTotal + outputTotal;

    // 2) Creamos el nodo con el nombre original y totalPJ
    const idx = addNode(
      variacionNodeData["Nodo Padre"], // clave original
      variacionNodeData.color,
      "default",
      totalPJ, // tamaño
    );
    nodeX[idx] = 0.05;
    nodeY[idx] = 0.2;

    // 3) Sobrescribimos SOLO la etiqueta para mostrar flechas
    labels[idx] =
      `${variacionNodeData["Nodo Padre"]}<br>` +
      `↑ ${inputTotal.toFixed(2)} PJ  ↓ ${outputTotal.toFixed(2)} PJ`;

    // 4) Popup con tu template
    nodeCustomdata[idx] = popupManager.generateNodePopup(
      variacionNodeData["Nodo Padre"],
      variacionNodeData,
      year,
      {
        variacion_positiva: inputTotal,
        variacion_negativa: outputTotal,
        unit: "PJ",
      },
      "text",
      null,
      "simple_source",
    );

    // 5) Enlaces (positivo sale, negativo entra)
    ofertaInternaBrutaFullData["Nodos Hijo"]
      .filter((c) => c.tipo === "Energía Primaria")
      .forEach((child) => {
        const val = dataManager.getEnergeticValue(
          "Variación de Inventarios",
          child["Nodo Hijo"],
          year,
        );
        if (val != null && val !== 0) {
          const src = val > 0 ? idx : energeticNodesMap.get(child["Nodo Hijo"]);
          const tgt = val > 0 ? energeticNodesMap.get(child["Nodo Hijo"]) : idx;
          source.push(src);
          target.push(tgt);
          const scaled = Math.log10(Math.abs(val) + 1) + MIN_LINK_SIZE;
          value.push(scaled);
          const col =
            styleManager.getEnergyColor(child["Nodo Hijo"]) || child.color;
          linkColors.push(styleManager.hexToRgba(col, 0.5));
          linkCustomdata.push(
            popupManager.generateLinkPopup(
              child["Nodo Hijo"],
              val,
              variacionNodeData["Nodo Padre"],
              child["Nodo Hijo"],
              col,
              year,
              { flowType: "inventory_change_primaria" },
            ),
          );
        }
      });
  }

  // --- Nodos de Energéticos Primarios de Oferta Interna Bruta ---

  // const energeticNodesMap = new Map(); // Para almacenar los índices de los nuevos nodos de energéticos

  if (ofertaInternaBrutaFullData && ofertaInternaBrutaFullData["Nodos Hijo"]) {
    const primaryEnergetics = ofertaInternaBrutaFullData["Nodos Hijo"].filter(
      (child) => child.tipo === "Energía Primaria",
    );

    // Calcular posiciones Y para distribuir los nodos de energéticos
    const startY = 0.15; // Posición inicial
    const endY = 0.9; // Posición final
    const stepY = (endY - startY) / (primaryEnergetics.length - 1 || 1); // Paso entre nodos

    primaryEnergetics.forEach((energetic, index) => {
      const energeticName = energetic["Nodo Hijo"];
      const energeticColor =
        styleManager.getEnergyColor(energeticName) || energetic.color; // Obtener color del StyleManager o del dato

      // Obtener el valor del energético antes de crear el nodo
      const energeticValue = dataManager.getEnergeticValue(
        "Oferta Interna Bruta",
        energeticName,
        year,
      );

      const energeticIndex = addNode(
        energeticName,
        energeticColor,
        "default",
        energeticValue,
      );
      energeticNodesMap.set(energeticName, energeticIndex); // Guardar el índice

      nodeX[energeticIndex] = 0.2; // Columna de Oferta Interna Bruta
      nodeY[energeticIndex] = startY + index * stepY; // Distribuir verticalmente

      // Generar customdata sencillo para cada energético
      let energeticPopupData = {};
      if (energeticValue !== null) {
        energeticPopupData.total = energeticValue; // Usar 'total' para el simple_source template
      }

      nodeCustomdata[energeticIndex] = popupManager.generateNodePopup(
        energeticName,
        energetic,
        year,
        energeticPopupData,
        "text",
        "Energía Primaria",
        "simple_source",
      );
    });
  } else {
    console.error(
      "Error: Datos de 'Oferta Interna Bruta' o sus hijos no encontrados para crear energéticos primarios.",
    );
  }

  // ——— Nodo y enlaces de Exportación ———
  const exportacionNodeData = dataManager.getNodeData("Exportación");
  console.log(`[DEBUG] Datos de Exportación:`, exportacionNodeData);

  if (exportacionNodeData && ofertaInternaBrutaFullData?.["Nodos Hijo"]) {
    // 1) Calcular breakdown y totalPJ
    const raw = popupManager.calculateNodeBreakdown(
      exportacionNodeData,
      year,
      "Energía Primaria",
    );
    console.log(`[DEBUG - Exportación] Breakdown Raw para ${year}:`, raw);

    const children = raw.children || raw;
    const totalPJ = Array.isArray(children)
      ? children.reduce((sum, c) => sum + Math.abs(c.value), 0)
      : 0;
    console.log(`[DEBUG] totalPJ Exportación: ${totalPJ.toFixed(2)} PJ`);

    // 2) Crear nodo con valor real en PJ
    const idx = addNode(
      exportacionNodeData["Nodo Padre"],
      exportacionNodeData.color,
      "default",
      totalPJ, // ← este valor dimensiona el nodo
    );
    nodeX[idx] = 0.3;
    nodeY[idx] = 0.99;
    // nodeValues[idx] ya queda inicializado dentro de addNode

    // 3) Generar popup simplificado con { total, unit }
    nodeCustomdata[idx] = popupManager.generateNodePopup(
      exportacionNodeData["Nodo Padre"],
      exportacionNodeData,
      year,
      { total: totalPJ, unit: "PJ" },
      "text",
      null,
      "simple_source",
    );

    // 4) Enlaces de Energía Primaria → Exportación
    ofertaInternaBrutaFullData["Nodos Hijo"]
      .filter((child) => child.tipo === "Energía Primaria")
      .forEach((child) => {
        const val = dataManager.getEnergeticValue(
          "Exportación",
          child["Nodo Hijo"],
          year,
        );
        if (val != null && Math.abs(val) > 0) {
          source.push(energeticNodesMap.get(child["Nodo Hijo"]));
          target.push(idx);
          const scaled = Math.log10(Math.abs(val) + 1) + MIN_LINK_SIZE;
          value.push(scaled);
          const col =
            styleManager.getEnergyColor(child["Nodo Hijo"]) || child.color;
          linkColors.push(styleManager.hexToRgba(col, 0.5));
          linkCustomdata.push(
            popupManager.generateLinkPopup(
              child["Nodo Hijo"],
              val,
              child["Nodo Hijo"],
              exportacionNodeData["Nodo Padre"],
              col,
              year,
              { flowType: "primary_demand" },
            ),
          );
        }
      });
  } else {
    console.error(
      "Error: datos de 'Exportación' o sus 'Nodos Hijo' no disponibles.",
    );
  }

  // ——— Nodo y enlaces de Consumo Propio del Sector de Energéticos Primarios ———
  const consumoPropioNodeData = dataManager.getNodeData(
    "Consumo Propio del Sector",
  );
  console.log(
    `[DEBUG] Datos de Consumo Propio del Sector:`,
    consumoPropioNodeData,
  );

  if (consumoPropioNodeData && ofertaInternaBrutaFullData?.["Nodos Hijo"]) {
    // 1) Calcular breakdown y totalPJ
    const raw = popupManager.calculateNodeBreakdown(
      consumoPropioNodeData,
      year,
      "Energía Primaria",
    );
    console.log(`[DEBUG - Consumo Propio] Breakdown Raw para ${year}:`, raw);

    const children = raw.children || raw;
    const totalPJ = Array.isArray(children)
      ? children.reduce((sum, c) => sum + Math.abs(c.value), 0)
      : 0;
    console.log(`[DEBUG] totalPJ Consumo Propio: ${totalPJ.toFixed(2)} PJ`);

    // 2) Crear nodo con valor real en PJ
    const idx = addNode(
      consumoPropioNodeData["Nodo Padre"],
      consumoPropioNodeData.color,
      "default",
      totalPJ, // ← valor que dimensiona el nodo
    );
    nodeX[idx] = 0.3;
    nodeY[idx] = 0.94;

    // 3) Generar popup con { total, unit }
    nodeCustomdata[idx] = popupManager.generateNodePopup(
      consumoPropioNodeData["Nodo Padre"],
      consumoPropioNodeData,
      year,
      { total: totalPJ, unit: "PJ" },
      "text",
      null,
      "simple_source",
    );

    // 4) Enlaces de Energía Primaria → este nodo
    ofertaInternaBrutaFullData["Nodos Hijo"]
      .filter((child) => child.tipo === "Energía Primaria")
      .forEach((child) => {
        const val = dataManager.getEnergeticValue(
          "Consumo Propio del Sector",
          child["Nodo Hijo"],
          year,
        );
        if (val != null && Math.abs(val) > 0) {
          source.push(energeticNodesMap.get(child["Nodo Hijo"]));
          target.push(idx);
          const scaled = Math.log10(Math.abs(val) + 1) + MIN_LINK_SIZE;
          value.push(scaled);
          const col =
            styleManager.getEnergyColor(child["Nodo Hijo"]) || "#999999";
          linkColors.push(styleManager.hexToRgba(col, 0.5));
          linkCustomdata.push(
            popupManager.generateLinkPopup(
              child["Nodo Hijo"],
              val,
              child["Nodo Hijo"],
              consumoPropioNodeData["Nodo Padre"],
              col,
              year,
              { flowType: "consumo_propio_primaria" },
            ),
          );
        }
      });
  } else {
    console.error(
      "Error: datos de 'Consumo Propio del Sector' o sus 'Nodos Hijo' no disponibles.",
    );
  }

  // ——— Nodo y enlaces de Pérdidas Técnicas por Transporte, Transmisión y Distribución ———
  const perdidasTecnicasNodeData = dataManager.getNodeData(
    "Pérdidas técnicas por transporte, transmisión y distribución",
  );
  console.log(
    `[DEBUG] Datos de Pérdidas Técnicas por Transporte, Transmisión y Distribución:`,
    perdidasTecnicasNodeData,
  );

  if (perdidasTecnicasNodeData && ofertaInternaBrutaFullData?.["Nodos Hijo"]) {
    // 1) Breakdown y totalPJ
    const raw = popupManager.calculateNodeBreakdown(
      perdidasTecnicasNodeData,
      year,
      "Energía Primaria",
    );
    console.log(`[DEBUG - Pérdidas Técnicas] Breakdown Raw para ${year}:`, raw);

    const children = raw.children || raw;
    const totalPJ = Array.isArray(children)
      ? children.reduce((sum, c) => sum + Math.abs(c.value), 0)
      : 0;
    console.log(`[DEBUG] totalPJ Pérdidas Técnicas: ${totalPJ.toFixed(2)} PJ`);

    // 2) Crear nodo con valor real en PJ
    const idx = addNode(
      perdidasTecnicasNodeData["Nodo Padre"],
      perdidasTecnicasNodeData.color,
      "default",
      totalPJ, // ← este valor dimensiona el nodo
    );
    nodeX[idx] = 0.3;
    nodeY[idx] = 0.9;

    // 3) Popup simplificado con { total, unit }
    nodeCustomdata[idx] = popupManager.generateNodePopup(
      perdidasTecnicasNodeData["Nodo Padre"],
      perdidasTecnicasNodeData,
      year,
      { total: totalPJ, unit: "PJ" },
      "text",
      null,
      "simple_source",
    );

    // 4) Enlaces de Energía Primaria → este nodo
    ofertaInternaBrutaFullData["Nodos Hijo"]
      .filter((child) => child.tipo === "Energía Primaria")
      .forEach((child) => {
        const val = dataManager.getEnergeticValue(
          "Pérdidas técnicas por transporte, transmisión y distribución",
          child["Nodo Hijo"],
          year,
        );
        if (val != null && Math.abs(val) > 0) {
          source.push(energeticNodesMap.get(child["Nodo Hijo"]));
          target.push(idx);
          const scaled = Math.log10(Math.abs(val) + 1) + MIN_LINK_SIZE;
          value.push(scaled);
          const col =
            styleManager.getEnergyColor(child["Nodo Hijo"]) || "#999999";
          linkColors.push(styleManager.hexToRgba(col, 0.5));
          linkCustomdata.push(
            popupManager.generateLinkPopup(
              child["Nodo Hijo"],
              val,
              child["Nodo Hijo"],
              perdidasTecnicasNodeData["Nodo Padre"],
              col,
              year,
              { flowType: "perdidas_tecnicas" },
            ),
          );
        }
      });
  } else {
    console.error(
      "Error: datos de 'Pérdidas técnicas por transporte, transmisión y distribución' o sus 'Nodos Hijo' no disponibles.",
    );
  }

  // ——— Nodo y enlaces de Energía No Aprovechada ———
  const energiaNoAprovechadaNodeData = dataManager.getNodeData(
    "Energía No Aprovechada",
  );
  console.log(
    `[DEBUG] Datos de Energía No Aprovechada:`,
    energiaNoAprovechadaNodeData,
  );

  if (
    energiaNoAprovechadaNodeData &&
    ofertaInternaBrutaFullData?.["Nodos Hijo"]
  ) {
    // 1) Calcular breakdown y totalPJ
    const raw = popupManager.calculateNodeBreakdown(
      energiaNoAprovechadaNodeData,
      year,
      "Energía Primaria",
    );
    console.log(
      `[DEBUG - Energía No Aprovechada] Breakdown Raw para ${year}:`,
      raw,
    );

    const children = raw.children || raw;
    const totalPJ = Array.isArray(children)
      ? children.reduce((sum, c) => sum + Math.abs(c.value), 0)
      : 0;
    console.log(
      `[DEBUG] totalPJ Energía No Aprovechada: ${totalPJ.toFixed(2)} PJ`,
    );

    // 2) Crear el nodo con su valor real en PJ
    const idx = addNode(
      energiaNoAprovechadaNodeData["Nodo Padre"],
      energiaNoAprovechadaNodeData.color,
      "default",
      totalPJ, // ← este valor dimensiona el nodo
    );
    nodeX[idx] = 0.3;
    nodeY[idx] = 0.85;
    // nodeValues[idx] ya se inicializa dentro de addNode

    // 3) Generar popup con { total, unit }
    nodeCustomdata[idx] = popupManager.generateNodePopup(
      energiaNoAprovechadaNodeData["Nodo Padre"],
      energiaNoAprovechadaNodeData,
      year,
      { total: totalPJ, unit: "PJ" },
      "text",
      null,
      "simple_source",
    );

    // 4) Enlaces de Energía Primaria hacia este nodo
    ofertaInternaBrutaFullData["Nodos Hijo"]
      .filter((child) => child.tipo === "Energía Primaria")
      .forEach((child) => {
        const val = dataManager.getEnergeticValue(
          "Energía No Aprovechada",
          child["Nodo Hijo"],
          year,
        );
        if (val != null && Math.abs(val) > 0) {
          source.push(energeticNodesMap.get(child["Nodo Hijo"]));
          target.push(idx);
          const scaled = Math.log10(Math.abs(val) + 1) + MIN_LINK_SIZE;
          value.push(scaled);
          const col =
            styleManager.getEnergyColor(child["Nodo Hijo"]) || child.color;
          linkColors.push(styleManager.hexToRgba(col, 0.5));
          linkCustomdata.push(
            popupManager.generateLinkPopup(
              child["Nodo Hijo"],
              val,
              child["Nodo Hijo"],
              energiaNoAprovechadaNodeData["Nodo Padre"],
              col,
              year,
              { flowType: "primary_demand" },
            ),
          );
        }
      });
  } else {
    console.error(
      "Error: datos de 'Energía No Aprovechada' o sus 'Nodos Hijo' no disponibles.",
    );
  }

  // ——— Nodo y enlaces de Coquizadoras y Hornos ———
  const coquizadorasyhornosNodeData = dataManager.getNodeData(
    "Coquizadoras y Hornos",
  );
  console.log(
    `[DEBUG] Datos de Coquizadoras y Hornos:`,
    coquizadorasyhornosNodeData,
  );

  if (
    coquizadorasyhornosNodeData &&
    ofertaInternaBrutaFullData?.["Nodos Hijo"]
  ) {
    // 1) Calcular breakdown y totalPJ
    const raw = popupManager.calculateNodeBreakdown(
      coquizadorasyhornosNodeData,
      year,
      "Energía Primaria",
    );
    console.log(
      `[DEBUG - Coquizadoras y Hornos] Breakdown Raw para ${year}:`,
      raw,
    );

    const children = raw.children || raw;
    const totalPJ = Array.isArray(children)
      ? children.reduce((sum, c) => sum + Math.abs(c.value), 0)
      : 0;
    console.log(
      `[DEBUG] totalPJ Coquizadoras y Hornos: ${totalPJ.toFixed(2)} PJ`,
    );

    // 2) Crear nodo con valor real en PJ
    const idx = addNode(
      coquizadorasyhornosNodeData["Nodo Padre"],
      coquizadorasyhornosNodeData.color,
      "default",
      totalPJ, // ← este valor dimensiona el nodo
    );
    nodeX[idx] = 0.35;
    nodeY[idx] = 0.1;
    // nodeValues[idx] ya queda inicializado a totalPJ dentro de addNode

    // 3) Generar popup simplificado con { total, unit }
    nodeCustomdata[idx] = popupManager.generateNodePopup(
      coquizadorasyhornosNodeData["Nodo Padre"],
      coquizadorasyhornosNodeData,
      year,
      { total: totalPJ, unit: "PJ" },
      "text",
      null,
      "simple_source",
    );

    // 4) Enlaces de Energía Primaria → Coquizadoras y Hornos
    ofertaInternaBrutaFullData["Nodos Hijo"]
      .filter((child) => child.tipo === "Energía Primaria")
      .forEach((child) => {
        const val = dataManager.getEnergeticValue(
          "Coquizadoras y Hornos",
          child["Nodo Hijo"],
          year,
        );
        if (val != null && Math.abs(val) > 0) {
          source.push(energeticNodesMap.get(child["Nodo Hijo"]));
          target.push(idx);
          const scaled = Math.log10(Math.abs(val) + 1) + MIN_LINK_SIZE;
          value.push(scaled);
          const col =
            styleManager.getEnergyColor(child["Nodo Hijo"]) || child.color;
          linkColors.push(styleManager.hexToRgba(col, 0.5));
          linkCustomdata.push(
            popupManager.generateLinkPopup(
              child["Nodo Hijo"],
              val,
              child["Nodo Hijo"],
              coquizadorasyhornosNodeData["Nodo Padre"],
              col,
              year,
              { flowType: "primary_demand" },
            ),
          );
        }
      });
  } else {
    console.error(
      "Error: datos para 'Coquizadoras y Hornos' o sus 'Nodos Hijo' no disponibles.",
    );
  }

  // ——— Nodo y enlaces de Plantas de Gas y Fraccionadoras ———
  const plantasdegasyfraccionadorasNodeData = dataManager.getNodeData(
    "Plantas de Gas y Fraccionadoras",
  );
  console.log(
    `[DEBUG] Datos de Plantas de Gas y Fraccionadoras:`,
    plantasdegasyfraccionadorasNodeData,
  );

  if (
    plantasdegasyfraccionadorasNodeData &&
    ofertaInternaBrutaFullData?.["Nodos Hijo"]
  ) {
    // 1) calcular breakdown y totalPJ
    const raw = popupManager.calculateNodeBreakdown(
      plantasdegasyfraccionadorasNodeData,
      year,
      "Energía Primaria",
    );
    console.log(
      `[DEBUG] Breakdown Raw Plantas de Gas y Fracc. para ${year}:`,
      raw,
    );

    const children = raw.children || raw;
    const totalPJ = Array.isArray(children)
      ? children.reduce((sum, c) => sum + Math.abs(c.value), 0)
      : 0;
    console.log(
      `[DEBUG] totalPJ Plantas de Gas y Fracc.: ${totalPJ.toFixed(2)} PJ`,
    );

    // 2) crear nodo con su valor real en PJ
    const idx = addNode(
      plantasdegasyfraccionadorasNodeData["Nodo Padre"],
      plantasdegasyfraccionadorasNodeData.color,
      "default",
      totalPJ, // ← valor que dimensiona el nodo
    );
    nodeX[idx] = 0.35;
    nodeY[idx] = 0.25;
    // nodeValues[idx] ya inicializa totalPJ dentro de addNode

    // 3) generar popup solo con total y unidad
    nodeCustomdata[idx] = popupManager.generateNodePopup(
      plantasdegasyfraccionadorasNodeData["Nodo Padre"],
      plantasdegasyfraccionadorasNodeData,
      year,
      { total: totalPJ, unit: "PJ" },
      "text",
      null,
      "simple_source",
    );

    // 4) crear enlaces de Energía Primaria → este nodo
    ofertaInternaBrutaFullData["Nodos Hijo"]
      .filter((child) => child.tipo === "Energía Primaria")
      .forEach((child) => {
        const val = dataManager.getEnergeticValue(
          "Plantas de Gas y Fraccionadoras",
          child["Nodo Hijo"],
          year,
        );
        if (val != null && Math.abs(val) > 0) {
          source.push(energeticNodesMap.get(child["Nodo Hijo"]));
          target.push(idx);
          const scaled = Math.log10(Math.abs(val) + 1) + MIN_LINK_SIZE;
          value.push(scaled);
          const col =
            styleManager.getEnergyColor(child["Nodo Hijo"]) || child.color;
          linkColors.push(styleManager.hexToRgba(col, 0.5));
          linkCustomdata.push(
            popupManager.generateLinkPopup(
              child["Nodo Hijo"],
              val,
              child["Nodo Hijo"],
              plantasdegasyfraccionadorasNodeData["Nodo Padre"],
              col,
              year,
              { flowType: "primary_demand" },
            ),
          );
        }
      });
  } else {
    console.error(
      "Error: datos de 'Plantas de Gas y Fraccionadoras' o sus 'Nodos Hijo' no disponibles.",
    );
  }

  // --- Nodo de Refinerías y Despuntadoras ---
  const refinerasydespuntadorasNodeData = dataManager.getNodeData(
    "Refinerías y Despuntadoras",
  );
  console.log(
    `[DEBUG] Datos de Refinerías y Despuntadoras:`,
    refinerasydespuntadorasNodeData,
  );

  if (
    refinerasydespuntadorasNodeData &&
    ofertaInternaBrutaFullData?.["Nodos Hijo"]
  ) {
    // 1) Calcular el desglose de Energía Primaria
    const breakdownRaw = popupManager.calculateNodeBreakdown(
      refinerasydespuntadorasNodeData,
      year,
      "Energía Primaria",
    );
    console.log(`[DEBUG] Breakdown Raw para Refinerías:`, breakdownRaw);

    // 2) Extraer hijos y sumar valores absolutos ⇒ totalPJ
    const children = breakdownRaw.children || breakdownRaw;
    const totalPJ = Array.isArray(children)
      ? children.reduce((sum, c) => sum + Math.abs(c.value), 0)
      : 0;
    console.log(
      `[DEBUG] totalPJ Refinerías y Despuntadoras: ${totalPJ.toFixed(2)} PJ`,
    );

    // 3) Crear nodo con su valor real
    const idx = addNode(
      refinerasydespuntadorasNodeData["Nodo Padre"],
      refinerasydespuntadorasNodeData.color,
      "default",
      totalPJ, // ← aquí pasamos totalPJ
    );
    nodeX[idx] = 0.35;
    nodeY[idx] = 0.7;
    // nodeValues ya se inicializa dentro de addNode

    // 4) Generar popup con { total, unit }
    nodeCustomdata[idx] = popupManager.generateNodePopup(
      refinerasydespuntadorasNodeData["Nodo Padre"],
      refinerasydespuntadorasNodeData,
      year,
      { total: totalPJ, unit: "PJ" },
      "text",
      null,
      "simple_source",
    );

    // 5) Enlaces de Energía Primaria → Refinerías y Despuntadoras
    ofertaInternaBrutaFullData["Nodos Hijo"]
      .filter((child) => child.tipo === "Energía Primaria")
      .forEach((child) => {
        const val = dataManager.getEnergeticValue(
          "Refinerías y Despuntadoras",
          child["Nodo Hijo"],
          year,
        );
        if (val != null && Math.abs(val) > 0) {
          source.push(energeticNodesMap.get(child["Nodo Hijo"]));
          target.push(idx);
          const scaled = Math.log10(Math.abs(val) + 1) + MIN_LINK_SIZE;
          value.push(scaled);
          const col =
            styleManager.getEnergyColor(child["Nodo Hijo"]) || child.color;
          linkColors.push(styleManager.hexToRgba(col, 0.5));
          linkCustomdata.push(
            popupManager.generateLinkPopup(
              child["Nodo Hijo"],
              val,
              child["Nodo Hijo"],
              "Refinerías y Despuntadoras",
              col,
              year,
              { flowType: "primary_demand" },
            ),
          );
        }
      });
  } else {
    console.error(
      "Error: Datos para 'Refinerías y Despuntadoras' no encontrados o estructura de 'Nodos Hijo' faltante.",
    );
  }
  // --- Nodo de Centrales Eléctricas ---
  const centraleselectricasNodeData = dataManager.getNodeData(
    "Centrales Eléctricas",
  );
  console.log(
    `[DEBUG] Datos de Centrales Eléctricas:`,
    centraleselectricasNodeData,
  );
  if (centraleselectricasNodeData) {
    // Calcular el desglose para obtener el valor de energía eléctrica generada
    const centraleselectricasBreakdownForPopup =
      popupManager.calculateNodeBreakdown(
        centraleselectricasNodeData,
        year,
        "Energía Secundaria",
      );
    console.log(
      `[DEBUG - Centrales Eléctricas] Breakdown (Energía Eléctrica) para ${year}:`,
      centraleselectricasBreakdownForPopup,
    );

    // Buscar la entrada de Energía eléctrica (notar la tilde en "eléctrica")
    const electricidadEntry =
      centraleselectricasBreakdownForPopup?.children?.find(
        (child) => child.name === "Energía eléctrica" && child.isInput,
      );

    // Si no la encontramos, mostramos un mensaje de error
    if (!electricidadEntry) {
      console.error(
        "No se encontró la entrada de Energía eléctrica en el breakdown",
      );
      console.log(
        "Entradas disponibles:",
        centraleselectricasBreakdownForPopup.children?.map((c) => c.name),
      );
    }

    // Usamos el valor de la entrada o 0 si no se encuentra
    const energiaElectricaGenerada = Math.abs(electricidadEntry?.value || 0);

    // Crear el nodo con el valor calculado
    const centraleselectricasIndex = addNode(
      centraleselectricasNodeData["Nodo Padre"],
      centraleselectricasNodeData.color,
      "default",
      energiaElectricaGenerada,
    );
    nodeX[centraleselectricasIndex] = 0.45; // Posición horizontal
    nodeY[centraleselectricasIndex] = 0.45; // Posición vertical

    // Crear un objeto con el total de energía eléctrica generada
    const electricidadData = {
      total: energiaElectricaGenerada,
      unit: "PJ",
    };

    nodeCustomdata[centraleselectricasIndex] = popupManager.generateNodePopup(
      centraleselectricasNodeData["Nodo Padre"],
      centraleselectricasNodeData,
      year,
      electricidadData,
      "text",
      null,
      "simple_source",
    );
  } else {
    console.error(
      "Error: Datos para 'Centrales Eléctricas' no encontrados en DataManager.",
    );
  }

  // --- Nodos de Energéticos Secundarios de Oferta Interna Bruta ---
  const primaryEnergeticNodesMap = new Map(); // Mapa para los nodos de energéticos primarios
  // 1. Agregar nodos de energía primaria
  // const primaryEnergetics = ofertaInternaBrutaFullData['Nodos Hijo']
  //     .filter(child => child.tipo === 'Energía Primaria' && child[year] > 0);
  const secondaryEnergeticNodesMap = new Map(); // Mapa para los nodos de energéticos secundarios
  console.log("Datos de Oferta Interna Bruta:", ofertaInternaBrutaFullData);

  if (ofertaInternaBrutaFullData && ofertaInternaBrutaFullData["Nodos Hijo"]) {
    // Filtrar solo los energéticos secundarios
    const secondaryEnergetics = ofertaInternaBrutaFullData["Nodos Hijo"].filter(
      (child) => child.tipo === "Energía Secundaria",
    );

    console.log(
      "Energéticos secundarios encontrados:",
      secondaryEnergetics.map((e) => e["Nodo Hijo"]),
    );

    // Calcular posiciones Y para distribuir los nodos de energéticos
    const startY = 0.15; // Posición inicial
    const endY = 0.9; // Posición final
    const stepY =
      secondaryEnergetics.length > 1
        ? (endY - startY) / (secondaryEnergetics.length - 1)
        : 0.5; // Evitar división por cero

    secondaryEnergetics.forEach((energetic, index) => {
      const energeticName = energetic["Nodo Hijo"];
      const energeticColor =
        styleManager.getEnergyColor(energeticName) ||
        energetic.color ||
        "#CCCCCC";

      console.log(
        `Creando nodo para ${energeticName} con color:`,
        energeticColor,
      );

      // Obtener el valor del energético antes de crear el nodo
      const energeticValue = dataManager.getEnergeticValue(
        "Oferta Interna Bruta",
        energeticName,
        year,
      );

      const energeticIndex = addNode(
        energeticName,
        energeticColor,
        "default",
        energeticValue,
      );
      secondaryEnergeticNodesMap.set(energeticName, energeticIndex);

      nodeX[energeticIndex] = 0.65; // Posición X a la derecha
      nodeY[energeticIndex] = startY + index * stepY;

      // Preparar datos para el popup
      let energeticPopupData = {};
      if (energeticValue !== null) {
        energeticPopupData.total = Math.abs(energeticValue);
        energeticPopupData.unit = "PJ";
      }

      console.log(
        `Nodo creado: ${energeticName} - Índice: ${energeticIndex}, ` +
          `X: ${nodeX[energeticIndex]}, Y: ${nodeY[energeticIndex]}`,
      );

      nodeCustomdata[energeticIndex] = popupManager.generateNodePopup(
        energeticName,
        energetic,
        year,
        energeticPopupData,
        "text",
        "Energía Secundaria",
        "simple_source",
      );
    });

    console.log("Mapa de nodos secundarios:", [
      ...secondaryEnergeticNodesMap.entries(),
    ]);
  } else {
    console.error(
      "Error: Datos de 'Oferta Interna Bruta' o sus hijos no encontrados para crear energéticos secundarios.",
    );
  }

  // --- NODO DE IMPORTACIÓN DE ENERGÉTICOS SECUNDARIOS ---
  if (importacionNodeData && importacionNodeData["Nodos Hijo"]) {
    // Filtrar solo los energéticos secundarios
    const secundariosImportados = importacionNodeData["Nodos Hijo"].filter(
      (hijo) =>
        hijo.tipo === "Energía Secundaria" &&
        hijo[year] !== undefined &&
        hijo[year] !== null &&
        hijo[year] > 0,
    );

    if (secundariosImportados.length > 0) {
      // Calcular el valor total en PJ
      const totalValuePJ = secundariosImportados.reduce((sum, energetic) => {
        return sum + (parseFloat(energetic[year]) || 0);
      }, 0);
      const formattedValue = totalValuePJ.toLocaleString("es-MX", {
        minimumFractionDigits: 2,
        maximumFractionDigits: 2,
      });

      // Crear nodo de importación secundaria con valor en PJ
      const nodeNameWithValue = `Importación (Secundaria)<br>${formattedValue} PJ`;
      const importacionSecundariaIndex = addNode(
        nodeNameWithValue,
        importacionNodeData.color,
      );
      nodeX[importacionSecundariaIndex] = 0.5;
      nodeY[importacionSecundariaIndex] = 0.05;

      // Crear customdata para el nodo
      const importacionSecundariaData = {
        ...importacionNodeData,
        "Nodos Hijo": secundariosImportados,
        [year]: totalValuePJ, // Agregar el valor total al año correspondiente
      };

      // Calcular el desglose para el popup
      const importacionSecundariaBreakdown =
        popupManager.calculateNodeBreakdown(
          importacionSecundariaData,
          year,
          "Energía Secundaria",
        );

      // Generar el popup
      nodeCustomdata[importacionSecundariaIndex] =
        popupManager.generateNodePopup(
          "Importación (Secundaria)",
          importacionSecundariaData,
          year,
          importacionSecundariaBreakdown,
          "text",
          "Energía Secundaria",
          "simple_source", // Usamos la plantilla simple
        );

      // Crear enlaces desde los energéticos secundarios a la importación
      secundariosImportados.forEach((energetic) => {
        const energeticName = energetic["Nodo Hijo"];
        const targetNodeIndex = secondaryEnergeticNodesMap.get(energeticName);

        if (targetNodeIndex !== undefined) {
          const energeticValue = parseFloat(energetic[year]) || 0;

          if (energeticValue > 0) {
            const linkColor =
              styleManager.getEnergyColor(energeticName) || "#999999";

            // La dirección es desde el energético hacia la importación
            source.push(importacionSecundariaIndex);
            target.push(targetNodeIndex);
            value.push(Math.log10(energeticValue + 1));
            linkColors.push(styleManager.hexToRgba(linkColor, 0.5));

            linkCustomdata.push(
              popupManager.generateLinkPopup(
                energeticName,
                energeticValue,
                "Importación (Secundaria)",
                energeticName,
                linkColor,
                year,
                { flowType: "import_secondary" },
              ),
            );
          }
        }
      });
    }
  }

  // --- NODO DE VARIACIÓN DE INVENTARIOS DE ENERGÉTICOS SECUNDARIOS ---
  console.log(
    `[DEBUG] Datos de Variación de Inventarios (Secundaria):`,
    variacionNodeData,
  );

  if (variacionNodeData && variacionNodeData["Nodos Hijo"]) {
    // 1) Filtrar solo secundarios con valor
    const secundarios = variacionNodeData["Nodos Hijo"].filter(
      (c) =>
        c.tipo === "Energía Secundaria" &&
        c[year] != null &&
        Math.abs(c[year]) > 0,
    );

    if (secundarios.length > 0) {
      // 2) Preparamos un objeto con solo esos hijos para el breakdown
      const secData = {
        ...variacionNodeData,
        "Nodo Padre": "Variación de Inventarios ES",
        "Nodos Hijo": secundarios,
      };

      // 3) Breakdown para secundarios
      const raw = popupManager.calculateNodeBreakdown(
        secData,
        year,
        "Energía Secundaria",
      );
      const inputTotal = raw.input_total || 0;
      const outputTotal = raw.output_total || 0;
      const totalPJ = inputTotal + outputTotal;
      console.log(
        `[DEBUG] Variación ES → input=${inputTotal}, output=${outputTotal}, totalPJ=${totalPJ.toFixed(2)}`,
      );

      // 4) Crear nodo dimensionado por totalPJ
      const idx = addNode(
        "Variación de Inventarios ES",
        variacionNodeData.color,
        "default",
        totalPJ,
      );
      nodeX[idx] = 0.45;
      nodeY[idx] = 0.15;

      // 5) Sobrescribir label con flechas ↑↓
      labels[idx] =
        `Variación de Inventarios ES<br>↑ ${inputTotal.toFixed(2)} PJ  ↓ ${outputTotal.toFixed(2)} PJ`;

      // 6) Generar popup con ambos valores
      nodeCustomdata[idx] = popupManager.generateNodePopup(
        "Variación de Inventarios ES",
        secData,
        year,
        {
          variacion_positiva: inputTotal,
          variacion_negativa: outputTotal,
          unit: "PJ",
        },
        "text",
        null,
        "simple_source",
      );

      // 7) Enlaces: flujos positivos salen del nodo, negativos entran al nodo
      secundarios.forEach((child) => {
        const val = parseFloat(child[year]) || 0;
        if (val === 0) return;

        const targetIdx = secondaryEnergeticNodesMap.get(child["Nodo Hijo"]);
        if (targetIdx == null) return;

        const src = val > 0 ? idx : targetIdx;
        const tgt = val > 0 ? targetIdx : idx;

        source.push(src);
        target.push(tgt);
        const scaled = Math.log10(Math.abs(val) + 1) + MIN_LINK_SIZE;
        value.push(scaled);

        const col =
          styleManager.getEnergyColor(child["Nodo Hijo"]) || child.color;
        linkColors.push(styleManager.hexToRgba(col, 0.5));

        linkCustomdata.push(
          popupManager.generateLinkPopup(
            child["Nodo Hijo"],
            Math.abs(val),
            val > 0 ? "Variación de Inventarios ES" : child["Nodo Hijo"],
            val > 0 ? child["Nodo Hijo"] : "Variación de Inventarios ES",
            col,
            year,
            { flowType: "inventory_change_secondary" },
          ),
        );
      });
    }
  } else {
    console.error(
      "Error: datos de Variación de Inventarios ES no disponibles.",
    );
  }

  // --- NODO DE EXPORTACIÓN DE ENERGÉTICOS SECUNDARIOS ---
  if (exportacionNodeData && exportacionNodeData["Nodos Hijo"]) {
    // Filtrar solo los energéticos secundarios (valores negativos)
    const secundariosExportacion = exportacionNodeData["Nodos Hijo"].filter(
      (hijo) =>
        hijo.tipo === "Energía Secundaria" &&
        hijo[year] !== undefined &&
        hijo[year] !== null &&
        hijo[year] < 0,
    ); // Cambiado a < 0 para capturar valores negativos

    if (secundariosExportacion.length > 0) {
      // Crear nodo de exportación secundaria

      // Calcular el valor total sumando los valores absolutos
      const totalValue = secundariosExportacion.reduce((sum, item) => {
        return sum + Math.abs(parseFloat(item[year]) || 0);
      }, 0);

      // Formatear el valor con 2 decimales
      const formattedValueExportacion = totalValue.toLocaleString("es-MX", {
        minimumFractionDigits: 2,
        maximumFractionDigits: 2,
      });

      // Crear nodo de consumo propio secundario con el valor en el nombre
      const exportacionSecundariaIndex = addNode(
        `Exportación<br> (${formattedValueExportacion} PJ)`,
        exportacionNodeData.color,
      );
      nodeX[exportacionSecundariaIndex] = 0.8;
      nodeY[exportacionSecundariaIndex] = 0.9;

      // Crear customdata para el nodo
      const exportacionSecundariaData = {
        ...exportacionNodeData,
        "Nodos Hijo": secundariosExportacion,
      };

      // Calcular el desglose para el popup
      const exportacionSecundariaBreakdown =
        popupManager.calculateNodeBreakdown(
          exportacionSecundariaData,
          year,
          "Energía Secundaria",
        );

      // Generar el popup
      nodeCustomdata[exportacionSecundariaIndex] =
        popupManager.generateNodePopup(
          "Exportación (Secundaria)",
          exportacionSecundariaData,
          year,
          exportacionSecundariaBreakdown,
          "text",
          "Energía Secundaria",
          "simple_source", // Usamos la plantilla simple
        );

      // Crear enlaces desde los energéticos secundarios a la exportación
      secundariosExportacion.forEach((energetic) => {
        const energeticName = energetic["Nodo Hijo"];
        const sourceNodeIndex = secondaryEnergeticNodesMap.get(energeticName);
        const energeticValue = Math.abs(parseFloat(energetic[year]) || 0); // Tomar valor absoluto

        if (sourceNodeIndex !== undefined && energeticValue > 0) {
          const linkColor =
            styleManager.getEnergyColor(energeticName) || "#999999";

          // La dirección es desde el energético hacia la exportación
          source.push(sourceNodeIndex);
          target.push(exportacionSecundariaIndex);
          value.push(Math.log10(energeticValue + 1));
          linkColors.push(styleManager.hexToRgba(linkColor, 0.5));

          linkCustomdata.push(
            popupManager.generateLinkPopup(
              energeticName,
              energeticValue, // Usamos el valor absoluto
              energeticName,
              "Exportación (Secundaria)",
              linkColor,
              year,
              { flowType: "export_secondary" },
            ),
          );
        }
      });
    }
  }

  const perdidasTecnicasSecNodeData = dataManager.getNodeData(
    "Pérdidas técnicas por transporte, transmisión y distribución",
  );
  if (
    perdidasTecnicasSecNodeData &&
    perdidasTecnicasSecNodeData["Nodos Hijo"]
  ) {
    // Filtrar solo los energéticos secundarios
    const secundariosPerdidasTecnicas = perdidasTecnicasSecNodeData[
      "Nodos Hijo"
    ].filter(
      (hijo) =>
        hijo.tipo === "Energía Secundaria" &&
        hijo[year] !== undefined &&
        hijo[year] !== null &&
        Math.abs(hijo[year]) > 0,
    );

    if (secundariosPerdidasTecnicas.length > 0) {
      // Crear nodo de pérdidas técnicas secundarias
      // Calcular el valor total sumando los valores absolutos
      const totalValue = secundariosPerdidasTecnicas.reduce((sum, item) => {
        return sum + Math.abs(parseFloat(item[year]) || 0);
      }, 0);

      // Formatear el valor con 2 decimales
      const formattedValue = totalValue.toLocaleString("es-MX", {
        minimumFractionDigits: 2,
        maximumFractionDigits: 2,
      });

      // Crear nodo de pérdidas técnicas secundarias con el valor en el nombre
      const perdidasTecnicasSecIndex = addNode(
        `Pérdidas Técnicas<br>(${formattedValue} PJ)`,
        perdidasTecnicasSecNodeData.color,
      );
      nodeX[perdidasTecnicasSecIndex] = 0.8;
      nodeY[perdidasTecnicasSecIndex] = 0.95;

      // Crear datos para el popup
      const perdidasTecnicasSecData = {
        ...perdidasTecnicasSecNodeData,
        "Nodo Padre": "Pérdidas Técnicas (Sec)",
        "Nodos Hijo": secundariosPerdidasTecnicas,
      };

      // Calcular el desglose para el popup
      const perdidasTecnicasSecBreakdown = popupManager.calculateNodeBreakdown(
        perdidasTecnicasSecData,
        year,
        "Energía Secundaria",
      );

      // Generar el popup
      nodeCustomdata[perdidasTecnicasSecIndex] = popupManager.generateNodePopup(
        "Pérdidas Técnicas (Sec)",
        perdidasTecnicasSecData,
        year,
        perdidasTecnicasSecBreakdown,
        "text",
        "Energía Secundaria",
        "simple_source",
      );

      // Crear enlaces desde los energéticos secundarios
      secundariosPerdidasTecnicas.forEach((energetic) => {
        const energeticName = energetic["Nodo Hijo"];
        const sourceNodeIndex = secondaryEnergeticNodesMap.get(energeticName);
        const energeticValue = Math.abs(parseFloat(energetic[year]) || 0);

        if (sourceNodeIndex !== undefined && energeticValue > 0) {
          const linkColor =
            styleManager.getEnergyColor(energeticName) || "#999999";

          // Añadir el enlace
          source.push(sourceNodeIndex);
          target.push(perdidasTecnicasSecIndex);
          value.push(Math.log10(energeticValue + 1));
          linkColors.push(styleManager.hexToRgba(linkColor, 0.5));

          // Añadir popup del enlace
          linkCustomdata.push(
            popupManager.generateLinkPopup(
              energeticName,
              energeticValue,
              energeticName,
              "Pérdidas Técnicas (Sec)",
              linkColor,
              year,
              {
                flowType: "perdidas_tecnicas_secundarias",
                template: "simple",
              },
            ),
          );
        }
      });
    }
  }

  if (consumoPropioNodeData && consumoPropioNodeData["Nodos Hijo"]) {
    // Filtrar solo los energéticos secundarios (valores negativos)
    const secundariosConsumoPropio = consumoPropioNodeData["Nodos Hijo"].filter(
      (hijo) =>
        hijo.tipo === "Energía Secundaria" &&
        hijo[year] !== undefined &&
        hijo[year] !== null &&
        hijo[year] < 0,
    ); // Cambiado a < 0 para capturar valores negativos

    if (secundariosConsumoPropio.length > 0) {
      // Crear nodo de exportación secundaria
      // Calcular el valor total sumando los valores absolutos
      const totalValue = secundariosConsumoPropio.reduce((sum, item) => {
        return sum + Math.abs(parseFloat(item[year]) || 0);
      }, 0);

      // Formatear el valor con 2 decimales
      const formattedValue = totalValue.toLocaleString("es-MX", {
        minimumFractionDigits: 2,
        maximumFractionDigits: 2,
      });

      // Crear nodo de consumo propio secundario con el valor en el nombre
      const consumoPropioSecundariaIndex = addNode(
        `Consumo Propio<br>(${formattedValue} PJ)`,
        consumoPropioNodeData.color,
      );
      nodeX[consumoPropioSecundariaIndex] = 0.8;
      nodeY[consumoPropioSecundariaIndex] = 0.99;

      // Crear customdata para el nodo
      const consumoPropioSecundariaData = {
        ...consumoPropioNodeData,
        "Nodos Hijo": secundariosConsumoPropio,
      };

      // Calcular el desglose para el popup
      const consumoPropioSecundariaBreakdown =
        popupManager.calculateNodeBreakdown(
          consumoPropioSecundariaData,
          year,
          "Energía Secundaria",
        );

      // Generar el popup
      nodeCustomdata[consumoPropioSecundariaIndex] =
        popupManager.generateNodePopup(
          "Consumo Propio (Secundaria)",
          consumoPropioSecundariaData,
          year,
          consumoPropioSecundariaBreakdown,
          "text",
          "Energía Secundaria",
          "simple_source", // Usamos la plantilla simple
        );

      // Crear enlaces desde los energéticos secundarios a la exportación
      secundariosConsumoPropio.forEach((energetic) => {
        const energeticName = energetic["Nodo Hijo"];
        const sourceNodeIndex = secondaryEnergeticNodesMap.get(energeticName);
        const energeticValue = Math.abs(parseFloat(energetic[year]) || 0); // Tomar valor absoluto

        if (sourceNodeIndex !== undefined && energeticValue > 0) {
          const linkColor =
            styleManager.getEnergyColor(energeticName) || "#999999";

          // La dirección es desde el energético hacia la exportación
          source.push(sourceNodeIndex);
          target.push(consumoPropioSecundariaIndex);
          value.push(Math.log10(energeticValue + 1));
          linkColors.push(styleManager.hexToRgba(linkColor, 0.5));

          linkCustomdata.push(
            popupManager.generateLinkPopup(
              energeticName,
              energeticValue, // Usamos el valor absoluto
              energeticName,
              "Consumo Propio (Secundaria)",
              linkColor,
              year,
              { flowType: "consumo_propio_secondary" },
            ),
          );
        }
      });
    }
  }

  // --- NODO DE ENERGÍA NO APROVECHADA DE ENERGÉTICOS SECUNDARIOS ---
  if (
    energiaNoAprovechadaNodeData &&
    energiaNoAprovechadaNodeData["Nodos Hijo"]
  ) {
    // Filtrar solo los energéticos secundarios
    const secundariosNoAprovechados = energiaNoAprovechadaNodeData[
      "Nodos Hijo"
    ].filter(
      (hijo) =>
        hijo.tipo === "Energía Secundaria" &&
        hijo[year] !== undefined &&
        hijo[year] !== null &&
        hijo[year] > 0,
    );

    if (secundariosNoAprovechados.length > 0) {
      // Calcular el valor total en PJ
      const totalValuePJ = secundariosNoAprovechados.reduce(
        (sum, energetic) => {
          return sum + (parseFloat(energetic[year]) || 0);
        },
        0,
      );

      // Crear nodo de energía no aprovechada secundaria con valor en PJ
      const nodeNameWithValue = `Energía No Aprovechada (Secundaria)<br>${totalValuePJ.toFixed(2)} PJ`;
      const noAprovechadaSecundariaIndex = addNode(
        nodeNameWithValue,
        energiaNoAprovechadaNodeData.color,
      );
      nodeX[noAprovechadaSecundariaIndex] = 0.6; // Posición X intermedia
      nodeY[noAprovechadaSecundariaIndex] = 0.9; // Misma altura que el nodo primario

      // Crear customdata para el nodo
      const noAprovechadaSecundariaData = {
        ...energiaNoAprovechadaNodeData,
        "Nodo Padre": "Energía No Aprovechada (Secundaria)",
        "Nodos Hijo": secundariosNoAprovechados,
        [year]: totalValuePJ, // Agregar el valor total al año correspondiente
      };

      // Calcular el desglose para el popup
      const noAprovechadaSecundariaBreakdown =
        popupManager.calculateNodeBreakdown(
          noAprovechadaSecundariaData,
          year,
          "Energía Secundaria",
        );

      // Generar el popup
      nodeCustomdata[noAprovechadaSecundariaIndex] =
        popupManager.generateNodePopup(
          "Energía No Aprovechada (Secundaria)",
          noAprovechadaSecundariaData,
          year,
          noAprovechadaSecundariaBreakdown,
          "text",
          "Energía Secundaria",
          "simple_source", // Usamos la plantilla simple
        );

      // Crear enlaces desde los energéticos secundarios a la energía no aprovechada
      secundariosNoAprovechados.forEach((energetic) => {
        const energeticName = energetic["Nodo Hijo"];
        const sourceNodeIndex = secondaryEnergeticNodesMap.get(energeticName);
        const energeticValue = parseFloat(energetic[year]) || 0;

        if (sourceNodeIndex !== undefined && energeticValue > 0) {
          const linkColor =
            styleManager.getEnergyColor(energeticName) || "#999999";

          // La dirección es desde el energético hacia la energía no aprovechada
          source.push(sourceNodeIndex);
          target.push(noAprovechadaSecundariaIndex);
          value.push(Math.log10(energeticValue + 1));
          linkColors.push(styleManager.hexToRgba(linkColor, 0.5));

          linkCustomdata.push(
            popupManager.generateLinkPopup(
              energeticName,
              energeticValue,
              energeticName,
              "Energía No Aprovechada (Secundaria)",
              linkColor,
              year,
              {
                flowType: "unused_energy_secondary",
                template: "simple", // Usamos la plantilla simple para los enlaces
              },
            ),
          );
        }
      });
    }
  }

  //CONSUMOS POR SECTORES

  // --- NODO INDUSTRIAL ---
  const industrialNodeData = dataManager.getNodeData("Industrial");
  if (industrialNodeData && industrialNodeData["Nodos Hijo"]) {
    // Crear nodo Industrial
    // Calcular el valor total sumando los valores absolutos
    const totalValue = industrialNodeData["Nodos Hijo"].reduce((sum, item) => {
      return sum + Math.abs(parseFloat(item[year]) || 0);
    }, 0);

    // Formatear el valor con 2 decimales
    const formattedValue = totalValue.toLocaleString("es-MX", {
      minimumFractionDigits: 2,
      maximumFractionDigits: 2,
    });

    // Crear nodo con el valor en el nombre (con salto de línea HTML)
    const industrialIndex = addNode(
      `${industrialNodeData["Nodo Padre"]}<br>(${formattedValue} PJ)`,
      industrialNodeData.color,
    );
    nodeX[industrialIndex] = 0.9;
    nodeY[industrialIndex] = 0.15;

    // Calcular el total sumando los valores de los hijos
    const totalIndustrial = industrialNodeData["Nodos Hijo"].reduce(
      (sum, hijo) => {
        return sum + (parseFloat(hijo[year]) || 0);
      },
      0,
    );

    // Crear un objeto con el formato esperado por la plantilla simple_source
    const popupData = {
      label: "Sector Industrial", // Cambiamos esto
      total: totalIndustrial,
      unit: "PJ", // Ajusta la unidad según corresponda
    };

    // Generar el popup
    nodeCustomdata[industrialIndex] = popupManager.generateNodePopup(
      "Sector Industrial", // Y aquí también
      popupData, // Pasamos los datos formateados
      year,
      popupData, // Mismos datos para el desglose
      "text",
      "Todos",
      "simple_source",
    );
    // Crear enlaces desde energéticos primarios
    // Después de crear los nodos de energía primaria y tener el mapa energeticNodesMap

    // --- Crear enlaces desde los nodos de energía primaria al nodo Industrial ---
    if (industrialNodeData && industrialNodeData["Nodos Hijo"]) {
      industrialNodeData["Nodos Hijo"].forEach((hijo) => {
        if (hijo.tipo === "Energía Primaria" && hijo[year] > 0) {
          const sourceNodeIndex = energeticNodesMap.get(hijo["Nodo Hijo"]);
          const industrialNodeIndex = nodeMap.get(
            industrialNodeData["Nodo Padre"],
          );

          if (
            sourceNodeIndex !== undefined &&
            industrialNodeIndex !== undefined
          ) {
            const linkColor =
              styleManager.getEnergyColor(hijo["Nodo Hijo"]) ||
              hijo.color ||
              "#999999";
            const linkValue = Math.log10(parseFloat(hijo[year]) + 1);

            source.push(sourceNodeIndex);
            target.push(industrialNodeIndex);
            value.push(linkValue);
            linkColors.push(styleManager.hexToRgba(linkColor, 0.5));

            // Crear el popup para el enlace
            linkCustomdata.push(
              popupManager.generateLinkPopup(
                hijo["Nodo Hijo"],
                parseFloat(hijo[year]),
                hijo["Nodo Hijo"],
                industrialNodeData["Nodo Padre"],
                linkColor,
                year,
                {
                  flowType: "sector_industrial",
                  template: "simple",
                },
              ),
            );
          }
        }
      });
    }

    // Crear enlaces desde energéticos secundarios
    industrialNodeData["Nodos Hijo"].forEach((hijo) => {
      if (hijo.tipo === "Energía Secundaria" && hijo[year] > 0) {
        const sourceNodeIndex = secondaryEnergeticNodesMap.get(
          hijo["Nodo Hijo"],
        );
        if (sourceNodeIndex !== undefined) {
          const linkColor =
            styleManager.getEnergyColor(hijo["Nodo Hijo"]) || "#999999";

          source.push(sourceNodeIndex);
          target.push(industrialIndex);
          value.push(Math.log10(hijo[year] + 1));
          linkColors.push(styleManager.hexToRgba(linkColor, 0.5));

          linkCustomdata.push(
            popupManager.generateLinkPopup(
              hijo["Nodo Hijo"],
              hijo[year],
              hijo["Nodo Hijo"],
              "Industrial",
              linkColor,
              year,
              { flowType: "to_industrial_secondary" },
            ),
          );
        }
      }
    });
  }

  // --- NODO TRANSPORTE ---
  const transporteNodeData = dataManager.getNodeData("Transporte");
  if (transporteNodeData && transporteNodeData["Nodos Hijo"]) {
    // Crear nodo Transporte
    // Calcular el valor total sumando los valores absolutos
    const totalValue = transporteNodeData["Nodos Hijo"].reduce((sum, item) => {
      return sum + Math.abs(parseFloat(item[year]) || 0);
    }, 0);

    // Formatear el valor con 2 decimales
    const formattedValue = totalValue.toLocaleString("es-MX", {
      minimumFractionDigits: 2,
      maximumFractionDigits: 2,
    });

    // Crear nodo con el valor en el nombre (con salto de línea HTML)
    const transporteIndex = addNode(
      `${transporteNodeData["Nodo Padre"]}<br>(${formattedValue} PJ)`,
      transporteNodeData.color,
    );
    nodeX[transporteIndex] = 0.9;
    nodeY[transporteIndex] = 0.3;

    // Calcular el total sumando los valores de los hijos
    const totalTransporte = transporteNodeData["Nodos Hijo"].reduce(
      (sum, hijo) => {
        return sum + (parseFloat(hijo[year]) || 0);
      },
      0,
    );

    // Crear un objeto con el formato esperado por la plantilla simple_source
    const popupData = {
      label: "Sector Transporte", // Cambiamos esto
      total: totalTransporte,
      unit: "PJ", // Ajusta la unidad según corresponda
    };

    // Generar el popup
    nodeCustomdata[transporteIndex] = popupManager.generateNodePopup(
      "Sector Transporte", // Y aquí también
      popupData, // Pasamos los datos formateados
      year,
      popupData, // Mismos datos para el desglose
      "text",
      "Todos",
      "simple_source",
    );
    // Crear enlaces desde energéticos primarios
    // Después de crear los nodos de energía primaria y tener el mapa energeticNodesMap

    // --- Crear enlaces desde los nodos de energía primaria al nodo Industrial ---
    if (transporteNodeData && transporteNodeData["Nodos Hijo"]) {
      transporteNodeData["Nodos Hijo"].forEach((hijo) => {
        if (hijo.tipo === "Energía Primaria" && hijo[year] > 0) {
          const sourceNodeIndex = energeticNodesMap.get(hijo["Nodo Hijo"]);
          const transporteNodeIndex = nodeMap.get(
            transporteNodeData["Nodo Padre"],
          );

          if (
            sourceNodeIndex !== undefined &&
            transporteNodeIndex !== undefined
          ) {
            const linkColor =
              styleManager.getEnergyColor(hijo["Nodo Hijo"]) ||
              hijo.color ||
              "#999999";
            const linkValue = Math.log10(parseFloat(hijo[year]) + 1);

            source.push(sourceNodeIndex);
            target.push(transporteNodeIndex);
            value.push(linkValue);
            linkColors.push(styleManager.hexToRgba(linkColor, 0.5));

            // Crear el popup para el enlace
            linkCustomdata.push(
              popupManager.generateLinkPopup(
                hijo["Nodo Hijo"],
                parseFloat(hijo[year]),
                hijo["Nodo Hijo"],
                transporteNodeData["Nodo Padre"],
                linkColor,
                year,
                {
                  flowType: "sector_industrial",
                  template: "simple",
                },
              ),
            );
          }
        }
      });
    }

    // Crear enlaces desde energéticos secundarios
    transporteNodeData["Nodos Hijo"].forEach((hijo) => {
      if (hijo.tipo === "Energía Secundaria" && hijo[year] > 0) {
        const sourceNodeIndex = secondaryEnergeticNodesMap.get(
          hijo["Nodo Hijo"],
        );
        if (sourceNodeIndex !== undefined) {
          const linkColor =
            styleManager.getEnergyColor(hijo["Nodo Hijo"]) || "#999999";

          source.push(sourceNodeIndex);
          target.push(transporteIndex);
          value.push(Math.log10(hijo[year] + 1));
          linkColors.push(styleManager.hexToRgba(linkColor, 0.5));

          linkCustomdata.push(
            popupManager.generateLinkPopup(
              hijo["Nodo Hijo"],
              hijo[year],
              hijo["Nodo Hijo"],
              "Transporte",
              linkColor,
              year,
              { flowType: "to_transporte_secondary" },
            ),
          );
        }
      }
    });
  }

  // --- NODO AGROPECUARIO ---
  const agropecuarioNodeData = dataManager.getNodeData("Agropecuario");
  if (agropecuarioNodeData && agropecuarioNodeData["Nodos Hijo"]) {
    // Crear nodo Agropecuario
    // Crear nodo Agropecuario
    // Calcular el valor total sumando los valores absolutos
    const totalValue = agropecuarioNodeData["Nodos Hijo"].reduce(
      (sum, item) => {
        return sum + Math.abs(parseFloat(item[year]) || 0);
      },
      0,
    );

    // Formatear el valor con 2 decimales
    const formattedValue = totalValue.toLocaleString("es-MX", {
      minimumFractionDigits: 2,
      maximumFractionDigits: 2,
    });

    // Crear nodo con el valor en el nombre (con salto de línea HTML)
    const agropecuarioIndex = addNode(
      `${agropecuarioNodeData["Nodo Padre"]}<br>(${formattedValue} PJ)`,
      agropecuarioNodeData.color,
    );
    nodeX[agropecuarioIndex] = 0.9;
    nodeY[agropecuarioIndex] = 0.4;

    // Calcular el total sumando los valores de los hijos
    const totalAgropecuario = agropecuarioNodeData["Nodos Hijo"].reduce(
      (sum, hijo) => {
        return sum + (parseFloat(hijo[year]) || 0);
      },
      0,
    );

    // Crear un objeto con el formato esperado por la plantilla simple_source
    const popupData = {
      label: "Sector Agropecuario", // Cambiamos esto
      total: totalAgropecuario,
      unit: "PJ", // Ajusta la unidad según corresponda
    };

    // Generar el popup
    nodeCustomdata[agropecuarioIndex] = popupManager.generateNodePopup(
      "Sector Agropecuario", // Y aquí también
      popupData, // Pasamos los datos formateados
      year,
      popupData, // Mismos datos para el desglose
      "text",
      "Todos",
      "simple_source",
    );
    // Crear enlaces desde energéticos primarios
    agropecuarioNodeData["Nodos Hijo"].forEach((hijo) => {
      if (hijo.tipo === "Energía Primaria" && hijo[year] > 0) {
        const sourceNodeIndex = primaryEnergeticNodesMap.get(hijo["Nodo Hijo"]);
        if (sourceNodeIndex !== undefined) {
          const linkColor =
            styleManager.getEnergyColor(hijo["Nodo Hijo"]) || "#999999";

          source.push(sourceNodeIndex);
          target.push(agropecuarioIndex);
          value.push(Math.log10(hijo[year] + 1));
          linkColors.push(styleManager.hexToRgba(linkColor, 0.5));

          linkCustomdata.push(
            popupManager.generateLinkPopup(
              hijo["Nodo Hijo"],
              hijo[year],
              hijo["Nodo Hijo"],
              "Agropecuario",
              linkColor,
              year,
              { flowType: "to_agropecuario" },
            ),
          );
        }
      }
    });

    // Crear enlaces desde energéticos secundarios
    agropecuarioNodeData["Nodos Hijo"].forEach((hijo) => {
      if (hijo.tipo === "Energía Secundaria" && hijo[year] > 0) {
        const sourceNodeIndex = secondaryEnergeticNodesMap.get(
          hijo["Nodo Hijo"],
        );
        if (sourceNodeIndex !== undefined) {
          const linkColor =
            styleManager.getEnergyColor(hijo["Nodo Hijo"]) || "#999999";

          source.push(sourceNodeIndex);
          target.push(agropecuarioIndex);
          value.push(Math.log10(hijo[year] + 1));
          linkColors.push(styleManager.hexToRgba(linkColor, 0.5));

          linkCustomdata.push(
            popupManager.generateLinkPopup(
              hijo["Nodo Hijo"],
              hijo[year],
              hijo["Nodo Hijo"],
              "Agropecuario",
              linkColor,
              year,
              { flowType: "to_agropecuario_secondary" },
            ),
          );
        }
      }
    });
  }

  // --- NODO COMERCIAL ---
  const comercialNodeData = dataManager.getNodeData("Comercial");
  if (comercialNodeData && comercialNodeData["Nodos Hijo"]) {
    // Crear nodo Comercial
    // Calcular el valor total sumando los valores absolutos
    const totalValue = comercialNodeData["Nodos Hijo"].reduce((sum, item) => {
      return sum + Math.abs(parseFloat(item[year]) || 0);
    }, 0);

    // Formatear el valor con 2 decimales
    const formattedValue = totalValue.toLocaleString("es-MX", {
      minimumFractionDigits: 2,
      maximumFractionDigits: 2,
    });

    // Crear nodo con el valor en el nombre (con salto de línea HTML)
    const comercialIndex = addNode(
      `${comercialNodeData["Nodo Padre"]}<br>(${formattedValue} PJ)`,
      comercialNodeData.color,
    );
    nodeX[comercialIndex] = 0.9;
    nodeY[comercialIndex] = 0.5;

    // Calcular el total sumando los valores de los hijos
    const totalComercial = comercialNodeData["Nodos Hijo"].reduce(
      (sum, hijo) => {
        return sum + (parseFloat(hijo[year]) || 0);
      },
      0,
    );

    // Crear un objeto con el formato esperado por la plantilla simple_source
    const popupData = {
      label: "Sector Comercial", // Cambiamos esto
      total: totalComercial,
      unit: "PJ", // Ajusta la unidad según corresponda
    };

    // Generar el popup
    nodeCustomdata[comercialIndex] = popupManager.generateNodePopup(
      "Sector Comercial", // Y aquí también
      popupData, // Pasamos los datos formateados
      year,
      popupData, // Mismos datos para el desglose
      "text",
      "Todos",
      "simple_source",
    );
    // Crear enlaces desde energéticos primarios
    // Después de crear los nodos de energía primaria y tener el mapa energeticNodesMap

    // --- Crear enlaces desde los nodos de energía primaria al nodo Industrial ---
    if (comercialNodeData && comercialNodeData["Nodos Hijo"]) {
      comercialNodeData["Nodos Hijo"].forEach((hijo) => {
        if (hijo.tipo === "Energía Primaria" && hijo[year] > 0) {
          const sourceNodeIndex = energeticNodesMap.get(hijo["Nodo Hijo"]);
          const comercialNodeIndex = nodeMap.get(
            comercialNodeData["Nodo Padre"],
          );

          if (
            sourceNodeIndex !== undefined &&
            comercialNodeIndex !== undefined
          ) {
            const linkColor =
              styleManager.getEnergyColor(hijo["Nodo Hijo"]) ||
              hijo.color ||
              "#999999";
            const linkValue = Math.log10(parseFloat(hijo[year]) + 1);

            source.push(sourceNodeIndex);
            target.push(comercialNodeIndex);
            value.push(linkValue);
            linkColors.push(styleManager.hexToRgba(linkColor, 0.5));

            // Crear el popup para el enlace
            linkCustomdata.push(
              popupManager.generateLinkPopup(
                hijo["Nodo Hijo"],
                parseFloat(hijo[year]),
                hijo["Nodo Hijo"],
                comercialNodeData["Nodo Padre"],
                linkColor,
                year,
                {
                  flowType: "sector_industrial",
                  template: "simple",
                },
              ),
            );
          }
        }
      });
    }

    // Crear enlaces desde energéticos secundarios
    comercialNodeData["Nodos Hijo"].forEach((hijo) => {
      if (hijo.tipo === "Energía Secundaria" && hijo[year] > 0) {
        const sourceNodeIndex = secondaryEnergeticNodesMap.get(
          hijo["Nodo Hijo"],
        );
        if (sourceNodeIndex !== undefined) {
          const linkColor =
            styleManager.getEnergyColor(hijo["Nodo Hijo"]) || "#999999";

          source.push(sourceNodeIndex);
          target.push(comercialIndex);
          value.push(Math.log10(hijo[year] + 1));
          linkColors.push(styleManager.hexToRgba(linkColor, 0.5));

          linkCustomdata.push(
            popupManager.generateLinkPopup(
              hijo["Nodo Hijo"],
              hijo[year],
              hijo["Nodo Hijo"],
              "Comercial",
              linkColor,
              year,
              { flowType: "to_comercial_secondary" },
            ),
          );
        }
      }
    });
  }

  // --- NODO PÚBLICO ---
  const publicoNodeData = dataManager.getNodeData("Público");
  if (publicoNodeData && publicoNodeData["Nodos Hijo"]) {
    // Crear nodo Transporte
    // Calcular el valor total sumando los valores absolutos
    const totalValue = publicoNodeData["Nodos Hijo"].reduce((sum, item) => {
      return sum + Math.abs(parseFloat(item[year]) || 0);
    }, 0);

    // Formatear el valor con 2 decimales
    const formattedValue = totalValue.toLocaleString("es-MX", {
      minimumFractionDigits: 2,
      maximumFractionDigits: 2,
    });

    // Crear nodo con el valor en el nombre (con salto de línea HTML)
    const publicoIndex = addNode(
      `${publicoNodeData["Nodo Padre"]}<br>(${formattedValue} PJ)`,
      publicoNodeData.color,
    );
    nodeX[publicoIndex] = 0.9;
    nodeY[publicoIndex] = 0.6;

    // Calcular el total sumando los valores de los hijos
    const totalPublico = publicoNodeData["Nodos Hijo"].reduce((sum, hijo) => {
      return sum + (parseFloat(hijo[year]) || 0);
    }, 0);

    // Crear un objeto con el formato esperado por la plantilla simple_source
    const popupData = {
      label: "Sector Público", // Cambiamos esto
      total: totalPublico,
      unit: "PJ", // Ajusta la unidad según corresponda
    };

    // Generar el popup
    nodeCustomdata[publicoIndex] = popupManager.generateNodePopup(
      "Sector Público", // Y aquí también
      popupData, // Pasamos los datos formateados
      year,
      popupData, // Mismos datos para el desglose
      "text",
      "Todos",
      "simple_source",
    );
    // Crear enlaces desde energéticos primarios
    // Después de crear los nodos de energía primaria y tener el mapa energeticNodesMap

    // --- Crear enlaces desde los nodos de energía primaria al nodo Industrial ---
    if (publicoNodeData && publicoNodeData["Nodos Hijo"]) {
      publicoNodeData["Nodos Hijo"].forEach((hijo) => {
        if (hijo.tipo === "Energía Primaria" && hijo[year] > 0) {
          const sourceNodeIndex = energeticNodesMap.get(hijo["Nodo Hijo"]);
          const publicoNodeIndex = nodeMap.get(publicoNodeData["Nodo Padre"]);

          if (sourceNodeIndex !== undefined && publicoNodeIndex !== undefined) {
            const linkColor =
              styleManager.getEnergyColor(hijo["Nodo Hijo"]) ||
              hijo.color ||
              "#999999";
            const linkValue = Math.log10(parseFloat(hijo[year]) + 1);

            source.push(sourceNodeIndex);
            target.push(publicoNodeIndex);
            value.push(linkValue);
            linkColors.push(styleManager.hexToRgba(linkColor, 0.5));

            // Crear el popup para el enlace
            linkCustomdata.push(
              popupManager.generateLinkPopup(
                hijo["Nodo Hijo"],
                parseFloat(hijo[year]),
                hijo["Nodo Hijo"],
                publicoNodeData["Nodo Padre"],
                linkColor,
                year,
                {
                  flowType: "sector_industrial",
                  template: "simple",
                },
              ),
            );
          }
        }
      });
    }

    // Crear enlaces desde energéticos secundarios
    publicoNodeData["Nodos Hijo"].forEach((hijo) => {
      if (hijo.tipo === "Energía Secundaria" && hijo[year] > 0) {
        const sourceNodeIndex = secondaryEnergeticNodesMap.get(
          hijo["Nodo Hijo"],
        );
        if (sourceNodeIndex !== undefined) {
          const linkColor =
            styleManager.getEnergyColor(hijo["Nodo Hijo"]) || "#999999";

          source.push(sourceNodeIndex);
          target.push(publicoIndex);
          value.push(Math.log10(hijo[year] + 1));
          linkColors.push(styleManager.hexToRgba(linkColor, 0.5));

          linkCustomdata.push(
            popupManager.generateLinkPopup(
              hijo["Nodo Hijo"],
              hijo[year],
              hijo["Nodo Hijo"],
              "Público",
              linkColor,
              year,
              { flowType: "to_publico_secondary" },
            ),
          );
        }
      }
    });
  }

  // --- NODO RESIDENCIAL ---
  const residencialNodeData = dataManager.getNodeData("Residencial");
  if (residencialNodeData && residencialNodeData["Nodos Hijo"]) {
    // Calcular el valor total sumando los valores absolutos
    const totalValue = residencialNodeData["Nodos Hijo"].reduce((sum, item) => {
      return sum + Math.abs(parseFloat(item[year]) || 0);
    }, 0);

    // Formatear el valor con 2 decimales
    const formattedValue = totalValue.toLocaleString("es-MX", {
      minimumFractionDigits: 2,
      maximumFractionDigits: 2,
    });

    // Crear nodo con el valor en el nombre (con salto de línea HTML)
    const residencialIndex = addNode(
      `${residencialNodeData["Nodo Padre"]}<br>(${formattedValue} PJ)`,
      residencialNodeData.color,
    );
    nodeX[residencialIndex] = 0.9;
    nodeY[residencialIndex] = 0.7;

    // Calcular el total sumando los valores de los hijos
    const totalResidencial = residencialNodeData["Nodos Hijo"].reduce(
      (sum, hijo) => {
        return sum + (parseFloat(hijo[year]) || 0);
      },
      0,
    );

    // Crear un objeto con el formato esperado por la plantilla simple_source
    const popupData = {
      label: "Sector Residencial",
      total: totalResidencial,
      unit: "PJ",
    };

    // Generar el popup
    nodeCustomdata[residencialIndex] = popupManager.generateNodePopup(
      "Sector Residencial",
      popupData,
      year,
      popupData,
      "text",
      "Todos",
      "simple_source",
    );
    // Crear enlaces desde energéticos primarios
    // Después de crear los nodos de energía primaria y tener el mapa energeticNodesMap

    // --- Crear enlaces desde los nodos de energía primaria al nodo Industrial ---
    if (residencialNodeData && residencialNodeData["Nodos Hijo"]) {
      residencialNodeData["Nodos Hijo"].forEach((hijo) => {
        if (hijo.tipo === "Energía Primaria" && hijo[year] > 0) {
          const sourceNodeIndex = energeticNodesMap.get(hijo["Nodo Hijo"]);
          const publicoNodeIndex = nodeMap.get(
            residencialNodeData["Nodo Padre"],
          );

          if (sourceNodeIndex !== undefined && publicoNodeIndex !== undefined) {
            const linkColor =
              styleManager.getEnergyColor(hijo["Nodo Hijo"]) ||
              hijo.color ||
              "#999999";
            const linkValue = Math.log10(parseFloat(hijo[year]) + 1);

            source.push(sourceNodeIndex);
            target.push(publicoNodeIndex);
            value.push(linkValue);
            linkColors.push(styleManager.hexToRgba(linkColor, 0.5));

            // Crear el popup para el enlace
            linkCustomdata.push(
              popupManager.generateLinkPopup(
                hijo["Nodo Hijo"],
                parseFloat(hijo[year]),
                hijo["Nodo Hijo"],
                residencialNodeData["Nodo Padre"],
                linkColor,
                year,
                {
                  flowType: "sector_industrial",
                  template: "simple",
                },
              ),
            );
          }
        }
      });
    }

    // Crear enlaces desde energéticos secundarios
    residencialNodeData["Nodos Hijo"].forEach((hijo) => {
      if (hijo.tipo === "Energía Secundaria" && hijo[year] > 0) {
        const sourceNodeIndex = secondaryEnergeticNodesMap.get(
          hijo["Nodo Hijo"],
        );
        if (sourceNodeIndex !== undefined) {
          const linkColor =
            styleManager.getEnergyColor(hijo["Nodo Hijo"]) || "#999999";

          source.push(sourceNodeIndex);
          target.push(residencialIndex);
          value.push(Math.log10(hijo[year] + 1));
          linkColors.push(styleManager.hexToRgba(linkColor, 0.5));

          linkCustomdata.push(
            popupManager.generateLinkPopup(
              hijo["Nodo Hijo"],
              hijo[year],
              hijo["Nodo Hijo"],
              "Residencial",
              linkColor,
              year,
              { flowType: "to_residencial_secondary" },
            ),
          );
        }
      }
    });
  }

  // --- NODO Petroquímica Pemex ---
  const petroquimicaNodeData = dataManager.getNodeData("Petroquímica Pemex");
  if (petroquimicaNodeData && petroquimicaNodeData["Nodos Hijo"]) {
    // Calcular el valor total sumando los valores absolutos
    const totalValue = petroquimicaNodeData["Nodos Hijo"].reduce(
      (sum, item) => {
        return sum + Math.abs(parseFloat(item[year]) || 0);
      },
      0,
    );

    // Formatear el valor con 2 decimales
    const formattedValue = totalValue.toLocaleString("es-MX", {
      minimumFractionDigits: 2,
      maximumFractionDigits: 2,
    });

    // Crear nodo con el valor en el nombre
    const petroquimicaIndex = addNode(
      `${petroquimicaNodeData["Nodo Padre"]} <br>(${formattedValue} PJ)`,
      petroquimicaNodeData.color,
    );
    nodeX[petroquimicaIndex] = 0.9;
    nodeY[petroquimicaIndex] = 0.8;

    // Calcular el total sumando los valores de los hijos
    const totalPetroquimica = petroquimicaNodeData["Nodos Hijo"].reduce(
      (sum, hijo) => {
        return sum + (parseFloat(hijo[year]) || 0);
      },
      0,
    );

    // Crear un objeto con el formato esperado por la plantilla simple_source
    const popupData = {
      label: "Sector Petroquímica Pemex",
      total: totalPetroquimica,
      unit: "PJ",
    };

    // Generar el popup
    nodeCustomdata[petroquimicaIndex] = popupManager.generateNodePopup(
      "Sector Petroquímica Pemex",
      popupData,
      year,
      popupData,
      "text",
      "Todos",
      "simple_source",
    );

    // --- Crear enlaces desde los nodos de energía primaria al nodo Petroquímica ---
    if (petroquimicaNodeData && petroquimicaNodeData["Nodos Hijo"]) {
      petroquimicaNodeData["Nodos Hijo"].forEach((hijo) => {
        if (hijo.tipo === "Energía Primaria" && hijo[year] > 0) {
          const sourceNodeIndex = energeticNodesMap.get(hijo["Nodo Hijo"]);

          if (sourceNodeIndex !== undefined) {
            const linkColor =
              styleManager.getEnergyColor(hijo["Nodo Hijo"]) ||
              hijo.color ||
              "#999999";
            const linkValue = Math.log10(parseFloat(hijo[year]) + 1);

            source.push(sourceNodeIndex);
            target.push(petroquimicaIndex);
            value.push(linkValue);
            linkColors.push(styleManager.hexToRgba(linkColor, 0.5));

            // Crear el popup para el enlace
            linkCustomdata.push(
              popupManager.generateLinkPopup(
                hijo["Nodo Hijo"],
                parseFloat(hijo[year]),
                hijo["Nodo Hijo"],
                petroquimicaNodeData["Nodo Padre"],
                linkColor,
                year,
                {
                  flowType: "to_petroquimica_primary",
                  template: "simple",
                },
              ),
            );
          }
        }
      });
    }

    // Crear enlaces desde energéticos secundarios
    petroquimicaNodeData["Nodos Hijo"].forEach((hijo) => {
      if (hijo.tipo === "Energía Secundaria" && hijo[year] > 0) {
        const sourceNodeIndex = secondaryEnergeticNodesMap.get(
          hijo["Nodo Hijo"],
        );
        if (sourceNodeIndex !== undefined) {
          const linkColor =
            styleManager.getEnergyColor(hijo["Nodo Hijo"]) || "#999999";

          source.push(sourceNodeIndex);
          target.push(petroquimicaIndex);
          value.push(Math.log10(hijo[year] + 1));
          linkColors.push(styleManager.hexToRgba(linkColor, 0.5));

          linkCustomdata.push(
            popupManager.generateLinkPopup(
              hijo["Nodo Hijo"],
              hijo[year],
              hijo["Nodo Hijo"],
              "Petroquímica Pemex",
              linkColor,
              year,
              { flowType: "to_petroquimica_secondary" },
            ),
          );
        }
      }
    });
  }

  // --- NODO Otras ramas económicas ---
  const otrasRamasEconomicasNodeData = dataManager.getNodeData(
    "Otras ramas económicas",
  );
  if (
    otrasRamasEconomicasNodeData &&
    otrasRamasEconomicasNodeData["Nodos Hijo"]
  ) {
    // Calcular el valor total sumando los valores absolutos
    const totalValue = otrasRamasEconomicasNodeData["Nodos Hijo"].reduce(
      (sum, item) => {
        return sum + Math.abs(parseFloat(item[year]) || 0);
      },
      0,
    );

    // Formatear el valor con 2 decimales
    const formattedValue = totalValue.toLocaleString("es-MX", {
      minimumFractionDigits: 2,
      maximumFractionDigits: 2,
    });

    // Crear nodo con el valor en el nombre
    const otrasRamasEconomicasIndex = addNode(
      `${otrasRamasEconomicasNodeData["Nodo Padre"]}<br>(${formattedValue} PJ)`,
      otrasRamasEconomicasNodeData.color,
    );
    nodeX[otrasRamasEconomicasIndex] = 0.9;
    nodeY[otrasRamasEconomicasIndex] = 0.85;
    // Calcular el total sumando los valores de los hijos
    const totalOtrasRamasEconomicas = otrasRamasEconomicasNodeData[
      "Nodos Hijo"
    ].reduce((sum, hijo) => {
      return sum + (parseFloat(hijo[year]) || 0);
    }, 0);

    // Crear un objeto con el formato esperado por la plantilla simple_source
    const popupData = {
      label: "Sector Otras ramas económicas", // Cambiamos esto
      total: totalOtrasRamasEconomicas,
      unit: "PJ", // Ajusta la unidad según corresponda
    };

    // Generar el popup
    nodeCustomdata[otrasRamasEconomicasIndex] = popupManager.generateNodePopup(
      "Sector Otras ramas económicas", // Y aquí también
      popupData, // Pasamos los datos formateados
      year,
      popupData, // Mismos datos para el desglose
      "text",
      "Todos",
      "simple_source",
    );
    // Crear enlaces desde energéticos primarios
    // Después de crear los nodos de energía primaria y tener el mapa energeticNodesMap

    // --- Crear enlaces desde los nodos de energía primaria al nodo Otras ramas económicas ---
    if (
      otrasRamasEconomicasNodeData &&
      otrasRamasEconomicasNodeData["Nodos Hijo"]
    ) {
      otrasRamasEconomicasNodeData["Nodos Hijo"].forEach((hijo) => {
        if (hijo.tipo === "Energía Primaria" && hijo[year] > 0) {
          const sourceNodeIndex = energeticNodesMap.get(hijo["Nodo Hijo"]);

          if (sourceNodeIndex !== undefined) {
            const linkColor =
              styleManager.getEnergyColor(hijo["Nodo Hijo"]) ||
              hijo.color ||
              "#999999";
            const linkValue = Math.log10(parseFloat(hijo[year]) + 1);

            source.push(sourceNodeIndex);
            target.push(otrasRamasEconomicasIndex);
            value.push(linkValue);
            linkColors.push(styleManager.hexToRgba(linkColor, 0.5));

            // Crear el popup para el enlace
            linkCustomdata.push(
              popupManager.generateLinkPopup(
                hijo["Nodo Hijo"],
                parseFloat(hijo[year]),
                hijo["Nodo Hijo"],
                otrasRamasEconomicasNodeData["Nodo Padre"],
                linkColor,
                year,
                {
                  flowType: "to_otras_ramas_economicas_primary",
                  template: "simple",
                },
              ),
            );
          }
        }
      });
    }

    // Crear enlaces desde energéticos secundarios
    otrasRamasEconomicasNodeData["Nodos Hijo"].forEach((hijo) => {
      if (hijo.tipo === "Energía Secundaria" && hijo[year] > 0) {
        const sourceNodeIndex = secondaryEnergeticNodesMap.get(
          hijo["Nodo Hijo"],
        );
        if (sourceNodeIndex !== undefined) {
          const linkColor =
            styleManager.getEnergyColor(hijo["Nodo Hijo"]) || "#999999";

          source.push(sourceNodeIndex);
          target.push(otrasRamasEconomicasIndex);
          value.push(Math.log10(hijo[year] + 1));
          linkColors.push(styleManager.hexToRgba(linkColor, 0.5));

          linkCustomdata.push(
            popupManager.generateLinkPopup(
              hijo["Nodo Hijo"],
              hijo[year],
              hijo["Nodo Hijo"],
              "Otras ramas económicas",
              linkColor,
              year,
              { flowType: "to_otras_Ramas_economicas_secondary" },
            ),
          );
        }
      }
    });
  }

  // --- Y AQUÍ GENERAREMOS LOS ENLACES ---
  // Enlaces de Importación a energéticos primarios de Oferta Interna Bruta
  if (
    importacionNodeData &&
    ofertaInternaBrutaFullData &&
    ofertaInternaBrutaFullData["Nodos Hijo"]
  ) {
    const primaryEnergeticsInOIB = ofertaInternaBrutaFullData[
      "Nodos Hijo"
    ].filter((child) => child.tipo === "Energía Primaria");

    primaryEnergeticsInOIB.forEach((energetic) => {
      const energeticName = energetic["Nodo Hijo"];
      const energeticValueFromImportacion = dataManager.getEnergeticValue(
        "Importación",
        energeticName,
        year,
      );

      if (
        energeticValueFromImportacion !== null &&
        energeticValueFromImportacion > 0
      ) {
        const linkColor =
          styleManager.getEnergyColor(energeticName) || energetic.color;
        console.log(
          `[DEBUG - Enlace Importación]Energético: ${energeticName}, Color de enlace: ${linkColor} `,
        );
        source.push(nodeMap.get("Importación"));
        target.push(energeticNodesMap.get(energeticName));
        value.push(Math.log10(energeticValueFromImportacion + 1));
        linkColors.push(styleManager.hexToRgba(linkColor, 0.5));
        linkCustomdata.push(
          popupManager.generateLinkPopup(
            energeticName,
            energeticValueFromImportacion,
            "Importación",
            energeticName,
            linkColor,
            year,
            { flowType: "primary_supply" },
          ),
        );
      }
    });
  }

  // Enlaces de Producción a energéticos primarios de Oferta Interna Bruta
  if (
    produccionNodeData &&
    ofertaInternaBrutaFullData &&
    ofertaInternaBrutaFullData["Nodos Hijo"]
  ) {
    const primaryEnergeticsInOIB = ofertaInternaBrutaFullData[
      "Nodos Hijo"
    ].filter((child) => child.tipo === "Energía Primaria");

    primaryEnergeticsInOIB.forEach((energetic) => {
      const energeticName = energetic["Nodo Hijo"];
      const energeticValueFromProduccion = dataManager.getEnergeticValue(
        "Producción",
        energeticName,
        year,
      );

      if (
        energeticValueFromProduccion !== null &&
        energeticValueFromProduccion > 0
      ) {
        const linkColor =
          styleManager.getEnergyColor(energeticName) || energetic.color;
        console.log(
          `[DEBUG - Enlace Producción]Energético: ${energeticName}, Color de enlace: ${linkColor} `,
        );
        source.push(nodeMap.get("Producción"));
        target.push(energeticNodesMap.get(energeticName));
        value.push(Math.log10(energeticValueFromProduccion + 1));
        linkColors.push(styleManager.hexToRgba(linkColor, 0.5));
        linkCustomdata.push(
          popupManager.generateLinkPopup(
            energeticName,
            energeticValueFromProduccion,
            "Producción",
            energeticName,
            linkColor,
            year,
            { flowType: "primary_supply" },
          ),
        );
      }
    });
  }

  // Enlaces de Variación de Inventarios a energéticos primarios de Oferta Interna Bruta
  if (
    variacionNodeData &&
    ofertaInternaBrutaFullData &&
    ofertaInternaBrutaFullData["Nodos Hijo"]
  ) {
    const primaryEnergeticsInOIB = ofertaInternaBrutaFullData[
      "Nodos Hijo"
    ].filter((child) => child.tipo === "Energía Primaria");

    primaryEnergeticsInOIB.forEach((energetic) => {
      const energeticName = energetic["Nodo Hijo"];
      const energeticValueFromVariacion = dataManager.getEnergeticValue(
        "Variación de Inventarios",
        energeticName,
        year,
      );

      // Los valores de variación pueden ser negativos, pero Plotly espera valores positivos para `value`
      // El signo se manejará en el popup.
      if (
        energeticValueFromVariacion !== null &&
        Math.abs(energeticValueFromVariacion) > 0
      ) {
        const linkColor =
          styleManager.getEnergyColor(energeticName) || energetic.color;
        console.log(
          `[DEBUG - Enlace Variación]Energético: ${energeticName}, Color de enlace: ${linkColor} `,
        );
        source.push(nodeMap.get("Variación de Inventarios"));
        target.push(energeticNodesMap.get(energeticName));
        value.push(Math.log10(Math.abs(energeticValueFromVariacion) + 1));
        linkColors.push(styleManager.hexToRgba(linkColor, 0.5));
        linkCustomdata.push(
          popupManager.generateLinkPopup(
            energeticName,
            energeticValueFromVariacion,
            "Variación de Inventarios",
            energeticName,
            linkColor,
            year,
            { flowType: "primary_supply" },
          ),
        );
      }
    });
  }

  // Enlaces de energéticos primarios a Centrales Eléctricas
  if (
    centraleselectricasNodeData &&
    ofertaInternaBrutaFullData &&
    ofertaInternaBrutaFullData["Nodos Hijo"]
  ) {
    const primaryEnergeticsInOIB = ofertaInternaBrutaFullData["Nodos Hijo"].filter(
      (child) => child.tipo === "Energía Primaria",
    );

    primaryEnergeticsInOIB.forEach((energetic) => {
      const energeticName = energetic["Nodo Hijo"];
      const energeticValueToCentraleselectricas = dataManager.getEnergeticValue(
        "Centrales Eléctricas",
        energeticName,
        year,
      );
      console.log(
        `[DEBUG - Flujo Centrales Eléctricas] ${energeticName}: ${energeticValueToCentraleselectricas} `,
      );
      if (
        energeticValueToCentraleselectricas !== null &&
        Math.abs(energeticValueToCentraleselectricas) > 0
      ) {
        const linkColor =
          styleManager.getEnergyColor(energeticName) || energetic.color;
        console.log(
          `[DEBUG - Enlace Centrales Eléctricas]Energético: ${energeticName}, Color de enlace: ${linkColor} `,
        );
        source.push(energeticNodesMap.get(energeticName));
        target.push(nodeMap.get("Centrales Eléctricas"));
        value.push(
          Math.log10(Math.abs(energeticValueToCentraleselectricas) + 1),
        );
        linkColors.push(styleManager.hexToRgba(linkColor, 0.5));
        linkCustomdata.push(
          popupManager.generateLinkPopup(
            energeticName,
            energeticValueToCentraleselectricas,
            energeticName,
            "Centrales Eléctricas",
            linkColor,
            year,
            { flowType: "primary_demand" },
          ),
        );
      }
    });
  }
<<<<<<< HEAD
=======

  //OJO
>>>>>>> 9ef2dabd

  // Enlaces desde Coquizadoras y Hornos a Centrales Eléctricas (solo secundarios que realmente existen en Coquizadoras)
  if (coquizadorasyhornosNodeData && centraleselectricasNodeData) {
    // Obtenemos los hijos secundarios que realmente existen en Coquizadoras
    const secundarios = (
      coquizadorasyhornosNodeData["Nodos Hijo"] || []
    ).filter((energetic) => {
      // Verificar si es un energético secundario
      const isSecondary = energetic.tipo === "Energía Secundaria";

      // Verificar si tiene valor para el año actual
      const hasValue =
        energetic[year] !== undefined &&
        energetic[year] !== null &&
        energetic[year] > 0;

      console.log(
        `[DEBUG] ${coquizadorasyhornosNodeData["Nodo Padre"]} - ${energetic["Nodo Hijo"]}: `,
        `tipo=${energetic.tipo}, valor=${energetic[year]}, ` +
          `esSecundario=${isSecondary}, tieneValor=${hasValue}`,
      );

      return isSecondary && hasValue;
    });

    // Para cada energético secundario que existe en Coquizadoras, creamos el enlace
    secundarios.forEach((energetic) => {
      const energeticName = energetic["Nodo Hijo"];
      // Obtenemos el valor directamente de Coquizadoras
      const energeticValue = dataManager.getEnergeticValue(
        "Coquizadoras y Hornos",
        energeticName,
        year,
      );

      const linkColor = styleManager.getEnergyColor(energeticName) || "#999999";

      source.push(nodeMap.get("Coquizadoras y Hornos"));
      target.push(nodeMap.get("Centrales Eléctricas"));
      value.push(Math.log10(energeticValue + 1));
      linkColors.push(styleManager.hexToRgba(linkColor, 0.5));

      linkCustomdata.push(
        popupManager.generateLinkPopup(
          energeticName,
          energeticValue,
          "Coquizadoras y Hornos",
          "Centrales Eléctricas",
          linkColor,
          year,
          { flowType: "secondary_supply" },
        ),
      );
    });
  }

  // Enlaces desde Refinerías y Despuntadoras a Centrales Eléctricas
  if (refinerasydespuntadorasNodeData && centraleselectricasNodeData) {
    // Obtenemos los hijos secundarios que realmente existen en Refinerías
    const secundarios = (
      refinerasydespuntadorasNodeData["Nodos Hijo"] || []
    ).filter((energetic) => {
      const valorEnRefinerias = dataManager.getEnergeticValue(
        "Refinerías y Despuntadoras",
        energetic["Nodo Hijo"],
        year,
      );
      return (
        energetic.tipo === "Energía Secundaria" &&
        valorEnRefinerias !== null &&
        Math.abs(valorEnRefinerias) > 0
      );
    });

    // Para cada energético secundario que existe en Refinerías, creamos el enlace
    secundarios.forEach((energetic) => {
      const energeticName = energetic["Nodo Hijo"];
      const energeticValue = dataManager.getEnergeticValue(
        "Refinerías y Despuntadoras",
        energeticName,
        year,
      );

      const linkColor = styleManager.getEnergyColor(energeticName) || "#999999";

      source.push(nodeMap.get("Refinerías y Despuntadoras"));
      target.push(nodeMap.get("Centrales Eléctricas"));
      value.push(Math.log10(energeticValue + 1));
      linkColors.push(styleManager.hexToRgba(linkColor, 0.5));

      linkCustomdata.push(
        popupManager.generateLinkPopup(
          energeticName,
          energeticValue,
          "Refinerías y Despuntadoras",
          "Centrales Eléctricas",
          linkColor,
          year,
          { flowType: "secondary_supply" },
        ),
      );
    });
  }

  // Enlaces desde Plantas de Gas y Fraccionadoras a Centrales Eléctricas
  if (plantasdegasyfraccionadorasNodeData && centraleselectricasNodeData) {
    // Obtenemos los hijos secundarios que realmente existen en Plantas de Gas
    const secundarios = (
      plantasdegasyfraccionadorasNodeData["Nodos Hijo"] || []
    ).filter((energetic) => {
      const valorEnPlantas = dataManager.getEnergeticValue(
        "Plantas de Gas y Fraccionadoras",
        energetic["Nodo Hijo"],
        year,
      );
      return (
        energetic.tipo === "Energía Secundaria" &&
        valorEnPlantas !== null &&
        Math.abs(valorEnPlantas) > 0
      );
    });

    // Para cada energético secundario que existe en Plantas de Gas, creamos el enlace
    secundarios.forEach((energetic) => {
      const energeticName = energetic["Nodo Hijo"];
      const energeticValue = dataManager.getEnergeticValue(
        "Plantas de Gas y Fraccionadoras",
        energeticName,
        year,
      );

      const linkColor = styleManager.getEnergyColor(energeticName) || "#999999";

      source.push(nodeMap.get("Plantas de Gas y Fraccionadoras"));
      target.push(nodeMap.get("Centrales Eléctricas"));
      value.push(Math.log10(energeticValue + 1));
      linkColors.push(styleManager.hexToRgba(linkColor, 0.5));

      linkCustomdata.push(
        popupManager.generateLinkPopup(
          energeticName,
          energeticValue,
          "Plantas de Gas y Fraccionadoras",
          "Centrales Eléctricas",
          linkColor,
          year,
          { flowType: "secondary_supply" },
        ),
      );
    });
  }

  // --- Enlaces desde nodos de transformación a energéticos secundarios ---
  const transformationNodes = [
    "Coquizadoras y Hornos",
    "Refinerías y Despuntadoras",
    "Plantas de Gas y Fraccionadoras",
    "Centrales Eléctricas",
  ];
  transformationNodes.forEach((nodeName) => {
    const nodeData = dataManager.getNodeData(nodeName);
    console.log(`[DEBUG] Procesando nodo: ${nodeName}`, nodeData);

    if (nodeData && nodeData["Nodos Hijo"]) {
      // Primero mostramos todos los hijos para depuración
      console.log(
        `[DEBUG] Todos los hijos de ${nodeName}:`,
        nodeData["Nodos Hijo"].map((c) => ({
          nombre: c["Nodo Hijo"],
          tipo: c.tipo,
          isOutput: c.isOutput,
        })),
      );

      // Luego filtramos
      // Modificar la sección de filtrado de salidas secundarias
      const outputSecondaries = nodeData["Nodos Hijo"].filter((child) => {
        // Verificar si es un energético secundario
        const isSecondary = child.tipo === "Energía Secundaria";

        // Verificar si tiene valor para el año actual
        const hasValue =
          child[year] !== undefined && child[year] !== null && child[year] > 0;

        console.log(
          `[DEBUG] ${nodeName} - ${child["Nodo Hijo"]}: `,
          `tipo=${child.tipo}, valor=${child[year]}, ` +
            `esSecundario=${isSecondary}, tieneValor=${hasValue}`,
        );

        return isSecondary && hasValue;
      });

      console.log(
        `[DEBUG] ${nodeName} - Salidas secundarias con valor:`,
        outputSecondaries.map((e) => `${e["Nodo Hijo"]} (${e[year]})`),
      );

      outputSecondaries.forEach((energetic) => {
        const energeticName = energetic["Nodo Hijo"];
        console.log(
          `[DEBUG] Procesando enlace para ${nodeName} -> ${energeticName} `,
        );

        const targetNodeIndex = secondaryEnergeticNodesMap.get(energeticName);
        if (targetNodeIndex === undefined) {
          console.warn(
            `[WARN] No se encontró el nodo destino para ${energeticName} en el mapa de nodos secundarios`,
          );
          console.log("[DEBUG] Mapa actual de nodos secundarios:", [
            ...secondaryEnergeticNodesMap.keys(),
          ]);
          return;
        }

        const sourceNodeIndex = nodeMap.get(nodeName);
        if (sourceNodeIndex === undefined) {
          console.warn(
            `[WARN] No se encontró el índice para el nodo fuente: ${nodeName} `,
          );
          return;
        }

        // Cambio importante: Usar directamente el valor del año del objeto energetic
        const energeticValue = parseFloat(energetic[year]) || 0;
        console.log(
          `[DEBUG] Valor obtenido para ${nodeName} -> ${energeticName}: `,
          energeticValue,
        );

        if (energeticValue > 0) {
          // Ya no necesitamos Math.abs ya que verificamos > 0
          const linkColor =
            styleManager.getEnergyColor(energeticName) || "#999999";

          source.push(sourceNodeIndex);
          target.push(targetNodeIndex);
          value.push(Math.log10(energeticValue + 1));
          linkColors.push(styleManager.hexToRgba(linkColor, 0.5));

          console.log(
            `[DEBUG] Creando enlace: ${nodeName} (${sourceNodeIndex}) -> ${energeticName} (${targetNodeIndex}) = ${energeticValue}`,
          );

          linkCustomdata.push(
            popupManager.generateLinkPopup(
              energeticName,
              energeticValue,
              nodeName,
              energeticName,
              linkColor,
              year,
              { flowType: "secondary_output" },
            ),
          );
        } else {
          console.log(
            `[DEBUG] Valor no válido o cero para ${nodeName} -> ${energeticName}: `,
            energeticValue,
          );
        }
      });
    } else {
      console.warn(
        `[WARN] No se encontraron datos o hijos para el nodo: ${nodeName} `,
      );
    }
  });

  const data = {
    type: "sankey",
    orientation: "h",
    node: {
      pad: 100,
      thickness: 10,
      line: { color: "black", width: 0.5 },
      label: labels,
      value: nodeValues, // ← aquí añadimos los valores
      color: nodeColors,
      hovertemplate: "%{customdata}<extra></extra>",
      customdata: nodeCustomdata, // Usar el nuevo array nodeCustomdata
      x: nodeX,
      y: nodeY,
    },
    link: {
      source: source,
      target: target,
      value: value,
      color: linkColors,
      customdata: linkCustomdata,
      hovertemplate: "%{customdata}<extra></extra>",
    },
  };

  const layout = {
    title: `Balance Nacional de Energía - ${year} (Valores en PJ)`,
    font: { size: 9 },
    margin: { l: 10, r: 10, t: 50, b: 10 },
    autosize: true,
  };
  const config = {
    displaylogo: false,
    responsive: true,
    toImageButtonOptions: {
      format: "png",
      filename: `sankey_energia_primaria_${year}`,
      setBackground: "transparent",
      width: 1920,
      height: 1080,
      scale: 1,
    },
  };

  Plotly.newPlot(sankeyDiv, [data], layout, config)
    .then(() => {
      if (!zoomManager) {
        zoomManager = new ZoomManager(zoomWrapperDiv, {
          target: sankeyDiv,
          minScale: 1,
        });
<<<<<<< HEAD
=======

>>>>>>> 9ef2dabd
      }
      // Renderizar etiquetas de columnas después de que el diagrama esté listo
      if (columnLabelsManager && columnLabelsManager.isEnabled()) {
        // Usar setTimeout para asegurar que el diagrama esté completamente renderizado
        setTimeout(() => {
          columnLabelsManager.renderLabels(sankeyDiv);
        }, 100);
      }
    })
    .catch((error) => {
      console.error("Error al renderizar el diagrama de Sankey:", error);
    });
}<|MERGE_RESOLUTION|>--- conflicted
+++ resolved
@@ -3300,11 +3300,7 @@
       }
     });
   }
-<<<<<<< HEAD
-=======
-
-  //OJO
->>>>>>> 9ef2dabd
+
 
   // Enlaces desde Coquizadoras y Hornos a Centrales Eléctricas (solo secundarios que realmente existen en Coquizadoras)
   if (coquizadorasyhornosNodeData && centraleselectricasNodeData) {
@@ -3625,10 +3621,7 @@
           target: sankeyDiv,
           minScale: 1,
         });
-<<<<<<< HEAD
-=======
-
->>>>>>> 9ef2dabd
+
       }
       // Renderizar etiquetas de columnas después de que el diagrama esté listo
       if (columnLabelsManager && columnLabelsManager.isEnabled()) {
