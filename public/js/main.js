--- conflicted
+++ resolved
@@ -3623,15 +3623,10 @@
           target: sankeyDiv,
           minScale: 1,
         });
-<<<<<<< HEAD
+
       } else {
         zoomManager.reset();
-=======
-
-      } else {
-        zoomManager.reset();
-
->>>>>>> 02e64239
+
       }
       // Renderizar etiquetas de columnas después de que el diagrama esté listo
       if (columnLabelsManager && columnLabelsManager.isEnabled()) {
