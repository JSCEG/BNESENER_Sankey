const yearSelector = document.getElementById("year-selector");
const sankeyDiv = document.getElementById("sankey-diagram");
const zoomWrapperDiv = document.getElementById("zoom-wrapper");
let dataManager = null;
let styleManager = null;
let layoutEngine = null;
let nodeFactory = null;
let linkManager = null;
let popupManager = null;
let exportManager = null;
let columnLabelsManager = null;
let zoomManager = null;

// Minimum link thickness added to each value after logarithmic scaling
const MIN_LINK_SIZE = 0.25;

// Export Configuration Management
let exportConfig = {
  png: {
    width: 1920,
    height: 1080,
    scale: 2,
  },
  transparentBg: true,
  includeColumnLabels: true,
  filenamePrefix: "sankey_energia",
};

// Cargar los datos desde el archivo JSON y inicializar DataManager
fetch("datos_energia_completo.json")
  .then((response) => response.json())
  .then((data) => {
    try {
      // Inicializar DataManager con los datos cargados
      dataManager = new DataManager(data);

      // Inicializar StyleManager
      styleManager = new StyleManager();

      // Inicializar LayoutEngine
      layoutEngine = new LayoutEngine();

      // Inicializar LinkManager con referencias a otros módulos
      linkManager = new LinkManager({
        dataManager: dataManager,
        styleManager: styleManager,
        nodeFactory: null, // Se asignará después
        popupManager: null, // Se asignará después
      });

      // Inicializar NodeFactory con referencias a otros módulos
      nodeFactory = new NodeFactory({
        dataManager: dataManager,
        styleManager: styleManager,
        layoutEngine: layoutEngine,
        linkManager: linkManager,
      });

      // Asignar NodeFactory al LinkManager
      linkManager.nodeFactory = nodeFactory;

      // Inicializar PopupManager con referencias a otros módulos
      popupManager = new PopupManager({
        dataManager: dataManager,
        styleManager: styleManager,
        nodeFactory: nodeFactory,
      });

      // Asignar PopupManager al LinkManager
      linkManager.popupManager = popupManager;

      // Inicializar ColumnLabelsManager con referencias a otros módulos
      columnLabelsManager = new ColumnLabelsManager({
        enabled: false, // Inicialmente deshabilitado
        layoutEngine: layoutEngine,
        styleManager: styleManager,
      });

      // Aplicar tema por defecto y estilos de popup
      styleManager.applyTheme();
      popupManager.applyPopupStyles();

      // Mostrar estadísticas de los datos cargados
      const stats = dataManager.getDataStats();
      console.log("Datos cargados:", stats);
      console.log(
        "StyleManager inicializado con",
        Object.keys(styleManager.getAllColors()).length,
        "colores",
      );

      // Mostrar estadísticas del LayoutEngine
      const layoutStats = layoutEngine.getLayoutStats();
      console.log(
        "LayoutEngine inicializado con",
        layoutStats.totalColumns,
        "columnas",
      );

      // Mostrar estadísticas del NodeFactory
      const nodeFactoryStats = nodeFactory.getNodeStats();
      console.log(
        "NodeFactory inicializado con",
        nodeFactory.getRegisteredTypes().length,
        "tipos de nodos registrados",
      );

      populateYearSelector();
      // Inicializar controles de etiquetas de columnas
      initializeColumnLabelsControls();
      // Inicializar el gráfico con el primer año disponible
      updateSankey(yearSelector.value);

      // Inicializar ExportManager después de que el diagrama esté listo
      setTimeout(() => {
        try {
          exportManager = new ExportManager(
            sankeyDiv,
            exportConfig,
            columnLabelsManager,
          );
          console.log(
            "ExportManager inicializado correctamente con soporte para etiquetas de columnas",
          );
        } catch (error) {
          console.error("Error inicializando ExportManager:", error);
        }
      }, 1000);
    } catch (error) {
      console.error("Error al inicializar DataManager:", error);
      alert("Error al cargar los datos. Por favor, recarga la página.");
    }
  })
  .catch((error) => {
    console.error("Error al cargar el JSON:", error);
    alert(
      "Error al cargar el archivo de datos. Verifica que el archivo existe.",
    );
  });

// Poblar el selector de años dinámicamente usando DataManager
function populateYearSelector() {
  if (!dataManager) {
    console.error("DataManager no está inicializado");
    return;
  }

  // Usar el método del DataManager para obtener años disponibles
  const sortedYears = dataManager.getAvailableYears();

  // Limpiar opciones existentes
  yearSelector.innerHTML = "";

  sortedYears.forEach((year) => {
    const option = document.createElement("option");
    option.value = year;
    option.textContent = year;
    yearSelector.appendChild(option);
  });

  // Añadir el evento para actualizar el gráfico cuando cambia el año
  yearSelector.addEventListener("change", (event) => {
    updateSankey(event.target.value);
  });
}

// Initialize export functionality
function initializeExportControls() {
  const exportConfigBtn = document.getElementById("export-config-btn");
  const exportPngBtn = document.getElementById("export-png-btn");
  const exportSvgBtn = document.getElementById("export-svg-btn");
  const exportModal = document.getElementById("export-modal");
  const exportProgressModal = document.getElementById("export-progress-modal");
  const closeBtn = document.querySelector(".close");
  const saveConfigBtn = document.getElementById("save-config-btn");
  const cancelConfigBtn = document.getElementById("cancel-config-btn");

  // Open configuration modal
  exportConfigBtn.addEventListener("click", () => {
    loadConfigToModal();
    exportModal.style.display = "block";
  });

  // Close modal events
  closeBtn.addEventListener("click", () => {
    exportModal.style.display = "none";
  });

  cancelConfigBtn.addEventListener("click", () => {
    exportModal.style.display = "none";
  });

  // Close modal when clicking outside
  window.addEventListener("click", (event) => {
    if (event.target === exportModal) {
      exportModal.style.display = "none";
    }
    if (event.target === exportProgressModal) {
      exportProgressModal.style.display = "none";
    }
  });

  // Save configuration
  saveConfigBtn.addEventListener("click", () => {
    saveConfigFromModal();
    exportModal.style.display = "none";
  });

  // Export PNG
  exportPngBtn.addEventListener("click", () => {
    exportDiagram("png");
  });

  // Export SVG
  exportSvgBtn.addEventListener("click", () => {
    exportDiagram("svg");
  });
}

// Load current config to modal
function loadConfigToModal() {
  document.getElementById("png-width").value = exportConfig.png.width;
  document.getElementById("png-height").value = exportConfig.png.height;
  document.getElementById("png-scale").value = exportConfig.png.scale;
  document.getElementById("transparent-bg").checked =
    exportConfig.transparentBg;
  document.getElementById("include-column-labels").checked =
    exportConfig.includeColumnLabels !== false;
  document.getElementById("filename-prefix").value =
    exportConfig.filenamePrefix;
}

// Save config from modal
function saveConfigFromModal() {
  exportConfig.png.width = parseInt(document.getElementById("png-width").value);
  exportConfig.png.height = parseInt(
    document.getElementById("png-height").value,
  );
  exportConfig.png.scale = parseInt(document.getElementById("png-scale").value);
  exportConfig.transparentBg =
    document.getElementById("transparent-bg").checked;
  exportConfig.includeColumnLabels = document.getElementById(
    "include-column-labels",
  ).checked;
  exportConfig.filenamePrefix =
    document.getElementById("filename-prefix").value || "sankey_energia";

  // Update ExportManager configuration if it's initialized
  if (exportManager) {
    exportManager.updateConfig(exportConfig);
    console.log("ExportManager configuration updated:", exportConfig);
  }
}

// Show progress modal
function showProgressModal(format) {
  const progressModal = document.getElementById("export-progress-modal");
  const progressTitle = document.getElementById("progress-title");
  const progressMessage = document.getElementById("progress-message");
  const progressFill = document.getElementById("progress-fill");

  progressTitle.textContent = `Exportando ${format.toUpperCase()}...`;
  progressMessage.textContent = "Preparando imagen para descarga";
  progressFill.style.width = "0%";
  progressModal.style.display = "block";

  return {
    updateProgress: (percent, message) => {
      progressFill.style.width = `${percent}%`;
      if (message) progressMessage.textContent = message;
    },
    close: () => {
      progressModal.style.display = "none";
    },
  };
}

// Export diagram function using ExportManager
async function exportDiagram(format) {
  if (!exportManager) {
    alert(
      "ExportManager no está inicializado. Por favor, espera a que se cargue completamente.",
    );
    return;
  }

  if (!exportManager.isDiagramReady()) {
    alert(
      "El diagrama no está listo para exportar. Por favor, espera a que se cargue completamente.",
    );
    return;
  }

  const progress = showProgressModal(format);
  const currentYear = yearSelector.value;

  try {
    // Disable export buttons during export
    setExportButtonsState(false);

    // Update ExportManager configuration
    exportManager.updateConfig(exportConfig);

    // Prepare export options with current year in filename
    const exportOptions = {
      filename: `${exportConfig.filenamePrefix}_${currentYear}`,
    };

    let result;
    if (format === "png") {
      // Export PNG using ExportManager
      result = await exportManager.exportToPNG(
        exportOptions,
        (percent, message) => {
          progress.updateProgress(percent, message);
        },
      );
    } else if (format === "svg") {
      // Export SVG using ExportManager
      result = await exportManager.exportToSVG(
        exportOptions,
        (percent, message) => {
          progress.updateProgress(percent, message);
        },
      );
    } else {
      throw new Error(`Formato no soportado: ${format}`);
    }

    // Show success message
    console.log(`Exportación ${format.toUpperCase()} exitosa:`, result);

    // Close progress modal after a short delay
    setTimeout(() => {
      progress.close();
    }, 1000);
  } catch (error) {
    console.error("Error durante la exportación:", error);
    progress.close();

    let errorMessage = "Error desconocido durante la exportación";
    if (error.message) {
      errorMessage = error.message;
    } else if (typeof error === "string") {
      errorMessage = error;
    }

    alert(`Error al exportar ${format.toUpperCase()}: ${errorMessage}`);
  } finally {
    // Re-enable export buttons
    setExportButtonsState(true);
  }
}

// Enable/disable export buttons
function setExportButtonsState(enabled) {
  const exportButtons = document.querySelectorAll(".export-btn");
  exportButtons.forEach((btn) => {
    btn.disabled = !enabled;
  });
}

// Reemplaza la función initializeColumnLabelsControls con esto:
function initializeColumnLabelsControls() {
  console.log("Inicializando controles de etiquetas de columnas...");

  // Forzar la creación de las etiquetas
  // if (columnLabelsManager) {
  //   console.log("Creando etiquetas de columnas...");

  //   // Crear etiqueta para energéticos primarios
  //   columnLabelsManager.addLabel("energeticos_primarios", {
  //     title: "Energéticos Primarios",
  //     description: "Fuentes de energía",
  //     x: 0.23,
  //     y: 0.13,
  //     visible: true,
  //   });
  //   // Crear etiqueta para transformación
  //   columnLabelsManager.addLabel("transformacion", {
  //     title: "Transformación",
  //     description: "Procesos de conversión",
  //     x: 0.4,
  //     y: 0.13,
  //     visible: true,
  //   });

  //   // Crear etiqueta para energeticos secundarios
  //   columnLabelsManager.addLabel("energeticos_secundarios", {
  //     title: "Energéticos Secundarios",
  //     description: "Procesos de conversión",
  //     x: 0.68,
  //     y: 0.13,
  //     visible: true,
  //   });

  //   // Crear etiqueta para consumo
  //   columnLabelsManager.addLabel("usos_finales", {
  //     title: "Usos Finales",
  //     description: "Destino final",
  //     x: 0.9,
  //     y: 0.1,
  //     visible: true,
  //   });

  //   // Forzar que estén habilitadas
  //   columnLabelsManager.setEnabled(true);
  //   console.log("Etiquetas de columnas creadas y habilitadas");

  //   // Forzar redibujado
  //   if (columnLabelsManager.handleResize) {
  //     columnLabelsManager.handleResize();
  //   }
  // } else {
  //   console.error("ColumnLabelsManager no está inicializado");
  // }

  // Manejar redimensionamiento
  window.addEventListener("resize", () => {
    if (columnLabelsManager && columnLabelsManager.isEnabled()) {
      columnLabelsManager.handleResize();
    }
  });

  console.log("Controles de etiquetas de columnas inicializados");
}

// Función para limpiar todas las etiquetas
function clearAllLabels() {
  if (columnLabelsManager) {
    columnLabelsManager.clearAllLabels();
    console.log("Todas las etiquetas removidas");
  }
}

// Initialize export controls when DOM is ready
document.addEventListener("DOMContentLoaded", () => {
  initializeExportControls();
  const resetBtn = document.getElementById("reset-view-btn");
  if (resetBtn) {
    resetBtn.addEventListener("click", () => {
      if (zoomManager) zoomManager.reset();
<<<<<<< HEAD
      if (yearSelector) updateSankey(yearSelector.value);
=======

      if (yearSelector) updateSankey(yearSelector.value);

>>>>>>> 732fc12b
    });
  }
});

// Función para actualizar el diagrama de Sankey (Etapa 1.7: Añadir Salidas Completas)
function updateSankey(year) {
  console.log(`Actualizando gráfico para el año: ${year}`);

  Plotly.purge(sankeyDiv);

  const labels = [];
  const nodeColors = [];
  const nodeMap = new Map();
  const nodeX = []; // Inicializar arrays de posiciones
  const nodeY = []; // Inicializar arrays de posiciones
  const nodeCustomdata = []; // Nuevo array para el customdata de cada nodo
  const nodeValues = []; // ← aquí

  // --- ARRAYS PARA LOS ENLACES DEL DIAGRAMA SANKEY ---
  const source = [];
  const target = [];
  const value = [];
  const linkColors = [];
  const linkCustomdata = [];

  const ofertaInternaBrutaFullData = dataManager.getNodeData(
    "Oferta Interna Bruta",
  );
  const energeticNodesMap = new Map(); // ← DECLARACIÓN ÚNICA

  function addNode(name, color, nodeType = "default", value = null) {
    if (nodeMap.has(name)) {
      return nodeMap.get(name);
    }
    let finalColor = color;
    if (styleManager) {
      finalColor = styleManager.getEnergyColor(name, nodeType) || color;
    }

    const nodeIndex = labels.length;
    nodeMap.set(name, nodeIndex);
    const plainName = name.split("<br>")[0].trim();
    if (!nodeMap.has(plainName)) {
      nodeMap.set(plainName, nodeIndex);
    }

    // Si se proporciona un valor, agregarlo al nombre con salto de línea
    let nodeLabel = name;
    if (value !== null && value !== undefined) {
      const formattedValue = Math.abs(value).toLocaleString("en-US", {
        minimumFractionDigits: 0,
        maximumFractionDigits: 2,
      });
      nodeLabel = `${name}<br>${formattedValue} PJ`;
    }

    labels.push(nodeLabel);
    nodeColors.push(finalColor);
    nodeCustomdata.push("");

    +(
      // Inicializa nodeValues con el valor real (o 0)
      (+nodeValues.push(value != null ? value : 0))
    );

    return nodeIndex;
  }

  // --- AQUÍ SE CREAN Y POSICIONAN LOS NODOS ---
  // ——— Nodo y enlaces de Importación ———
  const importacionNodeData = dataManager.getNodeData("Importación");
  console.log(`[DEBUG] Datos de Importación:`, importacionNodeData);

  if (importacionNodeData && ofertaInternaBrutaFullData?.["Nodos Hijo"]) {
    // 1) Calcular breakdown y totalPJ
    const raw = popupManager.calculateNodeBreakdown(
      importacionNodeData,
      year,
      "Energía Primaria",
    );
    console.log(`[DEBUG - Importación] Breakdown Raw para ${year}:`, raw);

    const children = raw.children || raw;
    const totalPJ = Array.isArray(children)
      ? children.reduce((sum, c) => sum + Math.abs(c.value), 0)
      : 0;
    console.log(`[DEBUG] totalPJ Importación: ${totalPJ.toFixed(2)} PJ`);

    // 2) Crear nodo con valor real en PJ
    const idx = addNode(
      importacionNodeData["Nodo Padre"],
      importacionNodeData.color,
      "default",
      totalPJ, // ← este valor dimensiona el nodo
    );
    nodeX[idx] = 0.05;
    nodeY[idx] = 0.05;

    // 3) Generar popup simplificado con { total, unit }
    nodeCustomdata[idx] = popupManager.generateNodePopup(
      importacionNodeData["Nodo Padre"],
      importacionNodeData,
      year,
      { total: totalPJ, unit: "PJ" },
      "text",
      null,
      "simple_source",
    );

    // 4) Enlaces de Energía Primaria → Importación
    ofertaInternaBrutaFullData["Nodos Hijo"]
      .filter((child) => child.tipo === "Energía Primaria")
      .forEach((child) => {
        const val = dataManager.getEnergeticValue(
          "Importación",
          child["Nodo Hijo"],
          year,
        );
        if (val != null && Math.abs(val) > 0) {
          source.push(energeticNodesMap.get(child["Nodo Hijo"]));
          target.push(idx);
          const scaled = Math.log10(Math.abs(val) + 1) + MIN_LINK_SIZE;
          value.push(scaled);
          const col =
            styleManager.getEnergyColor(child["Nodo Hijo"]) || child.color;
          linkColors.push(styleManager.hexToRgba(col, 0.5));
          linkCustomdata.push(
            popupManager.generateLinkPopup(
              child["Nodo Hijo"],
              val,
              child["Nodo Hijo"],
              importacionNodeData["Nodo Padre"],
              col,
              year,
              { flowType: "primary_supply" },
            ),
          );
        }
      });
  } else {
    console.error(
      "Error: datos de 'Importación' o sus 'Nodos Hijo' no disponibles.",
    );
  }

  // ——— Nodo y enlaces de Producción ———
  const produccionNodeData = dataManager.getNodeData("Producción");
  console.log(`[DEBUG] Datos de Producción:`, produccionNodeData);

  if (produccionNodeData && ofertaInternaBrutaFullData?.["Nodos Hijo"]) {
    // 1) Calcular breakdown y totalPJ
    const raw = popupManager.calculateNodeBreakdown(
      produccionNodeData,
      year,
      "Energía Primaria",
    );
    console.log(
      `[DEBUG - Producción] Breakdown Raw (Primaria) para ${year}:`,
      raw,
    );

    const children = raw.children || raw;
    const totalPJ = Array.isArray(children)
      ? children.reduce((sum, c) => sum + Math.abs(c.value), 0)
      : 0;
    console.log(`[DEBUG] totalPJ Producción: ${totalPJ.toFixed(2)} PJ`);

    // 2) Crear nodo con valor real en PJ
    const idx = addNode(
      produccionNodeData["Nodo Padre"],
      produccionNodeData.color,
      "default",
      totalPJ, // ← este valor dimensiona el nodo
    );
    nodeX[idx] = 0.05;
    nodeY[idx] = 0.4;

    // 3) Generar popup simplificado con { total, unit }
    nodeCustomdata[idx] = popupManager.generateNodePopup(
      produccionNodeData["Nodo Padre"],
      produccionNodeData,
      year,
      { total: totalPJ, unit: "PJ" },
      "text",
      null,
      "simple_source",
    );

    // 4) (Opcional) Enlaces de Energía Primaria → Producción
    ofertaInternaBrutaFullData["Nodos Hijo"]
      .filter((child) => child.tipo === "Energía Primaria")
      .forEach((child) => {
        const val = dataManager.getEnergeticValue(
          "Producción",
          child["Nodo Hijo"],
          year,
        );
        if (val != null && Math.abs(val) > 0) {
          source.push(energeticNodesMap.get(child["Nodo Hijo"]));
          target.push(idx);
          const scaled = Math.log10(Math.abs(val) + 1) + MIN_LINK_SIZE;
          value.push(scaled);
          const col =
            styleManager.getEnergyColor(child["Nodo Hijo"]) || child.color;
          linkColors.push(styleManager.hexToRgba(col, 0.5));
          linkCustomdata.push(
            popupManager.generateLinkPopup(
              child["Nodo Hijo"],
              val,
              child["Nodo Hijo"],
              produccionNodeData["Nodo Padre"],
              col,
              year,
              { flowType: "primary_supply" },
            ),
          );
        }
      });
  } else {
    console.error(
      "Error: datos de 'Producción' o sus 'Nodos Hijo' no disponibles.",
    );
  }

  // Agregar Variación de Inventarios
  // ——— Nodo y enlaces de Variación de Inventarios ———
  const variacionNodeData = dataManager.getNodeData("Variación de Inventarios");
  if (variacionNodeData && ofertaInternaBrutaFullData?.["Nodos Hijo"]) {
    // 1) Breakdown y sumas
    const raw = popupManager.calculateNodeBreakdown(
      variacionNodeData,
      year,
      "Energía Primaria",
    );
    const inputTotal = raw.input_total || 0;
    const outputTotal = raw.output_total || 0;
    const totalPJ = inputTotal + outputTotal;

    // 2) Creamos el nodo con el nombre original y totalPJ
    const idx = addNode(
      variacionNodeData["Nodo Padre"], // clave original
      variacionNodeData.color,
      "default",
      totalPJ, // tamaño
    );
    nodeX[idx] = 0.05;
    nodeY[idx] = 0.2;

    // 3) Sobrescribimos SOLO la etiqueta para mostrar flechas
    labels[idx] =
      `${variacionNodeData["Nodo Padre"]}<br>` +
      `↑ ${inputTotal.toFixed(2)} PJ  ↓ ${outputTotal.toFixed(2)} PJ`;

    // 4) Popup con tu template
    nodeCustomdata[idx] = popupManager.generateNodePopup(
      variacionNodeData["Nodo Padre"],
      variacionNodeData,
      year,
      {
        variacion_positiva: inputTotal,
        variacion_negativa: outputTotal,
        unit: "PJ",
      },
      "text",
      null,
      "simple_source",
    );

    // 5) Enlaces (positivo sale, negativo entra)
    ofertaInternaBrutaFullData["Nodos Hijo"]
      .filter((c) => c.tipo === "Energía Primaria")
      .forEach((child) => {
        const val = dataManager.getEnergeticValue(
          "Variación de Inventarios",
          child["Nodo Hijo"],
          year,
        );
        if (val != null && val !== 0) {
          const src = val > 0 ? idx : energeticNodesMap.get(child["Nodo Hijo"]);
          const tgt = val > 0 ? energeticNodesMap.get(child["Nodo Hijo"]) : idx;
          source.push(src);
          target.push(tgt);
          const scaled = Math.log10(Math.abs(val) + 1) + MIN_LINK_SIZE;
          value.push(scaled);
          const col =
            styleManager.getEnergyColor(child["Nodo Hijo"]) || child.color;
          linkColors.push(styleManager.hexToRgba(col, 0.5));
          linkCustomdata.push(
            popupManager.generateLinkPopup(
              child["Nodo Hijo"],
              val,
              variacionNodeData["Nodo Padre"],
              child["Nodo Hijo"],
              col,
              year,
              { flowType: "inventory_change_primaria" },
            ),
          );
        }
      });
  }

  // --- Nodos de Energéticos Primarios de Oferta Interna Bruta ---

  // const energeticNodesMap = new Map(); // Para almacenar los índices de los nuevos nodos de energéticos

  if (ofertaInternaBrutaFullData && ofertaInternaBrutaFullData["Nodos Hijo"]) {
    const primaryEnergetics = ofertaInternaBrutaFullData["Nodos Hijo"].filter(
      (child) => child.tipo === "Energía Primaria",
    );

    // Calcular posiciones Y para distribuir los nodos de energéticos
    const startY = 0.15; // Posición inicial
    const endY = 0.9; // Posición final
    const stepY = (endY - startY) / (primaryEnergetics.length - 1 || 1); // Paso entre nodos

    primaryEnergetics.forEach((energetic, index) => {
      const energeticName = energetic["Nodo Hijo"];
      const energeticColor =
        styleManager.getEnergyColor(energeticName) || energetic.color; // Obtener color del StyleManager o del dato

      // Obtener el valor del energético antes de crear el nodo
      const energeticValue = dataManager.getEnergeticValue(
        "Oferta Interna Bruta",
        energeticName,
        year,
      );

      const energeticIndex = addNode(
        energeticName,
        energeticColor,
        "default",
        energeticValue,
      );
      energeticNodesMap.set(energeticName, energeticIndex); // Guardar el índice

      nodeX[energeticIndex] = 0.2; // Columna de Oferta Interna Bruta
      nodeY[energeticIndex] = startY + index * stepY; // Distribuir verticalmente

      // Generar customdata sencillo para cada energético
      let energeticPopupData = {};
      if (energeticValue !== null) {
        energeticPopupData.total = energeticValue; // Usar 'total' para el simple_source template
      }

      nodeCustomdata[energeticIndex] = popupManager.generateNodePopup(
        energeticName,
        energetic,
        year,
        energeticPopupData,
        "text",
        "Energía Primaria",
        "simple_source",
      );
    });
  } else {
    console.error(
      "Error: Datos de 'Oferta Interna Bruta' o sus hijos no encontrados para crear energéticos primarios.",
    );
  }

  // ——— Nodo y enlaces de Exportación ———
  const exportacionNodeData = dataManager.getNodeData("Exportación");
  console.log(`[DEBUG] Datos de Exportación:`, exportacionNodeData);

  if (exportacionNodeData && ofertaInternaBrutaFullData?.["Nodos Hijo"]) {
    // 1) Calcular breakdown y totalPJ
    const raw = popupManager.calculateNodeBreakdown(
      exportacionNodeData,
      year,
      "Energía Primaria",
    );
    console.log(`[DEBUG - Exportación] Breakdown Raw para ${year}:`, raw);

    const children = raw.children || raw;
    const totalPJ = Array.isArray(children)
      ? children.reduce((sum, c) => sum + Math.abs(c.value), 0)
      : 0;
    console.log(`[DEBUG] totalPJ Exportación: ${totalPJ.toFixed(2)} PJ`);

    // 2) Crear nodo con valor real en PJ
    const idx = addNode(
      exportacionNodeData["Nodo Padre"],
      exportacionNodeData.color,
      "default",
      totalPJ, // ← este valor dimensiona el nodo
    );
    nodeX[idx] = 0.3;
    nodeY[idx] = 0.99;
    // nodeValues[idx] ya queda inicializado dentro de addNode

    // 3) Generar popup simplificado con { total, unit }
    nodeCustomdata[idx] = popupManager.generateNodePopup(
      exportacionNodeData["Nodo Padre"],
      exportacionNodeData,
      year,
      { total: totalPJ, unit: "PJ" },
      "text",
      null,
      "simple_source",
    );

    // 4) Enlaces de Energía Primaria → Exportación
    ofertaInternaBrutaFullData["Nodos Hijo"]
      .filter((child) => child.tipo === "Energía Primaria")
      .forEach((child) => {
        const val = dataManager.getEnergeticValue(
          "Exportación",
          child["Nodo Hijo"],
          year,
        );
        if (val != null && Math.abs(val) > 0) {
          source.push(energeticNodesMap.get(child["Nodo Hijo"]));
          target.push(idx);
          const scaled = Math.log10(Math.abs(val) + 1) + MIN_LINK_SIZE;
          value.push(scaled);
          const col =
            styleManager.getEnergyColor(child["Nodo Hijo"]) || child.color;
          linkColors.push(styleManager.hexToRgba(col, 0.5));
          linkCustomdata.push(
            popupManager.generateLinkPopup(
              child["Nodo Hijo"],
              val,
              child["Nodo Hijo"],
              exportacionNodeData["Nodo Padre"],
              col,
              year,
              { flowType: "primary_demand" },
            ),
          );
        }
      });
  } else {
    console.error(
      "Error: datos de 'Exportación' o sus 'Nodos Hijo' no disponibles.",
    );
  }

  // ——— Nodo y enlaces de Consumo Propio del Sector de Energéticos Primarios ———
  const consumoPropioNodeData = dataManager.getNodeData(
    "Consumo Propio del Sector",
  );
  console.log(
    `[DEBUG] Datos de Consumo Propio del Sector:`,
    consumoPropioNodeData,
  );

  if (consumoPropioNodeData && ofertaInternaBrutaFullData?.["Nodos Hijo"]) {
    // 1) Calcular breakdown y totalPJ
    const raw = popupManager.calculateNodeBreakdown(
      consumoPropioNodeData,
      year,
      "Energía Primaria",
    );
    console.log(`[DEBUG - Consumo Propio] Breakdown Raw para ${year}:`, raw);

    const children = raw.children || raw;
    const totalPJ = Array.isArray(children)
      ? children.reduce((sum, c) => sum + Math.abs(c.value), 0)
      : 0;
    console.log(`[DEBUG] totalPJ Consumo Propio: ${totalPJ.toFixed(2)} PJ`);

    // 2) Crear nodo con valor real en PJ
    const idx = addNode(
      consumoPropioNodeData["Nodo Padre"],
      consumoPropioNodeData.color,
      "default",
      totalPJ, // ← valor que dimensiona el nodo
    );
    nodeX[idx] = 0.3;
    nodeY[idx] = 0.94;

    // 3) Generar popup con { total, unit }
    nodeCustomdata[idx] = popupManager.generateNodePopup(
      consumoPropioNodeData["Nodo Padre"],
      consumoPropioNodeData,
      year,
      { total: totalPJ, unit: "PJ" },
      "text",
      null,
      "simple_source",
    );

    // 4) Enlaces de Energía Primaria → este nodo
    ofertaInternaBrutaFullData["Nodos Hijo"]
      .filter((child) => child.tipo === "Energía Primaria")
      .forEach((child) => {
        const val = dataManager.getEnergeticValue(
          "Consumo Propio del Sector",
          child["Nodo Hijo"],
          year,
        );
        if (val != null && Math.abs(val) > 0) {
          source.push(energeticNodesMap.get(child["Nodo Hijo"]));
          target.push(idx);
          const scaled = Math.log10(Math.abs(val) + 1) + MIN_LINK_SIZE;
          value.push(scaled);
          const col =
            styleManager.getEnergyColor(child["Nodo Hijo"]) || "#999999";
          linkColors.push(styleManager.hexToRgba(col, 0.5));
          linkCustomdata.push(
            popupManager.generateLinkPopup(
              child["Nodo Hijo"],
              val,
              child["Nodo Hijo"],
              consumoPropioNodeData["Nodo Padre"],
              col,
              year,
              { flowType: "consumo_propio_primaria" },
            ),
          );
        }
      });
  } else {
    console.error(
      "Error: datos de 'Consumo Propio del Sector' o sus 'Nodos Hijo' no disponibles.",
    );
  }

  // ——— Nodo y enlaces de Pérdidas Técnicas por Transporte, Transmisión y Distribución ———
  const perdidasTecnicasNodeData = dataManager.getNodeData(
    "Pérdidas técnicas por transporte, transmisión y distribución",
  );
  console.log(
    `[DEBUG] Datos de Pérdidas Técnicas por Transporte, Transmisión y Distribución:`,
    perdidasTecnicasNodeData,
  );

  if (perdidasTecnicasNodeData && ofertaInternaBrutaFullData?.["Nodos Hijo"]) {
    // 1) Breakdown y totalPJ
    const raw = popupManager.calculateNodeBreakdown(
      perdidasTecnicasNodeData,
      year,
      "Energía Primaria",
    );
    console.log(`[DEBUG - Pérdidas Técnicas] Breakdown Raw para ${year}:`, raw);

    const children = raw.children || raw;
    const totalPJ = Array.isArray(children)
      ? children.reduce((sum, c) => sum + Math.abs(c.value), 0)
      : 0;
    console.log(`[DEBUG] totalPJ Pérdidas Técnicas: ${totalPJ.toFixed(2)} PJ`);

    // 2) Crear nodo con valor real en PJ
    const idx = addNode(
      perdidasTecnicasNodeData["Nodo Padre"],
      perdidasTecnicasNodeData.color,
      "default",
      totalPJ, // ← este valor dimensiona el nodo
    );
    nodeX[idx] = 0.3;
    nodeY[idx] = 0.9;

    // 3) Popup simplificado con { total, unit }
    nodeCustomdata[idx] = popupManager.generateNodePopup(
      perdidasTecnicasNodeData["Nodo Padre"],
      perdidasTecnicasNodeData,
      year,
      { total: totalPJ, unit: "PJ" },
      "text",
      null,
      "simple_source",
    );

    // 4) Enlaces de Energía Primaria → este nodo
    ofertaInternaBrutaFullData["Nodos Hijo"]
      .filter((child) => child.tipo === "Energía Primaria")
      .forEach((child) => {
        const val = dataManager.getEnergeticValue(
          "Pérdidas técnicas por transporte, transmisión y distribución",
          child["Nodo Hijo"],
          year,
        );
        if (val != null && Math.abs(val) > 0) {
          source.push(energeticNodesMap.get(child["Nodo Hijo"]));
          target.push(idx);
          const scaled = Math.log10(Math.abs(val) + 1) + MIN_LINK_SIZE;
          value.push(scaled);
          const col =
            styleManager.getEnergyColor(child["Nodo Hijo"]) || "#999999";
          linkColors.push(styleManager.hexToRgba(col, 0.5));
          linkCustomdata.push(
            popupManager.generateLinkPopup(
              child["Nodo Hijo"],
              val,
              child["Nodo Hijo"],
              perdidasTecnicasNodeData["Nodo Padre"],
              col,
              year,
              { flowType: "perdidas_tecnicas" },
            ),
          );
        }
      });
  } else {
    console.error(
      "Error: datos de 'Pérdidas técnicas por transporte, transmisión y distribución' o sus 'Nodos Hijo' no disponibles.",
    );
  }

  // ——— Nodo y enlaces de Energía No Aprovechada ———
  const energiaNoAprovechadaNodeData = dataManager.getNodeData(
    "Energía No Aprovechada",
  );
  console.log(
    `[DEBUG] Datos de Energía No Aprovechada:`,
    energiaNoAprovechadaNodeData,
  );

  if (
    energiaNoAprovechadaNodeData &&
    ofertaInternaBrutaFullData?.["Nodos Hijo"]
  ) {
    // 1) Calcular breakdown y totalPJ
    const raw = popupManager.calculateNodeBreakdown(
      energiaNoAprovechadaNodeData,
      year,
      "Energía Primaria",
    );
    console.log(
      `[DEBUG - Energía No Aprovechada] Breakdown Raw para ${year}:`,
      raw,
    );

    const children = raw.children || raw;
    const totalPJ = Array.isArray(children)
      ? children.reduce((sum, c) => sum + Math.abs(c.value), 0)
      : 0;
    console.log(
      `[DEBUG] totalPJ Energía No Aprovechada: ${totalPJ.toFixed(2)} PJ`,
    );

    // 2) Crear el nodo con su valor real en PJ
    const idx = addNode(
      energiaNoAprovechadaNodeData["Nodo Padre"],
      energiaNoAprovechadaNodeData.color,
      "default",
      totalPJ, // ← este valor dimensiona el nodo
    );
    nodeX[idx] = 0.3;
    nodeY[idx] = 0.85;
    // nodeValues[idx] ya se inicializa dentro de addNode

    // 3) Generar popup con { total, unit }
    nodeCustomdata[idx] = popupManager.generateNodePopup(
      energiaNoAprovechadaNodeData["Nodo Padre"],
      energiaNoAprovechadaNodeData,
      year,
      { total: totalPJ, unit: "PJ" },
      "text",
      null,
      "simple_source",
    );

    // 4) Enlaces de Energía Primaria hacia este nodo
    ofertaInternaBrutaFullData["Nodos Hijo"]
      .filter((child) => child.tipo === "Energía Primaria")
      .forEach((child) => {
        const val = dataManager.getEnergeticValue(
          "Energía No Aprovechada",
          child["Nodo Hijo"],
          year,
        );
        if (val != null && Math.abs(val) > 0) {
          source.push(energeticNodesMap.get(child["Nodo Hijo"]));
          target.push(idx);
          const scaled = Math.log10(Math.abs(val) + 1) + MIN_LINK_SIZE;
          value.push(scaled);
          const col =
            styleManager.getEnergyColor(child["Nodo Hijo"]) || child.color;
          linkColors.push(styleManager.hexToRgba(col, 0.5));
          linkCustomdata.push(
            popupManager.generateLinkPopup(
              child["Nodo Hijo"],
              val,
              child["Nodo Hijo"],
              energiaNoAprovechadaNodeData["Nodo Padre"],
              col,
              year,
              { flowType: "primary_demand" },
            ),
          );
        }
      });
  } else {
    console.error(
      "Error: datos de 'Energía No Aprovechada' o sus 'Nodos Hijo' no disponibles.",
    );
  }

  // ——— Nodo y enlaces de Coquizadoras y Hornos ———
  const coquizadorasyhornosNodeData = dataManager.getNodeData(
    "Coquizadoras y Hornos",
  );
  console.log(
    `[DEBUG] Datos de Coquizadoras y Hornos:`,
    coquizadorasyhornosNodeData,
  );

  if (
    coquizadorasyhornosNodeData &&
    ofertaInternaBrutaFullData?.["Nodos Hijo"]
  ) {
    // 1) Calcular breakdown y totalPJ
    const raw = popupManager.calculateNodeBreakdown(
      coquizadorasyhornosNodeData,
      year,
      "Energía Primaria",
    );
    console.log(
      `[DEBUG - Coquizadoras y Hornos] Breakdown Raw para ${year}:`,
      raw,
    );

    const children = raw.children || raw;
    const totalPJ = Array.isArray(children)
      ? children.reduce((sum, c) => sum + Math.abs(c.value), 0)
      : 0;
    console.log(
      `[DEBUG] totalPJ Coquizadoras y Hornos: ${totalPJ.toFixed(2)} PJ`,
    );

    // 2) Crear nodo con valor real en PJ
    const idx = addNode(
      coquizadorasyhornosNodeData["Nodo Padre"],
      coquizadorasyhornosNodeData.color,
      "default",
      totalPJ, // ← este valor dimensiona el nodo
    );
    nodeX[idx] = 0.35;
    nodeY[idx] = 0.1;
    // nodeValues[idx] ya queda inicializado a totalPJ dentro de addNode

    // 3) Generar popup simplificado con { total, unit }
    nodeCustomdata[idx] = popupManager.generateNodePopup(
      coquizadorasyhornosNodeData["Nodo Padre"],
      coquizadorasyhornosNodeData,
      year,
      { total: totalPJ, unit: "PJ" },
      "text",
      null,
      "simple_source",
    );

    // 4) Enlaces de Energía Primaria → Coquizadoras y Hornos
    ofertaInternaBrutaFullData["Nodos Hijo"]
      .filter((child) => child.tipo === "Energía Primaria")
      .forEach((child) => {
        const val = dataManager.getEnergeticValue(
          "Coquizadoras y Hornos",
          child["Nodo Hijo"],
          year,
        );
        if (val != null && Math.abs(val) > 0) {
          source.push(energeticNodesMap.get(child["Nodo Hijo"]));
          target.push(idx);
          const scaled = Math.log10(Math.abs(val) + 1) + MIN_LINK_SIZE;
          value.push(scaled);
          const col =
            styleManager.getEnergyColor(child["Nodo Hijo"]) || child.color;
          linkColors.push(styleManager.hexToRgba(col, 0.5));
          linkCustomdata.push(
            popupManager.generateLinkPopup(
              child["Nodo Hijo"],
              val,
              child["Nodo Hijo"],
              coquizadorasyhornosNodeData["Nodo Padre"],
              col,
              year,
              { flowType: "primary_demand" },
            ),
          );
        }
      });
  } else {
    console.error(
      "Error: datos para 'Coquizadoras y Hornos' o sus 'Nodos Hijo' no disponibles.",
    );
  }

  // ——— Nodo y enlaces de Plantas de Gas y Fraccionadoras ———
  const plantasdegasyfraccionadorasNodeData = dataManager.getNodeData(
    "Plantas de Gas y Fraccionadoras",
  );
  console.log(
    `[DEBUG] Datos de Plantas de Gas y Fraccionadoras:`,
    plantasdegasyfraccionadorasNodeData,
  );

  if (
    plantasdegasyfraccionadorasNodeData &&
    ofertaInternaBrutaFullData?.["Nodos Hijo"]
  ) {
    // 1) calcular breakdown y totalPJ
    const raw = popupManager.calculateNodeBreakdown(
      plantasdegasyfraccionadorasNodeData,
      year,
      "Energía Primaria",
    );
    console.log(
      `[DEBUG] Breakdown Raw Plantas de Gas y Fracc. para ${year}:`,
      raw,
    );

    const children = raw.children || raw;
    const totalPJ = Array.isArray(children)
      ? children.reduce((sum, c) => sum + Math.abs(c.value), 0)
      : 0;
    console.log(
      `[DEBUG] totalPJ Plantas de Gas y Fracc.: ${totalPJ.toFixed(2)} PJ`,
    );

    // 2) crear nodo con su valor real en PJ
    const idx = addNode(
      plantasdegasyfraccionadorasNodeData["Nodo Padre"],
      plantasdegasyfraccionadorasNodeData.color,
      "default",
      totalPJ, // ← valor que dimensiona el nodo
    );
    nodeX[idx] = 0.35;
    nodeY[idx] = 0.25;
    // nodeValues[idx] ya inicializa totalPJ dentro de addNode

    // 3) generar popup solo con total y unidad
    nodeCustomdata[idx] = popupManager.generateNodePopup(
      plantasdegasyfraccionadorasNodeData["Nodo Padre"],
      plantasdegasyfraccionadorasNodeData,
      year,
      { total: totalPJ, unit: "PJ" },
      "text",
      null,
      "simple_source",
    );

    // 4) crear enlaces de Energía Primaria → este nodo
    ofertaInternaBrutaFullData["Nodos Hijo"]
      .filter((child) => child.tipo === "Energía Primaria")
      .forEach((child) => {
        const val = dataManager.getEnergeticValue(
          "Plantas de Gas y Fraccionadoras",
          child["Nodo Hijo"],
          year,
        );
        if (val != null && Math.abs(val) > 0) {
          source.push(energeticNodesMap.get(child["Nodo Hijo"]));
          target.push(idx);
          const scaled = Math.log10(Math.abs(val) + 1) + MIN_LINK_SIZE;
          value.push(scaled);
          const col =
            styleManager.getEnergyColor(child["Nodo Hijo"]) || child.color;
          linkColors.push(styleManager.hexToRgba(col, 0.5));
          linkCustomdata.push(
            popupManager.generateLinkPopup(
              child["Nodo Hijo"],
              val,
              child["Nodo Hijo"],
              plantasdegasyfraccionadorasNodeData["Nodo Padre"],
              col,
              year,
              { flowType: "primary_demand" },
            ),
          );
        }
      });
  } else {
    console.error(
      "Error: datos de 'Plantas de Gas y Fraccionadoras' o sus 'Nodos Hijo' no disponibles.",
    );
  }

  // --- Nodo de Refinerías y Despuntadoras ---
  const refinerasydespuntadorasNodeData = dataManager.getNodeData(
    "Refinerías y Despuntadoras",
  );
  console.log(
    `[DEBUG] Datos de Refinerías y Despuntadoras:`,
    refinerasydespuntadorasNodeData,
  );

  if (
    refinerasydespuntadorasNodeData &&
    ofertaInternaBrutaFullData?.["Nodos Hijo"]
  ) {
    // 1) Calcular el desglose de Energía Primaria
    const breakdownRaw = popupManager.calculateNodeBreakdown(
      refinerasydespuntadorasNodeData,
      year,
      "Energía Primaria",
    );
    console.log(`[DEBUG] Breakdown Raw para Refinerías:`, breakdownRaw);

    // 2) Extraer hijos y sumar valores absolutos ⇒ totalPJ
    const children = breakdownRaw.children || breakdownRaw;
    const totalPJ = Array.isArray(children)
      ? children.reduce((sum, c) => sum + Math.abs(c.value), 0)
      : 0;
    console.log(
      `[DEBUG] totalPJ Refinerías y Despuntadoras: ${totalPJ.toFixed(2)} PJ`,
    );

    // 3) Crear nodo con su valor real
    const idx = addNode(
      refinerasydespuntadorasNodeData["Nodo Padre"],
      refinerasydespuntadorasNodeData.color,
      "default",
      totalPJ, // ← aquí pasamos totalPJ
    );
    nodeX[idx] = 0.35;
    nodeY[idx] = 0.7;
    // nodeValues ya se inicializa dentro de addNode

    // 4) Generar popup con { total, unit }
    nodeCustomdata[idx] = popupManager.generateNodePopup(
      refinerasydespuntadorasNodeData["Nodo Padre"],
      refinerasydespuntadorasNodeData,
      year,
      { total: totalPJ, unit: "PJ" },
      "text",
      null,
      "simple_source",
    );

    // 5) Enlaces de Energía Primaria → Refinerías y Despuntadoras
    ofertaInternaBrutaFullData["Nodos Hijo"]
      .filter((child) => child.tipo === "Energía Primaria")
      .forEach((child) => {
        const val = dataManager.getEnergeticValue(
          "Refinerías y Despuntadoras",
          child["Nodo Hijo"],
          year,
        );
        if (val != null && Math.abs(val) > 0) {
          source.push(energeticNodesMap.get(child["Nodo Hijo"]));
          target.push(idx);
          const scaled = Math.log10(Math.abs(val) + 1) + MIN_LINK_SIZE;
          value.push(scaled);
          const col =
            styleManager.getEnergyColor(child["Nodo Hijo"]) || child.color;
          linkColors.push(styleManager.hexToRgba(col, 0.5));
          linkCustomdata.push(
            popupManager.generateLinkPopup(
              child["Nodo Hijo"],
              val,
              child["Nodo Hijo"],
              "Refinerías y Despuntadoras",
              col,
              year,
              { flowType: "primary_demand" },
            ),
          );
        }
      });
  } else {
    console.error(
      "Error: Datos para 'Refinerías y Despuntadoras' no encontrados o estructura de 'Nodos Hijo' faltante.",
    );
  }
  // --- Nodo de Centrales Eléctricas ---
  const centraleselectricasNodeData = dataManager.getNodeData(
    "Centrales Eléctricas",
  );
  console.log(
    `[DEBUG] Datos de Centrales Eléctricas:`,
    centraleselectricasNodeData,
  );
  if (centraleselectricasNodeData) {
    // Calcular el desglose para obtener el valor de energía eléctrica generada
    const centraleselectricasBreakdownForPopup =
      popupManager.calculateNodeBreakdown(
        centraleselectricasNodeData,
        year,
        "Energía Secundaria",
      );
    console.log(
      `[DEBUG - Centrales Eléctricas] Breakdown (Energía Eléctrica) para ${year}:`,
      centraleselectricasBreakdownForPopup,
    );

    // Buscar la entrada de Energía eléctrica (notar la tilde en "eléctrica")
    const electricidadEntry =
      centraleselectricasBreakdownForPopup?.children?.find(
        (child) => child.name === "Energía eléctrica" && child.isInput,
      );

    // Si no la encontramos, mostramos un mensaje de error
    if (!electricidadEntry) {
      console.error(
        "No se encontró la entrada de Energía eléctrica en el breakdown",
      );
      console.log(
        "Entradas disponibles:",
        centraleselectricasBreakdownForPopup.children?.map((c) => c.name),
      );
    }

    // Usamos el valor de la entrada o 0 si no se encuentra
    const energiaElectricaGenerada = Math.abs(electricidadEntry?.value || 0);

    // Crear el nodo con el valor calculado
    const centraleselectricasIndex = addNode(
      centraleselectricasNodeData["Nodo Padre"],
      centraleselectricasNodeData.color,
      "default",
      energiaElectricaGenerada,
    );
    nodeX[centraleselectricasIndex] = 0.45; // Posición horizontal
    nodeY[centraleselectricasIndex] = 0.45; // Posición vertical

    // Crear un objeto con el total de energía eléctrica generada
    const electricidadData = {
      total: energiaElectricaGenerada,
      unit: "PJ",
    };

    nodeCustomdata[centraleselectricasIndex] = popupManager.generateNodePopup(
      centraleselectricasNodeData["Nodo Padre"],
      centraleselectricasNodeData,
      year,
      electricidadData,
      "text",
      null,
      "simple_source",
    );
  } else {
    console.error(
      "Error: Datos para 'Centrales Eléctricas' no encontrados en DataManager.",
    );
  }

  // --- Nodos de Energéticos Secundarios de Oferta Interna Bruta ---
  const primaryEnergeticNodesMap = new Map(); // Mapa para los nodos de energéticos primarios
  // 1. Agregar nodos de energía primaria
  // const primaryEnergetics = ofertaInternaBrutaFullData['Nodos Hijo']
  //     .filter(child => child.tipo === 'Energía Primaria' && child[year] > 0);
  const secondaryEnergeticNodesMap = new Map(); // Mapa para los nodos de energéticos secundarios
  console.log("Datos de Oferta Interna Bruta:", ofertaInternaBrutaFullData);

  if (ofertaInternaBrutaFullData && ofertaInternaBrutaFullData["Nodos Hijo"]) {
    // Filtrar solo los energéticos secundarios
    const secondaryEnergetics = ofertaInternaBrutaFullData["Nodos Hijo"].filter(
      (child) => child.tipo === "Energía Secundaria",
    );

    console.log(
      "Energéticos secundarios encontrados:",
      secondaryEnergetics.map((e) => e["Nodo Hijo"]),
    );

    // Calcular posiciones Y para distribuir los nodos de energéticos
    const startY = 0.15; // Posición inicial
    const endY = 0.9; // Posición final
    const stepY =
      secondaryEnergetics.length > 1
        ? (endY - startY) / (secondaryEnergetics.length - 1)
        : 0.5; // Evitar división por cero

    secondaryEnergetics.forEach((energetic, index) => {
      const energeticName = energetic["Nodo Hijo"];
      const energeticColor =
        styleManager.getEnergyColor(energeticName) ||
        energetic.color ||
        "#CCCCCC";

      console.log(
        `Creando nodo para ${energeticName} con color:`,
        energeticColor,
      );

      // Obtener el valor del energético antes de crear el nodo
      const energeticValue = dataManager.getEnergeticValue(
        "Oferta Interna Bruta",
        energeticName,
        year,
      );

      const energeticIndex = addNode(
        energeticName,
        energeticColor,
        "default",
        energeticValue,
      );
      secondaryEnergeticNodesMap.set(energeticName, energeticIndex);

      nodeX[energeticIndex] = 0.65; // Posición X a la derecha
      nodeY[energeticIndex] = startY + index * stepY;

      // Preparar datos para el popup
      let energeticPopupData = {};
      if (energeticValue !== null) {
        energeticPopupData.total = Math.abs(energeticValue);
        energeticPopupData.unit = "PJ";
      }

      console.log(
        `Nodo creado: ${energeticName} - Índice: ${energeticIndex}, ` +
          `X: ${nodeX[energeticIndex]}, Y: ${nodeY[energeticIndex]}`,
      );

      nodeCustomdata[energeticIndex] = popupManager.generateNodePopup(
        energeticName,
        energetic,
        year,
        energeticPopupData,
        "text",
        "Energía Secundaria",
        "simple_source",
      );
    });

    console.log("Mapa de nodos secundarios:", [
      ...secondaryEnergeticNodesMap.entries(),
    ]);
  } else {
    console.error(
      "Error: Datos de 'Oferta Interna Bruta' o sus hijos no encontrados para crear energéticos secundarios.",
    );
  }

  // --- NODO DE IMPORTACIÓN DE ENERGÉTICOS SECUNDARIOS ---
  if (importacionNodeData && importacionNodeData["Nodos Hijo"]) {
    // Filtrar solo los energéticos secundarios
    const secundariosImportados = importacionNodeData["Nodos Hijo"].filter(
      (hijo) =>
        hijo.tipo === "Energía Secundaria" &&
        hijo[year] !== undefined &&
        hijo[year] !== null &&
        hijo[year] > 0,
    );

    if (secundariosImportados.length > 0) {
      // Calcular el valor total en PJ
      const totalValuePJ = secundariosImportados.reduce((sum, energetic) => {
        return sum + (parseFloat(energetic[year]) || 0);
      }, 0);
      const formattedValue = totalValuePJ.toLocaleString("es-MX", {
        minimumFractionDigits: 2,
        maximumFractionDigits: 2,
      });

      // Crear nodo de importación secundaria con valor en PJ
      const nodeNameWithValue = `Importación (Secundaria)<br>${formattedValue} PJ`;
      const importacionSecundariaIndex = addNode(
        nodeNameWithValue,
        importacionNodeData.color,
      );
      nodeX[importacionSecundariaIndex] = 0.5;
      nodeY[importacionSecundariaIndex] = 0.05;

      // Crear customdata para el nodo
      const importacionSecundariaData = {
        ...importacionNodeData,
        "Nodos Hijo": secundariosImportados,
        [year]: totalValuePJ, // Agregar el valor total al año correspondiente
      };

      // Calcular el desglose para el popup
      const importacionSecundariaBreakdown =
        popupManager.calculateNodeBreakdown(
          importacionSecundariaData,
          year,
          "Energía Secundaria",
        );

      // Generar el popup
      nodeCustomdata[importacionSecundariaIndex] =
        popupManager.generateNodePopup(
          "Importación (Secundaria)",
          importacionSecundariaData,
          year,
          importacionSecundariaBreakdown,
          "text",
          "Energía Secundaria",
          "simple_source", // Usamos la plantilla simple
        );

      // Crear enlaces desde los energéticos secundarios a la importación
      secundariosImportados.forEach((energetic) => {
        const energeticName = energetic["Nodo Hijo"];
        const targetNodeIndex = secondaryEnergeticNodesMap.get(energeticName);

        if (targetNodeIndex !== undefined) {
          const energeticValue = parseFloat(energetic[year]) || 0;

          if (energeticValue > 0) {
            const linkColor =
              styleManager.getEnergyColor(energeticName) || "#999999";

            // La dirección es desde el energético hacia la importación
            source.push(importacionSecundariaIndex);
            target.push(targetNodeIndex);
            value.push(Math.log10(energeticValue + 1));
            linkColors.push(styleManager.hexToRgba(linkColor, 0.5));

            linkCustomdata.push(
              popupManager.generateLinkPopup(
                energeticName,
                energeticValue,
                "Importación (Secundaria)",
                energeticName,
                linkColor,
                year,
                { flowType: "import_secondary" },
              ),
            );
          }
        }
      });
    }
  }

  // --- NODO DE VARIACIÓN DE INVENTARIOS DE ENERGÉTICOS SECUNDARIOS ---
  console.log(
    `[DEBUG] Datos de Variación de Inventarios (Secundaria):`,
    variacionNodeData,
  );

  if (variacionNodeData && variacionNodeData["Nodos Hijo"]) {
    // 1) Filtrar solo secundarios con valor
    const secundarios = variacionNodeData["Nodos Hijo"].filter(
      (c) =>
        c.tipo === "Energía Secundaria" &&
        c[year] != null &&
        Math.abs(c[year]) > 0,
    );

    if (secundarios.length > 0) {
      // 2) Preparamos un objeto con solo esos hijos para el breakdown
      const secData = {
        ...variacionNodeData,
        "Nodo Padre": "Variación de Inventarios ES",
        "Nodos Hijo": secundarios,
      };

      // 3) Breakdown para secundarios
      const raw = popupManager.calculateNodeBreakdown(
        secData,
        year,
        "Energía Secundaria",
      );
      const inputTotal = raw.input_total || 0;
      const outputTotal = raw.output_total || 0;
      const totalPJ = inputTotal + outputTotal;
      console.log(
        `[DEBUG] Variación ES → input=${inputTotal}, output=${outputTotal}, totalPJ=${totalPJ.toFixed(2)}`,
      );

      // 4) Crear nodo dimensionado por totalPJ
      const idx = addNode(
        "Variación de Inventarios ES",
        variacionNodeData.color,
        "default",
        totalPJ,
      );
      nodeX[idx] = 0.45;
      nodeY[idx] = 0.15;

      // 5) Sobrescribir label con flechas ↑↓
      labels[idx] =
        `Variación de Inventarios ES<br>↑ ${inputTotal.toFixed(2)} PJ  ↓ ${outputTotal.toFixed(2)} PJ`;

      // 6) Generar popup con ambos valores
      nodeCustomdata[idx] = popupManager.generateNodePopup(
        "Variación de Inventarios ES",
        secData,
        year,
        {
          variacion_positiva: inputTotal,
          variacion_negativa: outputTotal,
          unit: "PJ",
        },
        "text",
        null,
        "simple_source",
      );

      // 7) Enlaces: flujos positivos salen del nodo, negativos entran al nodo
      secundarios.forEach((child) => {
        const val = parseFloat(child[year]) || 0;
        if (val === 0) return;

        const targetIdx = secondaryEnergeticNodesMap.get(child["Nodo Hijo"]);
        if (targetIdx == null) return;

        const src = val > 0 ? idx : targetIdx;
        const tgt = val > 0 ? targetIdx : idx;

        source.push(src);
        target.push(tgt);
        const scaled = Math.log10(Math.abs(val) + 1) + MIN_LINK_SIZE;
        value.push(scaled);

        const col =
          styleManager.getEnergyColor(child["Nodo Hijo"]) || child.color;
        linkColors.push(styleManager.hexToRgba(col, 0.5));

        linkCustomdata.push(
          popupManager.generateLinkPopup(
            child["Nodo Hijo"],
            Math.abs(val),
            val > 0 ? "Variación de Inventarios ES" : child["Nodo Hijo"],
            val > 0 ? child["Nodo Hijo"] : "Variación de Inventarios ES",
            col,
            year,
            { flowType: "inventory_change_secondary" },
          ),
        );
      });
    }
  } else {
    console.error(
      "Error: datos de Variación de Inventarios ES no disponibles.",
    );
  }

  // --- NODO DE EXPORTACIÓN DE ENERGÉTICOS SECUNDARIOS ---
  if (exportacionNodeData && exportacionNodeData["Nodos Hijo"]) {
    // Filtrar solo los energéticos secundarios (valores negativos)
    const secundariosExportacion = exportacionNodeData["Nodos Hijo"].filter(
      (hijo) =>
        hijo.tipo === "Energía Secundaria" &&
        hijo[year] !== undefined &&
        hijo[year] !== null &&
        hijo[year] < 0,
    ); // Cambiado a < 0 para capturar valores negativos

    if (secundariosExportacion.length > 0) {
      // Crear nodo de exportación secundaria

      // Calcular el valor total sumando los valores absolutos
      const totalValue = secundariosExportacion.reduce((sum, item) => {
        return sum + Math.abs(parseFloat(item[year]) || 0);
      }, 0);

      // Formatear el valor con 2 decimales
      const formattedValueExportacion = totalValue.toLocaleString("es-MX", {
        minimumFractionDigits: 2,
        maximumFractionDigits: 2,
      });

      // Crear nodo de consumo propio secundario con el valor en el nombre
      const exportacionSecundariaIndex = addNode(
        `Exportación<br> (${formattedValueExportacion} PJ)`,
        exportacionNodeData.color,
      );
      nodeX[exportacionSecundariaIndex] = 0.8;
      nodeY[exportacionSecundariaIndex] = 0.9;

      // Crear customdata para el nodo
      const exportacionSecundariaData = {
        ...exportacionNodeData,
        "Nodos Hijo": secundariosExportacion,
      };

      // Calcular el desglose para el popup
      const exportacionSecundariaBreakdown =
        popupManager.calculateNodeBreakdown(
          exportacionSecundariaData,
          year,
          "Energía Secundaria",
        );

      // Generar el popup
      nodeCustomdata[exportacionSecundariaIndex] =
        popupManager.generateNodePopup(
          "Exportación (Secundaria)",
          exportacionSecundariaData,
          year,
          exportacionSecundariaBreakdown,
          "text",
          "Energía Secundaria",
          "simple_source", // Usamos la plantilla simple
        );

      // Crear enlaces desde los energéticos secundarios a la exportación
      secundariosExportacion.forEach((energetic) => {
        const energeticName = energetic["Nodo Hijo"];
        const sourceNodeIndex = secondaryEnergeticNodesMap.get(energeticName);
        const energeticValue = Math.abs(parseFloat(energetic[year]) || 0); // Tomar valor absoluto

        if (sourceNodeIndex !== undefined && energeticValue > 0) {
          const linkColor =
            styleManager.getEnergyColor(energeticName) || "#999999";

          // La dirección es desde el energético hacia la exportación
          source.push(sourceNodeIndex);
          target.push(exportacionSecundariaIndex);
          value.push(Math.log10(energeticValue + 1));
          linkColors.push(styleManager.hexToRgba(linkColor, 0.5));

          linkCustomdata.push(
            popupManager.generateLinkPopup(
              energeticName,
              energeticValue, // Usamos el valor absoluto
              energeticName,
              "Exportación (Secundaria)",
              linkColor,
              year,
              { flowType: "export_secondary" },
            ),
          );
        }
      });
    }
  }

  const perdidasTecnicasSecNodeData = dataManager.getNodeData(
    "Pérdidas técnicas por transporte, transmisión y distribución",
  );
  if (
    perdidasTecnicasSecNodeData &&
    perdidasTecnicasSecNodeData["Nodos Hijo"]
  ) {
    // Filtrar solo los energéticos secundarios
    const secundariosPerdidasTecnicas = perdidasTecnicasSecNodeData[
      "Nodos Hijo"
    ].filter(
      (hijo) =>
        hijo.tipo === "Energía Secundaria" &&
        hijo[year] !== undefined &&
        hijo[year] !== null &&
        Math.abs(hijo[year]) > 0,
    );

    if (secundariosPerdidasTecnicas.length > 0) {
      // Crear nodo de pérdidas técnicas secundarias
      // Calcular el valor total sumando los valores absolutos
      const totalValue = secundariosPerdidasTecnicas.reduce((sum, item) => {
        return sum + Math.abs(parseFloat(item[year]) || 0);
      }, 0);

      // Formatear el valor con 2 decimales
      const formattedValue = totalValue.toLocaleString("es-MX", {
        minimumFractionDigits: 2,
        maximumFractionDigits: 2,
      });

      // Crear nodo de pérdidas técnicas secundarias con el valor en el nombre
      const perdidasTecnicasSecIndex = addNode(
        `Pérdidas Técnicas<br>(${formattedValue} PJ)`,
        perdidasTecnicasSecNodeData.color,
      );
      nodeX[perdidasTecnicasSecIndex] = 0.8;
      nodeY[perdidasTecnicasSecIndex] = 0.95;

      // Crear datos para el popup
      const perdidasTecnicasSecData = {
        ...perdidasTecnicasSecNodeData,
        "Nodo Padre": "Pérdidas Técnicas (Sec)",
        "Nodos Hijo": secundariosPerdidasTecnicas,
      };

      // Calcular el desglose para el popup
      const perdidasTecnicasSecBreakdown = popupManager.calculateNodeBreakdown(
        perdidasTecnicasSecData,
        year,
        "Energía Secundaria",
      );

      // Generar el popup
      nodeCustomdata[perdidasTecnicasSecIndex] = popupManager.generateNodePopup(
        "Pérdidas Técnicas (Sec)",
        perdidasTecnicasSecData,
        year,
        perdidasTecnicasSecBreakdown,
        "text",
        "Energía Secundaria",
        "simple_source",
      );

      // Crear enlaces desde los energéticos secundarios
      secundariosPerdidasTecnicas.forEach((energetic) => {
        const energeticName = energetic["Nodo Hijo"];
        const sourceNodeIndex = secondaryEnergeticNodesMap.get(energeticName);
        const energeticValue = Math.abs(parseFloat(energetic[year]) || 0);

        if (sourceNodeIndex !== undefined && energeticValue > 0) {
          const linkColor =
            styleManager.getEnergyColor(energeticName) || "#999999";

          // Añadir el enlace
          source.push(sourceNodeIndex);
          target.push(perdidasTecnicasSecIndex);
          value.push(Math.log10(energeticValue + 1));
          linkColors.push(styleManager.hexToRgba(linkColor, 0.5));

          // Añadir popup del enlace
          linkCustomdata.push(
            popupManager.generateLinkPopup(
              energeticName,
              energeticValue,
              energeticName,
              "Pérdidas Técnicas (Sec)",
              linkColor,
              year,
              {
                flowType: "perdidas_tecnicas_secundarias",
                template: "simple",
              },
            ),
          );
        }
      });
    }
  }

  if (consumoPropioNodeData && consumoPropioNodeData["Nodos Hijo"]) {
    // Filtrar solo los energéticos secundarios (valores negativos)
    const secundariosConsumoPropio = consumoPropioNodeData["Nodos Hijo"].filter(
      (hijo) =>
        hijo.tipo === "Energía Secundaria" &&
        hijo[year] !== undefined &&
        hijo[year] !== null &&
        hijo[year] < 0,
    ); // Cambiado a < 0 para capturar valores negativos

    if (secundariosConsumoPropio.length > 0) {
      // Crear nodo de exportación secundaria
      // Calcular el valor total sumando los valores absolutos
      const totalValue = secundariosConsumoPropio.reduce((sum, item) => {
        return sum + Math.abs(parseFloat(item[year]) || 0);
      }, 0);

      // Formatear el valor con 2 decimales
      const formattedValue = totalValue.toLocaleString("es-MX", {
        minimumFractionDigits: 2,
        maximumFractionDigits: 2,
      });

      // Crear nodo de consumo propio secundario con el valor en el nombre
      const consumoPropioSecundariaIndex = addNode(
        `Consumo Propio<br>(${formattedValue} PJ)`,
        consumoPropioNodeData.color,
      );
      nodeX[consumoPropioSecundariaIndex] = 0.8;
      nodeY[consumoPropioSecundariaIndex] = 0.99;

      // Crear customdata para el nodo
      const consumoPropioSecundariaData = {
        ...consumoPropioNodeData,
        "Nodos Hijo": secundariosConsumoPropio,
      };

      // Calcular el desglose para el popup
      const consumoPropioSecundariaBreakdown =
        popupManager.calculateNodeBreakdown(
          consumoPropioSecundariaData,
          year,
          "Energía Secundaria",
        );

      // Generar el popup
      nodeCustomdata[consumoPropioSecundariaIndex] =
        popupManager.generateNodePopup(
          "Consumo Propio (Secundaria)",
          consumoPropioSecundariaData,
          year,
          consumoPropioSecundariaBreakdown,
          "text",
          "Energía Secundaria",
          "simple_source", // Usamos la plantilla simple
        );

      // Crear enlaces desde los energéticos secundarios a la exportación
      secundariosConsumoPropio.forEach((energetic) => {
        const energeticName = energetic["Nodo Hijo"];
        const sourceNodeIndex = secondaryEnergeticNodesMap.get(energeticName);
        const energeticValue = Math.abs(parseFloat(energetic[year]) || 0); // Tomar valor absoluto

        if (sourceNodeIndex !== undefined && energeticValue > 0) {
          const linkColor =
            styleManager.getEnergyColor(energeticName) || "#999999";

          // La dirección es desde el energético hacia la exportación
          source.push(sourceNodeIndex);
          target.push(consumoPropioSecundariaIndex);
          value.push(Math.log10(energeticValue + 1));
          linkColors.push(styleManager.hexToRgba(linkColor, 0.5));

          linkCustomdata.push(
            popupManager.generateLinkPopup(
              energeticName,
              energeticValue, // Usamos el valor absoluto
              energeticName,
              "Consumo Propio (Secundaria)",
              linkColor,
              year,
              { flowType: "consumo_propio_secondary" },
            ),
          );
        }
      });
    }
  }

  // --- NODO DE ENERGÍA NO APROVECHADA DE ENERGÉTICOS SECUNDARIOS ---
  if (
    energiaNoAprovechadaNodeData &&
    energiaNoAprovechadaNodeData["Nodos Hijo"]
  ) {
    // Filtrar solo los energéticos secundarios
    const secundariosNoAprovechados = energiaNoAprovechadaNodeData[
      "Nodos Hijo"
    ].filter(
      (hijo) =>
        hijo.tipo === "Energía Secundaria" &&
        hijo[year] !== undefined &&
        hijo[year] !== null &&
        hijo[year] > 0,
    );

    if (secundariosNoAprovechados.length > 0) {
      // Calcular el valor total en PJ
      const totalValuePJ = secundariosNoAprovechados.reduce(
        (sum, energetic) => {
          return sum + (parseFloat(energetic[year]) || 0);
        },
        0,
      );

      // Crear nodo de energía no aprovechada secundaria con valor en PJ
      const nodeNameWithValue = `Energía No Aprovechada (Secundaria)<br>${totalValuePJ.toFixed(2)} PJ`;
      const noAprovechadaSecundariaIndex = addNode(
        nodeNameWithValue,
        energiaNoAprovechadaNodeData.color,
      );
      nodeX[noAprovechadaSecundariaIndex] = 0.6; // Posición X intermedia
      nodeY[noAprovechadaSecundariaIndex] = 0.9; // Misma altura que el nodo primario

      // Crear customdata para el nodo
      const noAprovechadaSecundariaData = {
        ...energiaNoAprovechadaNodeData,
        "Nodo Padre": "Energía No Aprovechada (Secundaria)",
        "Nodos Hijo": secundariosNoAprovechados,
        [year]: totalValuePJ, // Agregar el valor total al año correspondiente
      };

      // Calcular el desglose para el popup
      const noAprovechadaSecundariaBreakdown =
        popupManager.calculateNodeBreakdown(
          noAprovechadaSecundariaData,
          year,
          "Energía Secundaria",
        );

      // Generar el popup
      nodeCustomdata[noAprovechadaSecundariaIndex] =
        popupManager.generateNodePopup(
          "Energía No Aprovechada (Secundaria)",
          noAprovechadaSecundariaData,
          year,
          noAprovechadaSecundariaBreakdown,
          "text",
          "Energía Secundaria",
          "simple_source", // Usamos la plantilla simple
        );

      // Crear enlaces desde los energéticos secundarios a la energía no aprovechada
      secundariosNoAprovechados.forEach((energetic) => {
        const energeticName = energetic["Nodo Hijo"];
        const sourceNodeIndex = secondaryEnergeticNodesMap.get(energeticName);
        const energeticValue = parseFloat(energetic[year]) || 0;

        if (sourceNodeIndex !== undefined && energeticValue > 0) {
          const linkColor =
            styleManager.getEnergyColor(energeticName) || "#999999";

          // La dirección es desde el energético hacia la energía no aprovechada
          source.push(sourceNodeIndex);
          target.push(noAprovechadaSecundariaIndex);
          value.push(Math.log10(energeticValue + 1));
          linkColors.push(styleManager.hexToRgba(linkColor, 0.5));

          linkCustomdata.push(
            popupManager.generateLinkPopup(
              energeticName,
              energeticValue,
              energeticName,
              "Energía No Aprovechada (Secundaria)",
              linkColor,
              year,
              {
                flowType: "unused_energy_secondary",
                template: "simple", // Usamos la plantilla simple para los enlaces
              },
            ),
          );
        }
      });
    }
  }

  //CONSUMOS POR SECTORES

  // --- NODO INDUSTRIAL ---
  const industrialNodeData = dataManager.getNodeData("Industrial");
  if (industrialNodeData && industrialNodeData["Nodos Hijo"]) {
    // Crear nodo Industrial
    // Calcular el valor total sumando los valores absolutos
    const totalValue = industrialNodeData["Nodos Hijo"].reduce((sum, item) => {
      return sum + Math.abs(parseFloat(item[year]) || 0);
    }, 0);

    // Formatear el valor con 2 decimales
    const formattedValue = totalValue.toLocaleString("es-MX", {
      minimumFractionDigits: 2,
      maximumFractionDigits: 2,
    });

    // Crear nodo con el valor en el nombre (con salto de línea HTML)
    const industrialIndex = addNode(
      `${industrialNodeData["Nodo Padre"]}<br>(${formattedValue} PJ)`,
      industrialNodeData.color,
    );
    nodeX[industrialIndex] = 0.9;
    nodeY[industrialIndex] = 0.15;

    // Calcular el total sumando los valores de los hijos
    const totalIndustrial = industrialNodeData["Nodos Hijo"].reduce(
      (sum, hijo) => {
        return sum + (parseFloat(hijo[year]) || 0);
      },
      0,
    );

    // Crear un objeto con el formato esperado por la plantilla simple_source
    const popupData = {
      label: "Sector Industrial", // Cambiamos esto
      total: totalIndustrial,
      unit: "PJ", // Ajusta la unidad según corresponda
    };

    // Generar el popup
    nodeCustomdata[industrialIndex] = popupManager.generateNodePopup(
      "Sector Industrial", // Y aquí también
      popupData, // Pasamos los datos formateados
      year,
      popupData, // Mismos datos para el desglose
      "text",
      "Todos",
      "simple_source",
    );
    // Crear enlaces desde energéticos primarios
    // Después de crear los nodos de energía primaria y tener el mapa energeticNodesMap

    // --- Crear enlaces desde los nodos de energía primaria al nodo Industrial ---
    if (industrialNodeData && industrialNodeData["Nodos Hijo"]) {
      industrialNodeData["Nodos Hijo"].forEach((hijo) => {
        if (hijo.tipo === "Energía Primaria" && hijo[year] > 0) {
          const sourceNodeIndex = energeticNodesMap.get(hijo["Nodo Hijo"]);
          const industrialNodeIndex = nodeMap.get(
            industrialNodeData["Nodo Padre"],
          );

          if (
            sourceNodeIndex !== undefined &&
            industrialNodeIndex !== undefined
          ) {
            const linkColor =
              styleManager.getEnergyColor(hijo["Nodo Hijo"]) ||
              hijo.color ||
              "#999999";
            const linkValue = Math.log10(parseFloat(hijo[year]) + 1);

            source.push(sourceNodeIndex);
            target.push(industrialNodeIndex);
            value.push(linkValue);
            linkColors.push(styleManager.hexToRgba(linkColor, 0.5));

            // Crear el popup para el enlace
            linkCustomdata.push(
              popupManager.generateLinkPopup(
                hijo["Nodo Hijo"],
                parseFloat(hijo[year]),
                hijo["Nodo Hijo"],
                industrialNodeData["Nodo Padre"],
                linkColor,
                year,
                {
                  flowType: "sector_industrial",
                  template: "simple",
                },
              ),
            );
          }
        }
      });
    }

    // Crear enlaces desde energéticos secundarios
    industrialNodeData["Nodos Hijo"].forEach((hijo) => {
      if (hijo.tipo === "Energía Secundaria" && hijo[year] > 0) {
        const sourceNodeIndex = secondaryEnergeticNodesMap.get(
          hijo["Nodo Hijo"],
        );
        if (sourceNodeIndex !== undefined) {
          const linkColor =
            styleManager.getEnergyColor(hijo["Nodo Hijo"]) || "#999999";

          source.push(sourceNodeIndex);
          target.push(industrialIndex);
          value.push(Math.log10(hijo[year] + 1));
          linkColors.push(styleManager.hexToRgba(linkColor, 0.5));

          linkCustomdata.push(
            popupManager.generateLinkPopup(
              hijo["Nodo Hijo"],
              hijo[year],
              hijo["Nodo Hijo"],
              "Industrial",
              linkColor,
              year,
              { flowType: "to_industrial_secondary" },
            ),
          );
        }
      }
    });
  }

  // --- NODO TRANSPORTE ---
  const transporteNodeData = dataManager.getNodeData("Transporte");
  if (transporteNodeData && transporteNodeData["Nodos Hijo"]) {
    // Crear nodo Transporte
    // Calcular el valor total sumando los valores absolutos
    const totalValue = transporteNodeData["Nodos Hijo"].reduce((sum, item) => {
      return sum + Math.abs(parseFloat(item[year]) || 0);
    }, 0);

    // Formatear el valor con 2 decimales
    const formattedValue = totalValue.toLocaleString("es-MX", {
      minimumFractionDigits: 2,
      maximumFractionDigits: 2,
    });

    // Crear nodo con el valor en el nombre (con salto de línea HTML)
    const transporteIndex = addNode(
      `${transporteNodeData["Nodo Padre"]}<br>(${formattedValue} PJ)`,
      transporteNodeData.color,
    );
    nodeX[transporteIndex] = 0.9;
    nodeY[transporteIndex] = 0.3;

    // Calcular el total sumando los valores de los hijos
    const totalTransporte = transporteNodeData["Nodos Hijo"].reduce(
      (sum, hijo) => {
        return sum + (parseFloat(hijo[year]) || 0);
      },
      0,
    );

    // Crear un objeto con el formato esperado por la plantilla simple_source
    const popupData = {
      label: "Sector Transporte", // Cambiamos esto
      total: totalTransporte,
      unit: "PJ", // Ajusta la unidad según corresponda
    };

    // Generar el popup
    nodeCustomdata[transporteIndex] = popupManager.generateNodePopup(
      "Sector Transporte", // Y aquí también
      popupData, // Pasamos los datos formateados
      year,
      popupData, // Mismos datos para el desglose
      "text",
      "Todos",
      "simple_source",
    );
    // Crear enlaces desde energéticos primarios
    // Después de crear los nodos de energía primaria y tener el mapa energeticNodesMap

    // --- Crear enlaces desde los nodos de energía primaria al nodo Industrial ---
    if (transporteNodeData && transporteNodeData["Nodos Hijo"]) {
      transporteNodeData["Nodos Hijo"].forEach((hijo) => {
        if (hijo.tipo === "Energía Primaria" && hijo[year] > 0) {
          const sourceNodeIndex = energeticNodesMap.get(hijo["Nodo Hijo"]);
          const transporteNodeIndex = nodeMap.get(
            transporteNodeData["Nodo Padre"],
          );

          if (
            sourceNodeIndex !== undefined &&
            transporteNodeIndex !== undefined
          ) {
            const linkColor =
              styleManager.getEnergyColor(hijo["Nodo Hijo"]) ||
              hijo.color ||
              "#999999";
            const linkValue = Math.log10(parseFloat(hijo[year]) + 1);

            source.push(sourceNodeIndex);
            target.push(transporteNodeIndex);
            value.push(linkValue);
            linkColors.push(styleManager.hexToRgba(linkColor, 0.5));

            // Crear el popup para el enlace
            linkCustomdata.push(
              popupManager.generateLinkPopup(
                hijo["Nodo Hijo"],
                parseFloat(hijo[year]),
                hijo["Nodo Hijo"],
                transporteNodeData["Nodo Padre"],
                linkColor,
                year,
                {
                  flowType: "sector_industrial",
                  template: "simple",
                },
              ),
            );
          }
        }
      });
    }

    // Crear enlaces desde energéticos secundarios
    transporteNodeData["Nodos Hijo"].forEach((hijo) => {
      if (hijo.tipo === "Energía Secundaria" && hijo[year] > 0) {
        const sourceNodeIndex = secondaryEnergeticNodesMap.get(
          hijo["Nodo Hijo"],
        );
        if (sourceNodeIndex !== undefined) {
          const linkColor =
            styleManager.getEnergyColor(hijo["Nodo Hijo"]) || "#999999";

          source.push(sourceNodeIndex);
          target.push(transporteIndex);
          value.push(Math.log10(hijo[year] + 1));
          linkColors.push(styleManager.hexToRgba(linkColor, 0.5));

          linkCustomdata.push(
            popupManager.generateLinkPopup(
              hijo["Nodo Hijo"],
              hijo[year],
              hijo["Nodo Hijo"],
              "Transporte",
              linkColor,
              year,
              { flowType: "to_transporte_secondary" },
            ),
          );
        }
      }
    });
  }

  // --- NODO AGROPECUARIO ---
  const agropecuarioNodeData = dataManager.getNodeData("Agropecuario");
  if (agropecuarioNodeData && agropecuarioNodeData["Nodos Hijo"]) {
    // Crear nodo Agropecuario
    // Crear nodo Agropecuario
    // Calcular el valor total sumando los valores absolutos
    const totalValue = agropecuarioNodeData["Nodos Hijo"].reduce(
      (sum, item) => {
        return sum + Math.abs(parseFloat(item[year]) || 0);
      },
      0,
    );

    // Formatear el valor con 2 decimales
    const formattedValue = totalValue.toLocaleString("es-MX", {
      minimumFractionDigits: 2,
      maximumFractionDigits: 2,
    });

    // Crear nodo con el valor en el nombre (con salto de línea HTML)
    const agropecuarioIndex = addNode(
      `${agropecuarioNodeData["Nodo Padre"]}<br>(${formattedValue} PJ)`,
      agropecuarioNodeData.color,
    );
    nodeX[agropecuarioIndex] = 0.9;
    nodeY[agropecuarioIndex] = 0.4;

    // Calcular el total sumando los valores de los hijos
    const totalAgropecuario = agropecuarioNodeData["Nodos Hijo"].reduce(
      (sum, hijo) => {
        return sum + (parseFloat(hijo[year]) || 0);
      },
      0,
    );

    // Crear un objeto con el formato esperado por la plantilla simple_source
    const popupData = {
      label: "Sector Agropecuario", // Cambiamos esto
      total: totalAgropecuario,
      unit: "PJ", // Ajusta la unidad según corresponda
    };

    // Generar el popup
    nodeCustomdata[agropecuarioIndex] = popupManager.generateNodePopup(
      "Sector Agropecuario", // Y aquí también
      popupData, // Pasamos los datos formateados
      year,
      popupData, // Mismos datos para el desglose
      "text",
      "Todos",
      "simple_source",
    );
    // Crear enlaces desde energéticos primarios
    agropecuarioNodeData["Nodos Hijo"].forEach((hijo) => {
      if (hijo.tipo === "Energía Primaria" && hijo[year] > 0) {
        const sourceNodeIndex = primaryEnergeticNodesMap.get(hijo["Nodo Hijo"]);
        if (sourceNodeIndex !== undefined) {
          const linkColor =
            styleManager.getEnergyColor(hijo["Nodo Hijo"]) || "#999999";

          source.push(sourceNodeIndex);
          target.push(agropecuarioIndex);
          value.push(Math.log10(hijo[year] + 1));
          linkColors.push(styleManager.hexToRgba(linkColor, 0.5));

          linkCustomdata.push(
            popupManager.generateLinkPopup(
              hijo["Nodo Hijo"],
              hijo[year],
              hijo["Nodo Hijo"],
              "Agropecuario",
              linkColor,
              year,
              { flowType: "to_agropecuario" },
            ),
          );
        }
      }
    });

    // Crear enlaces desde energéticos secundarios
    agropecuarioNodeData["Nodos Hijo"].forEach((hijo) => {
      if (hijo.tipo === "Energía Secundaria" && hijo[year] > 0) {
        const sourceNodeIndex = secondaryEnergeticNodesMap.get(
          hijo["Nodo Hijo"],
        );
        if (sourceNodeIndex !== undefined) {
          const linkColor =
            styleManager.getEnergyColor(hijo["Nodo Hijo"]) || "#999999";

          source.push(sourceNodeIndex);
          target.push(agropecuarioIndex);
          value.push(Math.log10(hijo[year] + 1));
          linkColors.push(styleManager.hexToRgba(linkColor, 0.5));

          linkCustomdata.push(
            popupManager.generateLinkPopup(
              hijo["Nodo Hijo"],
              hijo[year],
              hijo["Nodo Hijo"],
              "Agropecuario",
              linkColor,
              year,
              { flowType: "to_agropecuario_secondary" },
            ),
          );
        }
      }
    });
  }

  // --- NODO COMERCIAL ---
  const comercialNodeData = dataManager.getNodeData("Comercial");
  if (comercialNodeData && comercialNodeData["Nodos Hijo"]) {
    // Crear nodo Comercial
    // Calcular el valor total sumando los valores absolutos
    const totalValue = comercialNodeData["Nodos Hijo"].reduce((sum, item) => {
      return sum + Math.abs(parseFloat(item[year]) || 0);
    }, 0);

    // Formatear el valor con 2 decimales
    const formattedValue = totalValue.toLocaleString("es-MX", {
      minimumFractionDigits: 2,
      maximumFractionDigits: 2,
    });

    // Crear nodo con el valor en el nombre (con salto de línea HTML)
    const comercialIndex = addNode(
      `${comercialNodeData["Nodo Padre"]}<br>(${formattedValue} PJ)`,
      comercialNodeData.color,
    );
    nodeX[comercialIndex] = 0.9;
    nodeY[comercialIndex] = 0.5;

    // Calcular el total sumando los valores de los hijos
    const totalComercial = comercialNodeData["Nodos Hijo"].reduce(
      (sum, hijo) => {
        return sum + (parseFloat(hijo[year]) || 0);
      },
      0,
    );

    // Crear un objeto con el formato esperado por la plantilla simple_source
    const popupData = {
      label: "Sector Comercial", // Cambiamos esto
      total: totalComercial,
      unit: "PJ", // Ajusta la unidad según corresponda
    };

    // Generar el popup
    nodeCustomdata[comercialIndex] = popupManager.generateNodePopup(
      "Sector Comercial", // Y aquí también
      popupData, // Pasamos los datos formateados
      year,
      popupData, // Mismos datos para el desglose
      "text",
      "Todos",
      "simple_source",
    );
    // Crear enlaces desde energéticos primarios
    // Después de crear los nodos de energía primaria y tener el mapa energeticNodesMap

    // --- Crear enlaces desde los nodos de energía primaria al nodo Industrial ---
    if (comercialNodeData && comercialNodeData["Nodos Hijo"]) {
      comercialNodeData["Nodos Hijo"].forEach((hijo) => {
        if (hijo.tipo === "Energía Primaria" && hijo[year] > 0) {
          const sourceNodeIndex = energeticNodesMap.get(hijo["Nodo Hijo"]);
          const comercialNodeIndex = nodeMap.get(
            comercialNodeData["Nodo Padre"],
          );

          if (
            sourceNodeIndex !== undefined &&
            comercialNodeIndex !== undefined
          ) {
            const linkColor =
              styleManager.getEnergyColor(hijo["Nodo Hijo"]) ||
              hijo.color ||
              "#999999";
            const linkValue = Math.log10(parseFloat(hijo[year]) + 1);

            source.push(sourceNodeIndex);
            target.push(comercialNodeIndex);
            value.push(linkValue);
            linkColors.push(styleManager.hexToRgba(linkColor, 0.5));

            // Crear el popup para el enlace
            linkCustomdata.push(
              popupManager.generateLinkPopup(
                hijo["Nodo Hijo"],
                parseFloat(hijo[year]),
                hijo["Nodo Hijo"],
                comercialNodeData["Nodo Padre"],
                linkColor,
                year,
                {
                  flowType: "sector_industrial",
                  template: "simple",
                },
              ),
            );
          }
        }
      });
    }

    // Crear enlaces desde energéticos secundarios
    comercialNodeData["Nodos Hijo"].forEach((hijo) => {
      if (hijo.tipo === "Energía Secundaria" && hijo[year] > 0) {
        const sourceNodeIndex = secondaryEnergeticNodesMap.get(
          hijo["Nodo Hijo"],
        );
        if (sourceNodeIndex !== undefined) {
          const linkColor =
            styleManager.getEnergyColor(hijo["Nodo Hijo"]) || "#999999";

          source.push(sourceNodeIndex);
          target.push(comercialIndex);
          value.push(Math.log10(hijo[year] + 1));
          linkColors.push(styleManager.hexToRgba(linkColor, 0.5));

          linkCustomdata.push(
            popupManager.generateLinkPopup(
              hijo["Nodo Hijo"],
              hijo[year],
              hijo["Nodo Hijo"],
              "Comercial",
              linkColor,
              year,
              { flowType: "to_comercial_secondary" },
            ),
          );
        }
      }
    });
  }

  // --- NODO PÚBLICO ---
  const publicoNodeData = dataManager.getNodeData("Público");
  if (publicoNodeData && publicoNodeData["Nodos Hijo"]) {
    // Crear nodo Transporte
    // Calcular el valor total sumando los valores absolutos
    const totalValue = publicoNodeData["Nodos Hijo"].reduce((sum, item) => {
      return sum + Math.abs(parseFloat(item[year]) || 0);
    }, 0);

    // Formatear el valor con 2 decimales
    const formattedValue = totalValue.toLocaleString("es-MX", {
      minimumFractionDigits: 2,
      maximumFractionDigits: 2,
    });

    // Crear nodo con el valor en el nombre (con salto de línea HTML)
    const publicoIndex = addNode(
      `${publicoNodeData["Nodo Padre"]}<br>(${formattedValue} PJ)`,
      publicoNodeData.color,
    );
    nodeX[publicoIndex] = 0.9;
    nodeY[publicoIndex] = 0.6;

    // Calcular el total sumando los valores de los hijos
    const totalPublico = publicoNodeData["Nodos Hijo"].reduce((sum, hijo) => {
      return sum + (parseFloat(hijo[year]) || 0);
    }, 0);

    // Crear un objeto con el formato esperado por la plantilla simple_source
    const popupData = {
      label: "Sector Público", // Cambiamos esto
      total: totalPublico,
      unit: "PJ", // Ajusta la unidad según corresponda
    };

    // Generar el popup
    nodeCustomdata[publicoIndex] = popupManager.generateNodePopup(
      "Sector Público", // Y aquí también
      popupData, // Pasamos los datos formateados
      year,
      popupData, // Mismos datos para el desglose
      "text",
      "Todos",
      "simple_source",
    );
    // Crear enlaces desde energéticos primarios
    // Después de crear los nodos de energía primaria y tener el mapa energeticNodesMap

    // --- Crear enlaces desde los nodos de energía primaria al nodo Industrial ---
    if (publicoNodeData && publicoNodeData["Nodos Hijo"]) {
      publicoNodeData["Nodos Hijo"].forEach((hijo) => {
        if (hijo.tipo === "Energía Primaria" && hijo[year] > 0) {
          const sourceNodeIndex = energeticNodesMap.get(hijo["Nodo Hijo"]);
          const publicoNodeIndex = nodeMap.get(publicoNodeData["Nodo Padre"]);

          if (sourceNodeIndex !== undefined && publicoNodeIndex !== undefined) {
            const linkColor =
              styleManager.getEnergyColor(hijo["Nodo Hijo"]) ||
              hijo.color ||
              "#999999";
            const linkValue = Math.log10(parseFloat(hijo[year]) + 1);

            source.push(sourceNodeIndex);
            target.push(publicoNodeIndex);
            value.push(linkValue);
            linkColors.push(styleManager.hexToRgba(linkColor, 0.5));

            // Crear el popup para el enlace
            linkCustomdata.push(
              popupManager.generateLinkPopup(
                hijo["Nodo Hijo"],
                parseFloat(hijo[year]),
                hijo["Nodo Hijo"],
                publicoNodeData["Nodo Padre"],
                linkColor,
                year,
                {
                  flowType: "sector_industrial",
                  template: "simple",
                },
              ),
            );
          }
        }
      });
    }

    // Crear enlaces desde energéticos secundarios
    publicoNodeData["Nodos Hijo"].forEach((hijo) => {
      if (hijo.tipo === "Energía Secundaria" && hijo[year] > 0) {
        const sourceNodeIndex = secondaryEnergeticNodesMap.get(
          hijo["Nodo Hijo"],
        );
        if (sourceNodeIndex !== undefined) {
          const linkColor =
            styleManager.getEnergyColor(hijo["Nodo Hijo"]) || "#999999";

          source.push(sourceNodeIndex);
          target.push(publicoIndex);
          value.push(Math.log10(hijo[year] + 1));
          linkColors.push(styleManager.hexToRgba(linkColor, 0.5));

          linkCustomdata.push(
            popupManager.generateLinkPopup(
              hijo["Nodo Hijo"],
              hijo[year],
              hijo["Nodo Hijo"],
              "Público",
              linkColor,
              year,
              { flowType: "to_publico_secondary" },
            ),
          );
        }
      }
    });
  }

  // --- NODO RESIDENCIAL ---
  const residencialNodeData = dataManager.getNodeData("Residencial");
  if (residencialNodeData && residencialNodeData["Nodos Hijo"]) {
    // Calcular el valor total sumando los valores absolutos
    const totalValue = residencialNodeData["Nodos Hijo"].reduce((sum, item) => {
      return sum + Math.abs(parseFloat(item[year]) || 0);
    }, 0);

    // Formatear el valor con 2 decimales
    const formattedValue = totalValue.toLocaleString("es-MX", {
      minimumFractionDigits: 2,
      maximumFractionDigits: 2,
    });

    // Crear nodo con el valor en el nombre (con salto de línea HTML)
    const residencialIndex = addNode(
      `${residencialNodeData["Nodo Padre"]}<br>(${formattedValue} PJ)`,
      residencialNodeData.color,
    );
    nodeX[residencialIndex] = 0.9;
    nodeY[residencialIndex] = 0.7;

    // Calcular el total sumando los valores de los hijos
    const totalResidencial = residencialNodeData["Nodos Hijo"].reduce(
      (sum, hijo) => {
        return sum + (parseFloat(hijo[year]) || 0);
      },
      0,
    );

    // Crear un objeto con el formato esperado por la plantilla simple_source
    const popupData = {
      label: "Sector Residencial",
      total: totalResidencial,
      unit: "PJ",
    };

    // Generar el popup
    nodeCustomdata[residencialIndex] = popupManager.generateNodePopup(
      "Sector Residencial",
      popupData,
      year,
      popupData,
      "text",
      "Todos",
      "simple_source",
    );
    // Crear enlaces desde energéticos primarios
    // Después de crear los nodos de energía primaria y tener el mapa energeticNodesMap

    // --- Crear enlaces desde los nodos de energía primaria al nodo Industrial ---
    if (residencialNodeData && residencialNodeData["Nodos Hijo"]) {
      residencialNodeData["Nodos Hijo"].forEach((hijo) => {
        if (hijo.tipo === "Energía Primaria" && hijo[year] > 0) {
          const sourceNodeIndex = energeticNodesMap.get(hijo["Nodo Hijo"]);
          const publicoNodeIndex = nodeMap.get(
            residencialNodeData["Nodo Padre"],
          );

          if (sourceNodeIndex !== undefined && publicoNodeIndex !== undefined) {
            const linkColor =
              styleManager.getEnergyColor(hijo["Nodo Hijo"]) ||
              hijo.color ||
              "#999999";
            const linkValue = Math.log10(parseFloat(hijo[year]) + 1);

            source.push(sourceNodeIndex);
            target.push(publicoNodeIndex);
            value.push(linkValue);
            linkColors.push(styleManager.hexToRgba(linkColor, 0.5));

            // Crear el popup para el enlace
            linkCustomdata.push(
              popupManager.generateLinkPopup(
                hijo["Nodo Hijo"],
                parseFloat(hijo[year]),
                hijo["Nodo Hijo"],
                residencialNodeData["Nodo Padre"],
                linkColor,
                year,
                {
                  flowType: "sector_industrial",
                  template: "simple",
                },
              ),
            );
          }
        }
      });
    }

    // Crear enlaces desde energéticos secundarios
    residencialNodeData["Nodos Hijo"].forEach((hijo) => {
      if (hijo.tipo === "Energía Secundaria" && hijo[year] > 0) {
        const sourceNodeIndex = secondaryEnergeticNodesMap.get(
          hijo["Nodo Hijo"],
        );
        if (sourceNodeIndex !== undefined) {
          const linkColor =
            styleManager.getEnergyColor(hijo["Nodo Hijo"]) || "#999999";

          source.push(sourceNodeIndex);
          target.push(residencialIndex);
          value.push(Math.log10(hijo[year] + 1));
          linkColors.push(styleManager.hexToRgba(linkColor, 0.5));

          linkCustomdata.push(
            popupManager.generateLinkPopup(
              hijo["Nodo Hijo"],
              hijo[year],
              hijo["Nodo Hijo"],
              "Residencial",
              linkColor,
              year,
              { flowType: "to_residencial_secondary" },
            ),
          );
        }
      }
    });
  }

  // --- NODO Petroquímica Pemex ---
  const petroquimicaNodeData = dataManager.getNodeData("Petroquímica Pemex");
  if (petroquimicaNodeData && petroquimicaNodeData["Nodos Hijo"]) {
    // Calcular el valor total sumando los valores absolutos
    const totalValue = petroquimicaNodeData["Nodos Hijo"].reduce(
      (sum, item) => {
        return sum + Math.abs(parseFloat(item[year]) || 0);
      },
      0,
    );

    // Formatear el valor con 2 decimales
    const formattedValue = totalValue.toLocaleString("es-MX", {
      minimumFractionDigits: 2,
      maximumFractionDigits: 2,
    });

    // Crear nodo con el valor en el nombre
    const petroquimicaIndex = addNode(
      `${petroquimicaNodeData["Nodo Padre"]} <br>(${formattedValue} PJ)`,
      petroquimicaNodeData.color,
    );
    nodeX[petroquimicaIndex] = 0.9;
    nodeY[petroquimicaIndex] = 0.8;

    // Calcular el total sumando los valores de los hijos
    const totalPetroquimica = petroquimicaNodeData["Nodos Hijo"].reduce(
      (sum, hijo) => {
        return sum + (parseFloat(hijo[year]) || 0);
      },
      0,
    );

    // Crear un objeto con el formato esperado por la plantilla simple_source
    const popupData = {
      label: "Sector Petroquímica Pemex",
      total: totalPetroquimica,
      unit: "PJ",
    };

    // Generar el popup
    nodeCustomdata[petroquimicaIndex] = popupManager.generateNodePopup(
      "Sector Petroquímica Pemex",
      popupData,
      year,
      popupData,
      "text",
      "Todos",
      "simple_source",
    );

    // --- Crear enlaces desde los nodos de energía primaria al nodo Petroquímica ---
    if (petroquimicaNodeData && petroquimicaNodeData["Nodos Hijo"]) {
      petroquimicaNodeData["Nodos Hijo"].forEach((hijo) => {
        if (hijo.tipo === "Energía Primaria" && hijo[year] > 0) {
          const sourceNodeIndex = energeticNodesMap.get(hijo["Nodo Hijo"]);

          if (sourceNodeIndex !== undefined) {
            const linkColor =
              styleManager.getEnergyColor(hijo["Nodo Hijo"]) ||
              hijo.color ||
              "#999999";
            const linkValue = Math.log10(parseFloat(hijo[year]) + 1);

            source.push(sourceNodeIndex);
            target.push(petroquimicaIndex);
            value.push(linkValue);
            linkColors.push(styleManager.hexToRgba(linkColor, 0.5));

            // Crear el popup para el enlace
            linkCustomdata.push(
              popupManager.generateLinkPopup(
                hijo["Nodo Hijo"],
                parseFloat(hijo[year]),
                hijo["Nodo Hijo"],
                petroquimicaNodeData["Nodo Padre"],
                linkColor,
                year,
                {
                  flowType: "to_petroquimica_primary",
                  template: "simple",
                },
              ),
            );
          }
        }
      });
    }

    // Crear enlaces desde energéticos secundarios
    petroquimicaNodeData["Nodos Hijo"].forEach((hijo) => {
      if (hijo.tipo === "Energía Secundaria" && hijo[year] > 0) {
        const sourceNodeIndex = secondaryEnergeticNodesMap.get(
          hijo["Nodo Hijo"],
        );
        if (sourceNodeIndex !== undefined) {
          const linkColor =
            styleManager.getEnergyColor(hijo["Nodo Hijo"]) || "#999999";

          source.push(sourceNodeIndex);
          target.push(petroquimicaIndex);
          value.push(Math.log10(hijo[year] + 1));
          linkColors.push(styleManager.hexToRgba(linkColor, 0.5));

          linkCustomdata.push(
            popupManager.generateLinkPopup(
              hijo["Nodo Hijo"],
              hijo[year],
              hijo["Nodo Hijo"],
              "Petroquímica Pemex",
              linkColor,
              year,
              { flowType: "to_petroquimica_secondary" },
            ),
          );
        }
      }
    });
  }

  // --- NODO Otras ramas económicas ---
  const otrasRamasEconomicasNodeData = dataManager.getNodeData(
    "Otras ramas económicas",
  );
  if (
    otrasRamasEconomicasNodeData &&
    otrasRamasEconomicasNodeData["Nodos Hijo"]
  ) {
    // Calcular el valor total sumando los valores absolutos
    const totalValue = otrasRamasEconomicasNodeData["Nodos Hijo"].reduce(
      (sum, item) => {
        return sum + Math.abs(parseFloat(item[year]) || 0);
      },
      0,
    );

    // Formatear el valor con 2 decimales
    const formattedValue = totalValue.toLocaleString("es-MX", {
      minimumFractionDigits: 2,
      maximumFractionDigits: 2,
    });

    // Crear nodo con el valor en el nombre
    const otrasRamasEconomicasIndex = addNode(
      `${otrasRamasEconomicasNodeData["Nodo Padre"]}<br>(${formattedValue} PJ)`,
      otrasRamasEconomicasNodeData.color,
    );
    nodeX[otrasRamasEconomicasIndex] = 0.9;
    nodeY[otrasRamasEconomicasIndex] = 0.85;
    // Calcular el total sumando los valores de los hijos
    const totalOtrasRamasEconomicas = otrasRamasEconomicasNodeData[
      "Nodos Hijo"
    ].reduce((sum, hijo) => {
      return sum + (parseFloat(hijo[year]) || 0);
    }, 0);

    // Crear un objeto con el formato esperado por la plantilla simple_source
    const popupData = {
      label: "Sector Otras ramas económicas", // Cambiamos esto
      total: totalOtrasRamasEconomicas,
      unit: "PJ", // Ajusta la unidad según corresponda
    };

    // Generar el popup
    nodeCustomdata[otrasRamasEconomicasIndex] = popupManager.generateNodePopup(
      "Sector Otras ramas económicas", // Y aquí también
      popupData, // Pasamos los datos formateados
      year,
      popupData, // Mismos datos para el desglose
      "text",
      "Todos",
      "simple_source",
    );
    // Crear enlaces desde energéticos primarios
    // Después de crear los nodos de energía primaria y tener el mapa energeticNodesMap

    // --- Crear enlaces desde los nodos de energía primaria al nodo Otras ramas económicas ---
    if (
      otrasRamasEconomicasNodeData &&
      otrasRamasEconomicasNodeData["Nodos Hijo"]
    ) {
      otrasRamasEconomicasNodeData["Nodos Hijo"].forEach((hijo) => {
        if (hijo.tipo === "Energía Primaria" && hijo[year] > 0) {
          const sourceNodeIndex = energeticNodesMap.get(hijo["Nodo Hijo"]);

          if (sourceNodeIndex !== undefined) {
            const linkColor =
              styleManager.getEnergyColor(hijo["Nodo Hijo"]) ||
              hijo.color ||
              "#999999";
            const linkValue = Math.log10(parseFloat(hijo[year]) + 1);

            source.push(sourceNodeIndex);
            target.push(otrasRamasEconomicasIndex);
            value.push(linkValue);
            linkColors.push(styleManager.hexToRgba(linkColor, 0.5));

            // Crear el popup para el enlace
            linkCustomdata.push(
              popupManager.generateLinkPopup(
                hijo["Nodo Hijo"],
                parseFloat(hijo[year]),
                hijo["Nodo Hijo"],
                otrasRamasEconomicasNodeData["Nodo Padre"],
                linkColor,
                year,
                {
                  flowType: "to_otras_ramas_economicas_primary",
                  template: "simple",
                },
              ),
            );
          }
        }
      });
    }

    // Crear enlaces desde energéticos secundarios
    otrasRamasEconomicasNodeData["Nodos Hijo"].forEach((hijo) => {
      if (hijo.tipo === "Energía Secundaria" && hijo[year] > 0) {
        const sourceNodeIndex = secondaryEnergeticNodesMap.get(
          hijo["Nodo Hijo"],
        );
        if (sourceNodeIndex !== undefined) {
          const linkColor =
            styleManager.getEnergyColor(hijo["Nodo Hijo"]) || "#999999";

          source.push(sourceNodeIndex);
          target.push(otrasRamasEconomicasIndex);
          value.push(Math.log10(hijo[year] + 1));
          linkColors.push(styleManager.hexToRgba(linkColor, 0.5));

          linkCustomdata.push(
            popupManager.generateLinkPopup(
              hijo["Nodo Hijo"],
              hijo[year],
              hijo["Nodo Hijo"],
              "Otras ramas económicas",
              linkColor,
              year,
              { flowType: "to_otras_Ramas_economicas_secondary" },
            ),
          );
        }
      }
    });
  }

  // --- Y AQUÍ GENERAREMOS LOS ENLACES ---
  // Enlaces de Importación a energéticos primarios de Oferta Interna Bruta
  if (
    importacionNodeData &&
    ofertaInternaBrutaFullData &&
    ofertaInternaBrutaFullData["Nodos Hijo"]
  ) {
    const primaryEnergeticsInOIB = ofertaInternaBrutaFullData[
      "Nodos Hijo"
    ].filter((child) => child.tipo === "Energía Primaria");

    primaryEnergeticsInOIB.forEach((energetic) => {
      const energeticName = energetic["Nodo Hijo"];
      const energeticValueFromImportacion = dataManager.getEnergeticValue(
        "Importación",
        energeticName,
        year,
      );

      if (
        energeticValueFromImportacion !== null &&
        energeticValueFromImportacion > 0
      ) {
        const linkColor =
          styleManager.getEnergyColor(energeticName) || energetic.color;
        console.log(
          `[DEBUG - Enlace Importación]Energético: ${energeticName}, Color de enlace: ${linkColor} `,
        );
        source.push(nodeMap.get("Importación"));
        target.push(energeticNodesMap.get(energeticName));
        value.push(Math.log10(energeticValueFromImportacion + 1));
        linkColors.push(styleManager.hexToRgba(linkColor, 0.5));
        linkCustomdata.push(
          popupManager.generateLinkPopup(
            energeticName,
            energeticValueFromImportacion,
            "Importación",
            energeticName,
            linkColor,
            year,
            { flowType: "primary_supply" },
          ),
        );
      }
    });
  }

  // Enlaces de Producción a energéticos primarios de Oferta Interna Bruta
  if (
    produccionNodeData &&
    ofertaInternaBrutaFullData &&
    ofertaInternaBrutaFullData["Nodos Hijo"]
  ) {
    const primaryEnergeticsInOIB = ofertaInternaBrutaFullData[
      "Nodos Hijo"
    ].filter((child) => child.tipo === "Energía Primaria");

    primaryEnergeticsInOIB.forEach((energetic) => {
      const energeticName = energetic["Nodo Hijo"];
      const energeticValueFromProduccion = dataManager.getEnergeticValue(
        "Producción",
        energeticName,
        year,
      );

      if (
        energeticValueFromProduccion !== null &&
        energeticValueFromProduccion > 0
      ) {
        const linkColor =
          styleManager.getEnergyColor(energeticName) || energetic.color;
        console.log(
          `[DEBUG - Enlace Producción]Energético: ${energeticName}, Color de enlace: ${linkColor} `,
        );
        source.push(nodeMap.get("Producción"));
        target.push(energeticNodesMap.get(energeticName));
        value.push(Math.log10(energeticValueFromProduccion + 1));
        linkColors.push(styleManager.hexToRgba(linkColor, 0.5));
        linkCustomdata.push(
          popupManager.generateLinkPopup(
            energeticName,
            energeticValueFromProduccion,
            "Producción",
            energeticName,
            linkColor,
            year,
            { flowType: "primary_supply" },
          ),
        );
      }
    });
  }

  // Enlaces de Variación de Inventarios a energéticos primarios de Oferta Interna Bruta
  if (
    variacionNodeData &&
    ofertaInternaBrutaFullData &&
    ofertaInternaBrutaFullData["Nodos Hijo"]
  ) {
    const primaryEnergeticsInOIB = ofertaInternaBrutaFullData[
      "Nodos Hijo"
    ].filter((child) => child.tipo === "Energía Primaria");

    primaryEnergeticsInOIB.forEach((energetic) => {
      const energeticName = energetic["Nodo Hijo"];
      const energeticValueFromVariacion = dataManager.getEnergeticValue(
        "Variación de Inventarios",
        energeticName,
        year,
      );

      // Los valores de variación pueden ser negativos, pero Plotly espera valores positivos para `value`
      // El signo se manejará en el popup.
      if (
        energeticValueFromVariacion !== null &&
        Math.abs(energeticValueFromVariacion) > 0
      ) {
        const linkColor =
          styleManager.getEnergyColor(energeticName) || energetic.color;
        console.log(
          `[DEBUG - Enlace Variación]Energético: ${energeticName}, Color de enlace: ${linkColor} `,
        );
        source.push(nodeMap.get("Variación de Inventarios"));
        target.push(energeticNodesMap.get(energeticName));
        value.push(Math.log10(Math.abs(energeticValueFromVariacion) + 1));
        linkColors.push(styleManager.hexToRgba(linkColor, 0.5));
        linkCustomdata.push(
          popupManager.generateLinkPopup(
            energeticName,
            energeticValueFromVariacion,
            "Variación de Inventarios",
            energeticName,
            linkColor,
            year,
            { flowType: "primary_supply" },
          ),
        );
      }
    });
  }

  // Enlaces de energéticos primarios a Centrales Eléctricas
  if (
    centraleselectricasNodeData &&
    ofertaInternaBrutaFullData &&
    ofertaInternaBrutaFullData["Nodos Hijo"]
  ) {
    const primaryEnergeticsInOIB = ofertaInternaBrutaFullData["Nodos Hijo"].filter(
      (child) => child.tipo === "Energía Primaria",
    );

    primaryEnergeticsInOIB.forEach((energetic) => {
      const energeticName = energetic["Nodo Hijo"];
      const energeticValueToCentraleselectricas = dataManager.getEnergeticValue(
        "Centrales Eléctricas",
        energeticName,
        year,
      );
      console.log(
        `[DEBUG - Flujo Centrales Eléctricas] ${energeticName}: ${energeticValueToCentraleselectricas} `,
      );
      if (
        energeticValueToCentraleselectricas !== null &&
        Math.abs(energeticValueToCentraleselectricas) > 0
      ) {
        const linkColor =
          styleManager.getEnergyColor(energeticName) || energetic.color;
        console.log(
          `[DEBUG - Enlace Centrales Eléctricas]Energético: ${energeticName}, Color de enlace: ${linkColor} `,
        );
        source.push(energeticNodesMap.get(energeticName));
        target.push(nodeMap.get("Centrales Eléctricas"));
        value.push(
          Math.log10(Math.abs(energeticValueToCentraleselectricas) + 1),
        );
        linkColors.push(styleManager.hexToRgba(linkColor, 0.5));
        linkCustomdata.push(
          popupManager.generateLinkPopup(
            energeticName,
            energeticValueToCentraleselectricas,
            energeticName,
            "Centrales Eléctricas",
            linkColor,
            year,
            { flowType: "primary_demand" },
          ),
        );
      }
    });
  }
<<<<<<< HEAD
=======

>>>>>>> 732fc12b

  // Enlaces desde Coquizadoras y Hornos a Centrales Eléctricas (solo secundarios que realmente existen en Coquizadoras)
  if (coquizadorasyhornosNodeData && centraleselectricasNodeData) {
    // Obtenemos los hijos secundarios que realmente existen en Coquizadoras
    const secundarios = (
      coquizadorasyhornosNodeData["Nodos Hijo"] || []
    ).filter((energetic) => {
      // Verificar si es un energético secundario
      const isSecondary = energetic.tipo === "Energía Secundaria";

      // Verificar si tiene valor para el año actual
      const hasValue =
        energetic[year] !== undefined &&
        energetic[year] !== null &&
        energetic[year] > 0;

      console.log(
        `[DEBUG] ${coquizadorasyhornosNodeData["Nodo Padre"]} - ${energetic["Nodo Hijo"]}: `,
        `tipo=${energetic.tipo}, valor=${energetic[year]}, ` +
          `esSecundario=${isSecondary}, tieneValor=${hasValue}`,
      );

      return isSecondary && hasValue;
    });

    // Para cada energético secundario que existe en Coquizadoras, creamos el enlace
    secundarios.forEach((energetic) => {
      const energeticName = energetic["Nodo Hijo"];
      // Obtenemos el valor directamente de Coquizadoras
      const energeticValue = dataManager.getEnergeticValue(
        "Coquizadoras y Hornos",
        energeticName,
        year,
      );

      const linkColor = styleManager.getEnergyColor(energeticName) || "#999999";

      source.push(nodeMap.get("Coquizadoras y Hornos"));
      target.push(nodeMap.get("Centrales Eléctricas"));
      value.push(Math.log10(energeticValue + 1));
      linkColors.push(styleManager.hexToRgba(linkColor, 0.5));

      linkCustomdata.push(
        popupManager.generateLinkPopup(
          energeticName,
          energeticValue,
          "Coquizadoras y Hornos",
          "Centrales Eléctricas",
          linkColor,
          year,
          { flowType: "secondary_supply" },
        ),
      );
    });
  }

  // Enlaces desde Refinerías y Despuntadoras a Centrales Eléctricas
  if (refinerasydespuntadorasNodeData && centraleselectricasNodeData) {
    // Obtenemos los hijos secundarios que realmente existen en Refinerías
    const secundarios = (
      refinerasydespuntadorasNodeData["Nodos Hijo"] || []
    ).filter((energetic) => {
      const valorEnRefinerias = dataManager.getEnergeticValue(
        "Refinerías y Despuntadoras",
        energetic["Nodo Hijo"],
        year,
      );
      return (
        energetic.tipo === "Energía Secundaria" &&
        valorEnRefinerias !== null &&
        Math.abs(valorEnRefinerias) > 0
      );
    });

    // Para cada energético secundario que existe en Refinerías, creamos el enlace
    secundarios.forEach((energetic) => {
      const energeticName = energetic["Nodo Hijo"];
      const energeticValue = dataManager.getEnergeticValue(
        "Refinerías y Despuntadoras",
        energeticName,
        year,
      );

      const linkColor = styleManager.getEnergyColor(energeticName) || "#999999";

      source.push(nodeMap.get("Refinerías y Despuntadoras"));
      target.push(nodeMap.get("Centrales Eléctricas"));
      value.push(Math.log10(energeticValue + 1));
      linkColors.push(styleManager.hexToRgba(linkColor, 0.5));

      linkCustomdata.push(
        popupManager.generateLinkPopup(
          energeticName,
          energeticValue,
          "Refinerías y Despuntadoras",
          "Centrales Eléctricas",
          linkColor,
          year,
          { flowType: "secondary_supply" },
        ),
      );
    });
  }

  // Enlaces desde Plantas de Gas y Fraccionadoras a Centrales Eléctricas
  if (plantasdegasyfraccionadorasNodeData && centraleselectricasNodeData) {
    // Obtenemos los hijos secundarios que realmente existen en Plantas de Gas
    const secundarios = (
      plantasdegasyfraccionadorasNodeData["Nodos Hijo"] || []
    ).filter((energetic) => {
      const valorEnPlantas = dataManager.getEnergeticValue(
        "Plantas de Gas y Fraccionadoras",
        energetic["Nodo Hijo"],
        year,
      );
      return (
        energetic.tipo === "Energía Secundaria" &&
        valorEnPlantas !== null &&
        Math.abs(valorEnPlantas) > 0
      );
    });

    // Para cada energético secundario que existe en Plantas de Gas, creamos el enlace
    secundarios.forEach((energetic) => {
      const energeticName = energetic["Nodo Hijo"];
      const energeticValue = dataManager.getEnergeticValue(
        "Plantas de Gas y Fraccionadoras",
        energeticName,
        year,
      );

      const linkColor = styleManager.getEnergyColor(energeticName) || "#999999";

      source.push(nodeMap.get("Plantas de Gas y Fraccionadoras"));
      target.push(nodeMap.get("Centrales Eléctricas"));
      value.push(Math.log10(energeticValue + 1));
      linkColors.push(styleManager.hexToRgba(linkColor, 0.5));

      linkCustomdata.push(
        popupManager.generateLinkPopup(
          energeticName,
          energeticValue,
          "Plantas de Gas y Fraccionadoras",
          "Centrales Eléctricas",
          linkColor,
          year,
          { flowType: "secondary_supply" },
        ),
      );
    });
  }

  // --- Enlaces desde nodos de transformación a energéticos secundarios ---
  const transformationNodes = [
    "Coquizadoras y Hornos",
    "Refinerías y Despuntadoras",
    "Plantas de Gas y Fraccionadoras",
    "Centrales Eléctricas",
  ];
  transformationNodes.forEach((nodeName) => {
    const nodeData = dataManager.getNodeData(nodeName);
    console.log(`[DEBUG] Procesando nodo: ${nodeName}`, nodeData);

    if (nodeData && nodeData["Nodos Hijo"]) {
      // Primero mostramos todos los hijos para depuración
      console.log(
        `[DEBUG] Todos los hijos de ${nodeName}:`,
        nodeData["Nodos Hijo"].map((c) => ({
          nombre: c["Nodo Hijo"],
          tipo: c.tipo,
          isOutput: c.isOutput,
        })),
      );

      // Luego filtramos
      // Modificar la sección de filtrado de salidas secundarias
      const outputSecondaries = nodeData["Nodos Hijo"].filter((child) => {
        // Verificar si es un energético secundario
        const isSecondary = child.tipo === "Energía Secundaria";

        // Verificar si tiene valor para el año actual
        const hasValue =
          child[year] !== undefined && child[year] !== null && child[year] > 0;

        console.log(
          `[DEBUG] ${nodeName} - ${child["Nodo Hijo"]}: `,
          `tipo=${child.tipo}, valor=${child[year]}, ` +
            `esSecundario=${isSecondary}, tieneValor=${hasValue}`,
        );

        return isSecondary && hasValue;
      });

      console.log(
        `[DEBUG] ${nodeName} - Salidas secundarias con valor:`,
        outputSecondaries.map((e) => `${e["Nodo Hijo"]} (${e[year]})`),
      );

      outputSecondaries.forEach((energetic) => {
        const energeticName = energetic["Nodo Hijo"];
        console.log(
          `[DEBUG] Procesando enlace para ${nodeName} -> ${energeticName} `,
        );

        const targetNodeIndex = secondaryEnergeticNodesMap.get(energeticName);
        if (targetNodeIndex === undefined) {
          console.warn(
            `[WARN] No se encontró el nodo destino para ${energeticName} en el mapa de nodos secundarios`,
          );
          console.log("[DEBUG] Mapa actual de nodos secundarios:", [
            ...secondaryEnergeticNodesMap.keys(),
          ]);
          return;
        }

        const sourceNodeIndex = nodeMap.get(nodeName);
        if (sourceNodeIndex === undefined) {
          console.warn(
            `[WARN] No se encontró el índice para el nodo fuente: ${nodeName} `,
          );
          return;
        }

        // Cambio importante: Usar directamente el valor del año del objeto energetic
        const energeticValue = parseFloat(energetic[year]) || 0;
        console.log(
          `[DEBUG] Valor obtenido para ${nodeName} -> ${energeticName}: `,
          energeticValue,
        );

        if (energeticValue > 0) {
          // Ya no necesitamos Math.abs ya que verificamos > 0
          const linkColor =
            styleManager.getEnergyColor(energeticName) || "#999999";

          source.push(sourceNodeIndex);
          target.push(targetNodeIndex);
          value.push(Math.log10(energeticValue + 1));
          linkColors.push(styleManager.hexToRgba(linkColor, 0.5));

          console.log(
            `[DEBUG] Creando enlace: ${nodeName} (${sourceNodeIndex}) -> ${energeticName} (${targetNodeIndex}) = ${energeticValue}`,
          );

          linkCustomdata.push(
            popupManager.generateLinkPopup(
              energeticName,
              energeticValue,
              nodeName,
              energeticName,
              linkColor,
              year,
              { flowType: "secondary_output" },
            ),
          );
        } else {
          console.log(
            `[DEBUG] Valor no válido o cero para ${nodeName} -> ${energeticName}: `,
            energeticValue,
          );
        }
      });
    } else {
      console.warn(
        `[WARN] No se encontraron datos o hijos para el nodo: ${nodeName} `,
      );
    }
  });

  const data = {
    type: "sankey",
    orientation: "h",
    node: {
      pad: 100,
      thickness: 10,
      line: { color: "black", width: 0.5 },
      label: labels,
      value: nodeValues, // ← aquí añadimos los valores
      color: nodeColors,
      hovertemplate: "%{customdata}<extra></extra>",
      customdata: nodeCustomdata, // Usar el nuevo array nodeCustomdata
      x: nodeX,
      y: nodeY,
    },
    link: {
      source: source,
      target: target,
      value: value,
      color: linkColors,
      customdata: linkCustomdata,
      hovertemplate: "%{customdata}<extra></extra>",
    },
  };

  const layout = {
    title: `Balance Nacional de Energía - ${year} (Valores en PJ)`,
    font: { size: 9 },
    margin: { l: 10, r: 10, t: 50, b: 10 },
    autosize: true,
  };
  const config = {
    displaylogo: false,
    responsive: true,
    toImageButtonOptions: {
      format: "png",
      filename: `sankey_energia_primaria_${year}`,
      setBackground: "transparent",
      width: 1920,
      height: 1080,
      scale: 1,
    },
  };

  Plotly.newPlot(sankeyDiv, [data], layout, config)
    .then(() => {
      if (!zoomManager) {
        zoomManager = new ZoomManager(zoomWrapperDiv, {
          target: sankeyDiv,
          minScale: 1,
        });
<<<<<<< HEAD
      } else {
        zoomManager.reset();
=======

      } else {
        zoomManager.reset();

>>>>>>> 732fc12b
      }
      // Renderizar etiquetas de columnas después de que el diagrama esté listo
      if (columnLabelsManager && columnLabelsManager.isEnabled()) {
        // Usar setTimeout para asegurar que el diagrama esté completamente renderizado
        setTimeout(() => {
          columnLabelsManager.renderLabels(sankeyDiv);
        }, 100);
      }
    })
    .catch((error) => {
      console.error("Error al renderizar el diagrama de Sankey:", error);
    });
}<|MERGE_RESOLUTION|>--- conflicted
+++ resolved
@@ -440,13 +440,7 @@
   if (resetBtn) {
     resetBtn.addEventListener("click", () => {
       if (zoomManager) zoomManager.reset();
-<<<<<<< HEAD
       if (yearSelector) updateSankey(yearSelector.value);
-=======
-
-      if (yearSelector) updateSankey(yearSelector.value);
-
->>>>>>> 732fc12b
     });
   }
 });
@@ -3307,10 +3301,6 @@
       }
     });
   }
-<<<<<<< HEAD
-=======
-
->>>>>>> 732fc12b
 
   // Enlaces desde Coquizadoras y Hornos a Centrales Eléctricas (solo secundarios que realmente existen en Coquizadoras)
   if (coquizadorasyhornosNodeData && centraleselectricasNodeData) {
@@ -3631,15 +3621,10 @@
           target: sankeyDiv,
           minScale: 1,
         });
-<<<<<<< HEAD
+
       } else {
         zoomManager.reset();
-=======
-
-      } else {
-        zoomManager.reset();
-
->>>>>>> 732fc12b
+
       }
       // Renderizar etiquetas de columnas después de que el diagrama esté listo
       if (columnLabelsManager && columnLabelsManager.isEnabled()) {
