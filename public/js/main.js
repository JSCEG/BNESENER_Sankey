const yearSelector = document.getElementById("year-selector");
const sankeyDiv = document.getElementById("sankey-diagram");
const zoomWrapperDiv = document.getElementById("zoom-wrapper");
let dataManager = null;
let styleManager = null;
let layoutEngine = null;
let nodeFactory = null;
let linkManager = null;
let popupManager = null;
let exportManager = null;
let columnLabelsManager = null;
let zoomManager = null;

// --- Focus highlighting state ---
let baseNodeColors = [];
let baseLinkColors = [];
let linkSources = [];
let linkTargets = [];
let focusActive = false;
let blankClickHandler = null;

// Minimum link thickness added to each value after logarithmic scaling
const MIN_LINK_SIZE = 0.25;

// Export Configuration Management
let exportConfig = {
  png: {
    width: 1920,
    height: 1080,
    scale: 2,
  },
  transparentBg: true,
  includeColumnLabels: true,
  filenamePrefix: "sankey_energia",
};

// Cargar los datos desde el archivo JSON y inicializar DataManager
fetch("datos_energia_completo.json")
  .then((response) => response.json())
  .then((data) => {
    try {
      // Inicializar DataManager con los datos cargados
      dataManager = new DataManager(data);

      // Inicializar StyleManager
      styleManager = new StyleManager();

      // Inicializar LayoutEngine
      layoutEngine = new LayoutEngine();

      // Inicializar LinkManager con referencias a otros módulos
      linkManager = new LinkManager({
        dataManager: dataManager,
        styleManager: styleManager,
        nodeFactory: null, // Se asignará después
        popupManager: null, // Se asignará después
      });

      // Inicializar NodeFactory con referencias a otros módulos
      nodeFactory = new NodeFactory({
        dataManager: dataManager,
        styleManager: styleManager,
        layoutEngine: layoutEngine,
        linkManager: linkManager,
      });

      // Asignar NodeFactory al LinkManager
      linkManager.nodeFactory = nodeFactory;

      // Inicializar PopupManager con referencias a otros módulos
      popupManager = new PopupManager({
        dataManager: dataManager,
        styleManager: styleManager,
        nodeFactory: nodeFactory,
      });

      // Asignar PopupManager al LinkManager
      linkManager.popupManager = popupManager;

      // Inicializar ColumnLabelsManager con referencias a otros módulos
      columnLabelsManager = new ColumnLabelsManager({
        enabled: false, // Inicialmente deshabilitado
        layoutEngine: layoutEngine,
        styleManager: styleManager,
      });

      // Aplicar tema por defecto y estilos de popup
      styleManager.applyTheme();
      popupManager.applyPopupStyles();

      // Mostrar estadísticas de los datos cargados
      const stats = dataManager.getDataStats();
      console.log("Datos cargados:", stats);
      console.log(
        "StyleManager inicializado con",
        Object.keys(styleManager.getAllColors()).length,
        "colores",
      );

      // Mostrar estadísticas del LayoutEngine
      const layoutStats = layoutEngine.getLayoutStats();
      console.log(
        "LayoutEngine inicializado con",
        layoutStats.totalColumns,
        "columnas",
      );

      // Mostrar estadísticas del NodeFactory
      const nodeFactoryStats = nodeFactory.getNodeStats();
      console.log(
        "NodeFactory inicializado con",
        nodeFactory.getRegisteredTypes().length,
        "tipos de nodos registrados",
      );

      populateYearSelector();
      // Inicializar controles de etiquetas de columnas
      initializeColumnLabelsControls();
      // Inicializar el gráfico con el primer año disponible
      updateSankey(yearSelector.value);

      // Inicializar ExportManager después de que el diagrama esté listo
      setTimeout(() => {
        try {
          exportManager = new ExportManager(
            sankeyDiv,
            exportConfig,
            columnLabelsManager,
          );
          console.log(
            "ExportManager inicializado correctamente con soporte para etiquetas de columnas",
          );
        } catch (error) {
          console.error("Error inicializando ExportManager:", error);
        }
      }, 1000);
    } catch (error) {
      console.error("Error al inicializar DataManager:", error);
      alert("Error al cargar los datos. Por favor, recarga la página.");
    }
  })
  .catch((error) => {
    console.error("Error al cargar el JSON:", error);
    alert(
      "Error al cargar el archivo de datos. Verifica que el archivo existe.",
    );
  });

// Poblar el selector de años dinámicamente usando DataManager
function populateYearSelector() {
  if (!dataManager) {
    console.error("DataManager no está inicializado");
    return;
  }

  // Usar el método del DataManager para obtener años disponibles
  const sortedYears = dataManager.getAvailableYears();

  // Limpiar opciones existentes
  yearSelector.innerHTML = "";

  sortedYears.forEach((year) => {
    const option = document.createElement("option");
    option.value = year;
    option.textContent = year;
    yearSelector.appendChild(option);
  });

  // Añadir el evento para actualizar el gráfico cuando cambia el año
  yearSelector.addEventListener("change", (event) => {
    updateSankey(event.target.value);
  });
}

// Initialize export functionality
function initializeExportControls() {
  const exportConfigBtn = document.getElementById("export-config-btn");
  const exportPngBtn = document.getElementById("export-png-btn");
  const exportSvgBtn = document.getElementById("export-svg-btn");
  const exportModal = document.getElementById("export-modal");
  const exportProgressModal = document.getElementById("export-progress-modal");
  const closeBtn = document.querySelector(".close");
  const saveConfigBtn = document.getElementById("save-config-btn");
  const cancelConfigBtn = document.getElementById("cancel-config-btn");

  // Open configuration modal
  exportConfigBtn.addEventListener("click", () => {
    loadConfigToModal();
    exportModal.style.display = "block";
  });

  // Close modal events
  closeBtn.addEventListener("click", () => {
    exportModal.style.display = "none";
  });

  cancelConfigBtn.addEventListener("click", () => {
    exportModal.style.display = "none";
  });

  // Close modal when clicking outside
  window.addEventListener("click", (event) => {
    if (event.target === exportModal) {
      exportModal.style.display = "none";
    }
    if (event.target === exportProgressModal) {
      exportProgressModal.style.display = "none";
    }
  });

  // Save configuration
  saveConfigBtn.addEventListener("click", () => {
    saveConfigFromModal();
    exportModal.style.display = "none";
  });

  // Export PNG
  exportPngBtn.addEventListener("click", () => {
    exportDiagram("png");
  });

  // Export SVG
  exportSvgBtn.addEventListener("click", () => {
    exportDiagram("svg");
  });
}

// Load current config to modal
function loadConfigToModal() {
  document.getElementById("png-width").value = exportConfig.png.width;
  document.getElementById("png-height").value = exportConfig.png.height;
  document.getElementById("png-scale").value = exportConfig.png.scale;
  document.getElementById("transparent-bg").checked =
    exportConfig.transparentBg;
  document.getElementById("include-column-labels").checked =
    exportConfig.includeColumnLabels !== false;
  document.getElementById("filename-prefix").value =
    exportConfig.filenamePrefix;
}

// Save config from modal
function saveConfigFromModal() {
  exportConfig.png.width = parseInt(document.getElementById("png-width").value);
  exportConfig.png.height = parseInt(
    document.getElementById("png-height").value,
  );
  exportConfig.png.scale = parseInt(document.getElementById("png-scale").value);
  exportConfig.transparentBg =
    document.getElementById("transparent-bg").checked;
  exportConfig.includeColumnLabels = document.getElementById(
    "include-column-labels",
  ).checked;
  exportConfig.filenamePrefix =
    document.getElementById("filename-prefix").value || "sankey_energia";

  // Update ExportManager configuration if it's initialized
  if (exportManager) {
    exportManager.updateConfig(exportConfig);
    console.log("ExportManager configuration updated:", exportConfig);
  }
}

// Show progress modal
function showProgressModal(format) {
  const progressModal = document.getElementById("export-progress-modal");
  const progressTitle = document.getElementById("progress-title");
  const progressMessage = document.getElementById("progress-message");
  const progressFill = document.getElementById("progress-fill");

  progressTitle.textContent = `Exportando ${format.toUpperCase()}...`;
  progressMessage.textContent = "Preparando imagen para descarga";
  progressFill.style.width = "0%";
  progressModal.style.display = "block";

  return {
    updateProgress: (percent, message) => {
      progressFill.style.width = `${percent}%`;
      if (message) progressMessage.textContent = message;
    },
    close: () => {
      progressModal.style.display = "none";
    },
  };
}

// Export diagram function using ExportManager
async function exportDiagram(format) {
  if (!exportManager) {
    alert(
      "ExportManager no está inicializado. Por favor, espera a que se cargue completamente.",
    );
    return;
  }

  if (!exportManager.isDiagramReady()) {
    alert(
      "El diagrama no está listo para exportar. Por favor, espera a que se cargue completamente.",
    );
    return;
  }

  const progress = showProgressModal(format);
  const currentYear = yearSelector.value;

  try {
    // Disable export buttons during export
    setExportButtonsState(false);

    // Update ExportManager configuration
    exportManager.updateConfig(exportConfig);

    // Prepare export options with current year in filename
    const exportOptions = {
      filename: `${exportConfig.filenamePrefix}_${currentYear}`,
    };

    let result;
    if (format === "png") {
      // Export PNG using ExportManager
      result = await exportManager.exportToPNG(
        exportOptions,
        (percent, message) => {
          progress.updateProgress(percent, message);
        },
      );
    } else if (format === "svg") {
      // Export SVG using ExportManager
      result = await exportManager.exportToSVG(
        exportOptions,
        (percent, message) => {
          progress.updateProgress(percent, message);
        },
      );
    } else {
      throw new Error(`Formato no soportado: ${format}`);
    }

    // Show success message
    console.log(`Exportación ${format.toUpperCase()} exitosa:`, result);

    // Close progress modal after a short delay
    setTimeout(() => {
      progress.close();
    }, 1000);
  } catch (error) {
    console.error("Error durante la exportación:", error);
    progress.close();

    let errorMessage = "Error desconocido durante la exportación";
    if (error.message) {
      errorMessage = error.message;
    } else if (typeof error === "string") {
      errorMessage = error;
    }

    alert(`Error al exportar ${format.toUpperCase()}: ${errorMessage}`);
  } finally {
    // Re-enable export buttons
    setExportButtonsState(true);
  }
}

// Enable/disable export buttons
function setExportButtonsState(enabled) {
  const exportButtons = document.querySelectorAll(".export-btn");
  exportButtons.forEach((btn) => {
    btn.disabled = !enabled;
  });
}

// Reemplaza la función initializeColumnLabelsControls con esto:
function initializeColumnLabelsControls() {
  console.log("Inicializando controles de etiquetas de columnas...");

  // Forzar la creación de las etiquetas
  // if (columnLabelsManager) {
  //   console.log("Creando etiquetas de columnas...");

  //   // Crear etiqueta para energéticos primarios
  //   columnLabelsManager.addLabel("energeticos_primarios", {
  //     title: "Energéticos Primarios",
  //     description: "Fuentes de energía",
  //     x: 0.23,
  //     y: 0.13,
  //     visible: true,
  //   });
  //   // Crear etiqueta para transformación
  //   columnLabelsManager.addLabel("transformacion", {
  //     title: "Transformación",
  //     description: "Procesos de conversión",
  //     x: 0.4,
  //     y: 0.13,
  //     visible: true,
  //   });

  //   // Crear etiqueta para energeticos secundarios
  //   columnLabelsManager.addLabel("energeticos_secundarios", {
  //     title: "Energéticos Secundarios",
  //     description: "Procesos de conversión",
  //     x: 0.68,
  //     y: 0.13,
  //     visible: true,
  //   });

  //   // Crear etiqueta para consumo
  //   columnLabelsManager.addLabel("usos_finales", {
  //     title: "Usos Finales",
  //     description: "Destino final",
  //     x: 0.9,
  //     y: 0.1,
  //     visible: true,
  //   });

  //   // Forzar que estén habilitadas
  //   columnLabelsManager.setEnabled(true);
  //   console.log("Etiquetas de columnas creadas y habilitadas");

  //   // Forzar redibujado
  //   if (columnLabelsManager.handleResize) {
  //     columnLabelsManager.handleResize();
  //   }
  // } else {
  //   console.error("ColumnLabelsManager no está inicializado");
  // }

  // Manejar redimensionamiento
  window.addEventListener("resize", () => {
    if (columnLabelsManager && columnLabelsManager.isEnabled()) {
      columnLabelsManager.handleResize();
    }
  });

  console.log("Controles de etiquetas de columnas inicializados");
}

// Función para limpiar todas las etiquetas
function clearAllLabels() {
  if (columnLabelsManager) {
    columnLabelsManager.clearAllLabels();
    console.log("Todas las etiquetas removidas");
  }
}

// Initialize export controls when DOM is ready
document.addEventListener("DOMContentLoaded", () => {
  initializeExportControls();
  const resetBtn = document.getElementById("reset-view-btn");
<<<<<<< HEAD
  const zoomInBtn = document.getElementById("zoom-in-btn");
  const zoomOutBtn = document.getElementById("zoom-out-btn");
=======
>>>>>>> 1dcba641
  if (resetBtn) {
    resetBtn.addEventListener("click", () => {
      if (zoomManager) zoomManager.reset();
      if (yearSelector) updateSankey(yearSelector.value);
    });
  }
<<<<<<< HEAD
  if (zoomInBtn) {
    zoomInBtn.addEventListener("click", () => {
      if (zoomManager) zoomManager.zoomIn();
    });
  }
  if (zoomOutBtn) {
    zoomOutBtn.addEventListener("click", () => {
      if (zoomManager) zoomManager.zoomOut();
    });
  }

  window.addEventListener("keydown", (e) => {
    if (!zoomManager) return;
    if (e.ctrlKey && (e.key === "+" || e.key === "=")) {
      e.preventDefault();
      zoomManager.zoomIn();
    } else if (e.ctrlKey && e.key === "-") {
      e.preventDefault();
      zoomManager.zoomOut();
    }
  });
=======
>>>>>>> 1dcba641
});

// Función para actualizar el diagrama de Sankey (Etapa 1.7: Añadir Salidas Completas)
function updateSankey(year) {
  console.log(`Actualizando gráfico para el año: ${year}`);

  Plotly.purge(sankeyDiv);

  const labels = [];
  const nodeColors = [];
  const nodeMap = new Map();
  const nodeX = []; // Inicializar arrays de posiciones
  const nodeY = []; // Inicializar arrays de posiciones
  const nodeCustomdata = []; // Nuevo array para el customdata de cada nodo
  const nodeValues = []; // ← aquí

  // --- ARRAYS PARA LOS ENLACES DEL DIAGRAMA SANKEY ---
  const source = [];
  const target = [];
  const value = [];
  const linkColors = [];
  const linkCustomdata = [];

  const ofertaInternaBrutaFullData = dataManager.getNodeData(
    "Oferta Interna Bruta",
  );
  const energeticNodesMap = new Map(); // ← DECLARACIÓN ÚNICA

  function addNode(name, color, nodeType = "default", value = null) {
    if (nodeMap.has(name)) {
      return nodeMap.get(name);
    }
    let finalColor = color;
    if (styleManager) {
      finalColor = styleManager.getEnergyColor(name, nodeType) || color;
    }

    const nodeIndex = labels.length;
    nodeMap.set(name, nodeIndex);
    const plainName = name.split("<br>")[0].trim();
    if (!nodeMap.has(plainName)) {
      nodeMap.set(plainName, nodeIndex);
    }

    // Si se proporciona un valor, agregarlo al nombre con salto de línea
    let nodeLabel = name;
    if (value !== null && value !== undefined) {
      const formattedValue = Math.abs(value).toLocaleString("en-US", {
        minimumFractionDigits: 0,
        maximumFractionDigits: 2,
      });
      nodeLabel = `${name}<br>${formattedValue} PJ`;
    }

    labels.push(nodeLabel);
    nodeColors.push(finalColor);
    nodeCustomdata.push("");

    +(
      // Inicializa nodeValues con el valor real (o 0)
      (+nodeValues.push(value != null ? value : 0))
    );

    return nodeIndex;
  }

  // --- AQUÍ SE CREAN Y POSICIONAN LOS NODOS ---
  // ——— Nodo y enlaces de Importación ———
  const importacionNodeData = dataManager.getNodeData("Importación");
  console.log(`[DEBUG] Datos de Importación:`, importacionNodeData);

  if (importacionNodeData && ofertaInternaBrutaFullData?.["Nodos Hijo"]) {
    // 1) Calcular breakdown y totalPJ
    const raw = popupManager.calculateNodeBreakdown(
      importacionNodeData,
      year,
      "Energía Primaria",
    );
    console.log(`[DEBUG - Importación] Breakdown Raw para ${year}:`, raw);

    const children = raw.children || raw;
    const totalPJ = Array.isArray(children)
      ? children.reduce((sum, c) => sum + Math.abs(c.value), 0)
      : 0;
    console.log(`[DEBUG] totalPJ Importación: ${totalPJ.toFixed(2)} PJ`);

    // 2) Crear nodo con valor real en PJ
    const idx = addNode(
      importacionNodeData["Nodo Padre"],
      importacionNodeData.color,
      "default",
      totalPJ, // ← este valor dimensiona el nodo
    );
    nodeX[idx] = 0.05;
    nodeY[idx] = 0.05;

    // 3) Generar popup simplificado con { total, unit }
    nodeCustomdata[idx] = popupManager.generateNodePopup(
      importacionNodeData["Nodo Padre"],
      importacionNodeData,
      year,
      { total: totalPJ, unit: "PJ" },
      "text",
      null,
      "simple_source",
    );

    // 4) Enlaces de Energía Primaria → Importación
    ofertaInternaBrutaFullData["Nodos Hijo"]
      .filter((child) => child.tipo === "Energía Primaria")
      .forEach((child) => {
        const val = dataManager.getEnergeticValue(
          "Importación",
          child["Nodo Hijo"],
          year,
        );
        if (val != null && Math.abs(val) > 0) {
          source.push(energeticNodesMap.get(child["Nodo Hijo"]));
          target.push(idx);
          const scaled = Math.log10(Math.abs(val) + 1) + MIN_LINK_SIZE;
          value.push(scaled);
          const col =
            styleManager.getEnergyColor(child["Nodo Hijo"]) || child.color;
          linkColors.push(styleManager.hexToRgba(col, 0.5));
          linkCustomdata.push(
            popupManager.generateLinkPopup(
              child["Nodo Hijo"],
              val,
              child["Nodo Hijo"],
              importacionNodeData["Nodo Padre"],
              col,
              year,
              { flowType: "primary_supply" },
            ),
          );
        }
      });
  } else {
    console.error(
      "Error: datos de 'Importación' o sus 'Nodos Hijo' no disponibles.",
    );
  }

  // ——— Nodo y enlaces de Producción ———
  const produccionNodeData = dataManager.getNodeData("Producción");
  console.log(`[DEBUG] Datos de Producción:`, produccionNodeData);

  if (produccionNodeData && ofertaInternaBrutaFullData?.["Nodos Hijo"]) {
    // 1) Calcular breakdown y totalPJ
    const raw = popupManager.calculateNodeBreakdown(
      produccionNodeData,
      year,
      "Energía Primaria",
    );
    console.log(
      `[DEBUG - Producción] Breakdown Raw (Primaria) para ${year}:`,
      raw,
    );

    const children = raw.children || raw;
    const totalPJ = Array.isArray(children)
      ? children.reduce((sum, c) => sum + Math.abs(c.value), 0)
      : 0;
    console.log(`[DEBUG] totalPJ Producción: ${totalPJ.toFixed(2)} PJ`);

    // 2) Crear nodo con valor real en PJ
    const idx = addNode(
      produccionNodeData["Nodo Padre"],
      produccionNodeData.color,
      "default",
      totalPJ, // ← este valor dimensiona el nodo
    );
    nodeX[idx] = 0.05;
    nodeY[idx] = 0.4;

    // 3) Generar popup simplificado con { total, unit }
    nodeCustomdata[idx] = popupManager.generateNodePopup(
      produccionNodeData["Nodo Padre"],
      produccionNodeData,
      year,
      { total: totalPJ, unit: "PJ" },
      "text",
      null,
      "simple_source",
    );

    // 4) (Opcional) Enlaces de Energía Primaria → Producción
    ofertaInternaBrutaFullData["Nodos Hijo"]
      .filter((child) => child.tipo === "Energía Primaria")
      .forEach((child) => {
        const val = dataManager.getEnergeticValue(
          "Producción",
          child["Nodo Hijo"],
          year,
        );
        if (val != null && Math.abs(val) > 0) {
          source.push(energeticNodesMap.get(child["Nodo Hijo"]));
          target.push(idx);
          const scaled = Math.log10(Math.abs(val) + 1) + MIN_LINK_SIZE;
          value.push(scaled);
          const col =
            styleManager.getEnergyColor(child["Nodo Hijo"]) || child.color;
          linkColors.push(styleManager.hexToRgba(col, 0.5));
          linkCustomdata.push(
            popupManager.generateLinkPopup(
              child["Nodo Hijo"],
              val,
              child["Nodo Hijo"],
              produccionNodeData["Nodo Padre"],
              col,
              year,
              { flowType: "primary_supply" },
            ),
          );
        }
      });
  } else {
    console.error(
      "Error: datos de 'Producción' o sus 'Nodos Hijo' no disponibles.",
    );
  }

  // Agregar Variación de Inventarios
  // ——— Nodo y enlaces de Variación de Inventarios ———
  const variacionNodeData = dataManager.getNodeData("Variación de Inventarios");
  if (variacionNodeData && ofertaInternaBrutaFullData?.["Nodos Hijo"]) {
    // 1) Breakdown y sumas
    const raw = popupManager.calculateNodeBreakdown(
      variacionNodeData,
      year,
      "Energía Primaria",
    );
    const inputTotal = raw.input_total || 0;
    const outputTotal = raw.output_total || 0;
    const totalPJ = inputTotal + outputTotal;

    // 2) Creamos el nodo con el nombre original y totalPJ
    const idx = addNode(
      variacionNodeData["Nodo Padre"], // clave original
      variacionNodeData.color,
      "default",
      totalPJ, // tamaño
    );
    nodeX[idx] = 0.05;
    nodeY[idx] = 0.2;

    // 3) Sobrescribimos SOLO la etiqueta para mostrar flechas
    labels[idx] =
      `${variacionNodeData["Nodo Padre"]}<br>` +
      `↑ ${inputTotal.toFixed(2)} PJ  ↓ ${outputTotal.toFixed(2)} PJ`;

    // 4) Popup con tu template
    nodeCustomdata[idx] = popupManager.generateNodePopup(
      variacionNodeData["Nodo Padre"],
      variacionNodeData,
      year,
      {
        variacion_positiva: inputTotal,
        variacion_negativa: outputTotal,
        unit: "PJ",
      },
      "text",
      null,
      "simple_source",
    );

    // 5) Enlaces (positivo sale, negativo entra)
    ofertaInternaBrutaFullData["Nodos Hijo"]
      .filter((c) => c.tipo === "Energía Primaria")
      .forEach((child) => {
        const val = dataManager.getEnergeticValue(
          "Variación de Inventarios",
          child["Nodo Hijo"],
          year,
        );
        if (val != null && val !== 0) {
          const src = val > 0 ? idx : energeticNodesMap.get(child["Nodo Hijo"]);
          const tgt = val > 0 ? energeticNodesMap.get(child["Nodo Hijo"]) : idx;
          source.push(src);
          target.push(tgt);
          const scaled = Math.log10(Math.abs(val) + 1) + MIN_LINK_SIZE;
          value.push(scaled);
          const col =
            styleManager.getEnergyColor(child["Nodo Hijo"]) || child.color;
          linkColors.push(styleManager.hexToRgba(col, 0.5));
          linkCustomdata.push(
            popupManager.generateLinkPopup(
              child["Nodo Hijo"],
              val,
              variacionNodeData["Nodo Padre"],
              child["Nodo Hijo"],
              col,
              year,
              { flowType: "inventory_change_primaria" },
            ),
          );
        }
      });
  }

  // --- Nodos de Energéticos Primarios de Oferta Interna Bruta ---

  // const energeticNodesMap = new Map(); // Para almacenar los índices de los nuevos nodos de energéticos

  if (ofertaInternaBrutaFullData && ofertaInternaBrutaFullData["Nodos Hijo"]) {
    const primaryEnergetics = ofertaInternaBrutaFullData["Nodos Hijo"].filter(
      (child) => child.tipo === "Energía Primaria",
    );

    // Calcular posiciones Y para distribuir los nodos de energéticos
    const startY = 0.15; // Posición inicial
    const endY = 0.9; // Posición final
    const stepY = (endY - startY) / (primaryEnergetics.length - 1 || 1); // Paso entre nodos

    primaryEnergetics.forEach((energetic, index) => {
      const energeticName = energetic["Nodo Hijo"];
      const energeticColor =
        styleManager.getEnergyColor(energeticName) || energetic.color; // Obtener color del StyleManager o del dato

      // Obtener el valor del energético antes de crear el nodo
      const energeticValue = dataManager.getEnergeticValue(
        "Oferta Interna Bruta",
        energeticName,
        year,
      );

      const energeticIndex = addNode(
        energeticName,
        energeticColor,
        "default",
        energeticValue,
      );
      energeticNodesMap.set(energeticName, energeticIndex); // Guardar el índice

      nodeX[energeticIndex] = 0.2; // Columna de Oferta Interna Bruta
      nodeY[energeticIndex] = startY + index * stepY; // Distribuir verticalmente

      // Generar customdata sencillo para cada energético
      let energeticPopupData = {};
      if (energeticValue !== null) {
        energeticPopupData.total = energeticValue; // Usar 'total' para el simple_source template
      }

      nodeCustomdata[energeticIndex] = popupManager.generateNodePopup(
        energeticName,
        energetic,
        year,
        energeticPopupData,
        "text",
        "Energía Primaria",
        "simple_source",
      );
    });
  } else {
    console.error(
      "Error: Datos de 'Oferta Interna Bruta' o sus hijos no encontrados para crear energéticos primarios.",
    );
  }

  // ——— Nodo y enlaces de Exportación ———
  const exportacionNodeData = dataManager.getNodeData("Exportación");
  console.log(`[DEBUG] Datos de Exportación:`, exportacionNodeData);

  if (exportacionNodeData && ofertaInternaBrutaFullData?.["Nodos Hijo"]) {
    // 1) Calcular breakdown y totalPJ
    const raw = popupManager.calculateNodeBreakdown(
      exportacionNodeData,
      year,
      "Energía Primaria",
    );
    console.log(`[DEBUG - Exportación] Breakdown Raw para ${year}:`, raw);

    const children = raw.children || raw;
    const totalPJ = Array.isArray(children)
      ? children.reduce((sum, c) => sum + Math.abs(c.value), 0)
      : 0;
    console.log(`[DEBUG] totalPJ Exportación: ${totalPJ.toFixed(2)} PJ`);

    // 2) Crear nodo con valor real en PJ
    const idx = addNode(
      exportacionNodeData["Nodo Padre"],
      exportacionNodeData.color,
      "default",
      totalPJ, // ← este valor dimensiona el nodo
    );
    nodeX[idx] = 0.3;
    nodeY[idx] = 0.99;
    // nodeValues[idx] ya queda inicializado dentro de addNode

    // 3) Generar popup simplificado con { total, unit }
    nodeCustomdata[idx] = popupManager.generateNodePopup(
      exportacionNodeData["Nodo Padre"],
      exportacionNodeData,
      year,
      { total: totalPJ, unit: "PJ" },
      "text",
      null,
      "simple_source",
    );

    // 4) Enlaces de Energía Primaria → Exportación
    ofertaInternaBrutaFullData["Nodos Hijo"]
      .filter((child) => child.tipo === "Energía Primaria")
      .forEach((child) => {
        const val = dataManager.getEnergeticValue(
          "Exportación",
          child["Nodo Hijo"],
          year,
        );
        if (val != null && Math.abs(val) > 0) {
          source.push(energeticNodesMap.get(child["Nodo Hijo"]));
          target.push(idx);
          const scaled = Math.log10(Math.abs(val) + 1) + MIN_LINK_SIZE;
          value.push(scaled);
          const col =
            styleManager.getEnergyColor(child["Nodo Hijo"]) || child.color;
          linkColors.push(styleManager.hexToRgba(col, 0.5));
          linkCustomdata.push(
            popupManager.generateLinkPopup(
              child["Nodo Hijo"],
              val,
              child["Nodo Hijo"],
              exportacionNodeData["Nodo Padre"],
              col,
              year,
              { flowType: "primary_demand" },
            ),
          );
        }
      });
  } else {
    console.error(
      "Error: datos de 'Exportación' o sus 'Nodos Hijo' no disponibles.",
    );
  }

  // ——— Nodo y enlaces de Consumo Propio del Sector de Energéticos Primarios ———
  const consumoPropioNodeData = dataManager.getNodeData(
    "Consumo Propio del Sector",
  );
  console.log(
    `[DEBUG] Datos de Consumo Propio del Sector:`,
    consumoPropioNodeData,
  );

  if (consumoPropioNodeData && ofertaInternaBrutaFullData?.["Nodos Hijo"]) {
    // 1) Calcular breakdown y totalPJ
    const raw = popupManager.calculateNodeBreakdown(
      consumoPropioNodeData,
      year,
      "Energía Primaria",
    );
    console.log(`[DEBUG - Consumo Propio] Breakdown Raw para ${year}:`, raw);

    const children = raw.children || raw;
    const totalPJ = Array.isArray(children)
      ? children.reduce((sum, c) => sum + Math.abs(c.value), 0)
      : 0;
    console.log(`[DEBUG] totalPJ Consumo Propio: ${totalPJ.toFixed(2)} PJ`);

    // 2) Crear nodo con valor real en PJ
    const idx = addNode(
      consumoPropioNodeData["Nodo Padre"],
      consumoPropioNodeData.color,
      "default",
      totalPJ, // ← valor que dimensiona el nodo
    );
    nodeX[idx] = 0.3;
    nodeY[idx] = 0.94;

    // 3) Generar popup con { total, unit }
    nodeCustomdata[idx] = popupManager.generateNodePopup(
      consumoPropioNodeData["Nodo Padre"],
      consumoPropioNodeData,
      year,
      { total: totalPJ, unit: "PJ" },
      "text",
      null,
      "simple_source",
    );

    // 4) Enlaces de Energía Primaria → este nodo
    ofertaInternaBrutaFullData["Nodos Hijo"]
      .filter((child) => child.tipo === "Energía Primaria")
      .forEach((child) => {
        const val = dataManager.getEnergeticValue(
          "Consumo Propio del Sector",
          child["Nodo Hijo"],
          year,
        );
        if (val != null && Math.abs(val) > 0) {
          source.push(energeticNodesMap.get(child["Nodo Hijo"]));
          target.push(idx);
          const scaled = Math.log10(Math.abs(val) + 1) + MIN_LINK_SIZE;
          value.push(scaled);
          const col =
            styleManager.getEnergyColor(child["Nodo Hijo"]) || "#999999";
          linkColors.push(styleManager.hexToRgba(col, 0.5));
          linkCustomdata.push(
            popupManager.generateLinkPopup(
              child["Nodo Hijo"],
              val,
              child["Nodo Hijo"],
              consumoPropioNodeData["Nodo Padre"],
              col,
              year,
              { flowType: "consumo_propio_primaria" },
            ),
          );
        }
      });
  } else {
    console.error(
      "Error: datos de 'Consumo Propio del Sector' o sus 'Nodos Hijo' no disponibles.",
    );
  }

  // ——— Nodo y enlaces de Pérdidas Técnicas por Transporte, Transmisión y Distribución ———
  const perdidasTecnicasNodeData = dataManager.getNodeData(
    "Pérdidas técnicas por transporte, transmisión y distribución",
  );
  console.log(
    `[DEBUG] Datos de Pérdidas Técnicas por Transporte, Transmisión y Distribución:`,
    perdidasTecnicasNodeData,
  );

  if (perdidasTecnicasNodeData && ofertaInternaBrutaFullData?.["Nodos Hijo"]) {
    // 1) Breakdown y totalPJ
    const raw = popupManager.calculateNodeBreakdown(
      perdidasTecnicasNodeData,
      year,
      "Energía Primaria",
    );
    console.log(`[DEBUG - Pérdidas Técnicas] Breakdown Raw para ${year}:`, raw);

    const children = raw.children || raw;
    const totalPJ = Array.isArray(children)
      ? children.reduce((sum, c) => sum + Math.abs(c.value), 0)
      : 0;
    console.log(`[DEBUG] totalPJ Pérdidas Técnicas: ${totalPJ.toFixed(2)} PJ`);

    // 2) Crear nodo con valor real en PJ
    const idx = addNode(
      perdidasTecnicasNodeData["Nodo Padre"],
      perdidasTecnicasNodeData.color,
      "default",
      totalPJ, // ← este valor dimensiona el nodo
    );
    nodeX[idx] = 0.3;
    nodeY[idx] = 0.9;

    // 3) Popup simplificado con { total, unit }
    nodeCustomdata[idx] = popupManager.generateNodePopup(
      perdidasTecnicasNodeData["Nodo Padre"],
      perdidasTecnicasNodeData,
      year,
      { total: totalPJ, unit: "PJ" },
      "text",
      null,
      "simple_source",
    );

    // 4) Enlaces de Energía Primaria → este nodo
    ofertaInternaBrutaFullData["Nodos Hijo"]
      .filter((child) => child.tipo === "Energía Primaria")
      .forEach((child) => {
        const val = dataManager.getEnergeticValue(
          "Pérdidas técnicas por transporte, transmisión y distribución",
          child["Nodo Hijo"],
          year,
        );
        if (val != null && Math.abs(val) > 0) {
          source.push(energeticNodesMap.get(child["Nodo Hijo"]));
          target.push(idx);
          const scaled = Math.log10(Math.abs(val) + 1) + MIN_LINK_SIZE;
          value.push(scaled);
          const col =
            styleManager.getEnergyColor(child["Nodo Hijo"]) || "#999999";
          linkColors.push(styleManager.hexToRgba(col, 0.5));
          linkCustomdata.push(
            popupManager.generateLinkPopup(
              child["Nodo Hijo"],
              val,
              child["Nodo Hijo"],
              perdidasTecnicasNodeData["Nodo Padre"],
              col,
              year,
              { flowType: "perdidas_tecnicas" },
            ),
          );
        }
      });
  } else {
    console.error(
      "Error: datos de 'Pérdidas técnicas por transporte, transmisión y distribución' o sus 'Nodos Hijo' no disponibles.",
    );
  }

  // ——— Nodo y enlaces de Energía No Aprovechada ———
  const energiaNoAprovechadaNodeData = dataManager.getNodeData(
    "Energía No Aprovechada",
  );
  console.log(
    `[DEBUG] Datos de Energía No Aprovechada:`,
    energiaNoAprovechadaNodeData,
  );

  if (
    energiaNoAprovechadaNodeData &&
    ofertaInternaBrutaFullData?.["Nodos Hijo"]
  ) {
    // 1) Calcular breakdown y totalPJ
    const raw = popupManager.calculateNodeBreakdown(
      energiaNoAprovechadaNodeData,
      year,
      "Energía Primaria",
    );
    console.log(
      `[DEBUG - Energía No Aprovechada] Breakdown Raw para ${year}:`,
      raw,
    );

    const children = raw.children || raw;
    const totalPJ = Array.isArray(children)
      ? children.reduce((sum, c) => sum + Math.abs(c.value), 0)
      : 0;
    console.log(
      `[DEBUG] totalPJ Energía No Aprovechada: ${totalPJ.toFixed(2)} PJ`,
    );

    // 2) Crear el nodo con su valor real en PJ
    const idx = addNode(
      energiaNoAprovechadaNodeData["Nodo Padre"],
      energiaNoAprovechadaNodeData.color,
      "default",
      totalPJ, // ← este valor dimensiona el nodo
    );
    nodeX[idx] = 0.3;
    nodeY[idx] = 0.85;
    // nodeValues[idx] ya se inicializa dentro de addNode

    // 3) Generar popup con { total, unit }
    nodeCustomdata[idx] = popupManager.generateNodePopup(
      energiaNoAprovechadaNodeData["Nodo Padre"],
      energiaNoAprovechadaNodeData,
      year,
      { total: totalPJ, unit: "PJ" },
      "text",
      null,
      "simple_source",
    );

    // 4) Enlaces de Energía Primaria hacia este nodo
    ofertaInternaBrutaFullData["Nodos Hijo"]
      .filter((child) => child.tipo === "Energía Primaria")
      .forEach((child) => {
        const val = dataManager.getEnergeticValue(
          "Energía No Aprovechada",
          child["Nodo Hijo"],
          year,
        );
        if (val != null && Math.abs(val) > 0) {
          source.push(energeticNodesMap.get(child["Nodo Hijo"]));
          target.push(idx);
          const scaled = Math.log10(Math.abs(val) + 1) + MIN_LINK_SIZE;
          value.push(scaled);
          const col =
            styleManager.getEnergyColor(child["Nodo Hijo"]) || child.color;
          linkColors.push(styleManager.hexToRgba(col, 0.5));
          linkCustomdata.push(
            popupManager.generateLinkPopup(
              child["Nodo Hijo"],
              val,
              child["Nodo Hijo"],
              energiaNoAprovechadaNodeData["Nodo Padre"],
              col,
              year,
              { flowType: "primary_demand" },
            ),
          );
        }
      });
  } else {
    console.error(
      "Error: datos de 'Energía No Aprovechada' o sus 'Nodos Hijo' no disponibles.",
    );
  }

  // ——— Nodo y enlaces de Coquizadoras y Hornos ———
  const coquizadorasyhornosNodeData = dataManager.getNodeData(
    "Coquizadoras y Hornos",
  );
  console.log(
    `[DEBUG] Datos de Coquizadoras y Hornos:`,
    coquizadorasyhornosNodeData,
  );

  if (
    coquizadorasyhornosNodeData &&
    ofertaInternaBrutaFullData?.["Nodos Hijo"]
  ) {
    // 1) Calcular breakdown y totalPJ
    const raw = popupManager.calculateNodeBreakdown(
      coquizadorasyhornosNodeData,
      year,
      "Energía Primaria",
    );
    console.log(
      `[DEBUG - Coquizadoras y Hornos] Breakdown Raw para ${year}:`,
      raw,
    );

    const children = raw.children || raw;
    const totalPJ = Array.isArray(children)
      ? children.reduce((sum, c) => sum + Math.abs(c.value), 0)
      : 0;
    console.log(
      `[DEBUG] totalPJ Coquizadoras y Hornos: ${totalPJ.toFixed(2)} PJ`,
    );

    // 2) Crear nodo con valor real en PJ
    const idx = addNode(
      coquizadorasyhornosNodeData["Nodo Padre"],
      coquizadorasyhornosNodeData.color,
      "default",
      totalPJ, // ← este valor dimensiona el nodo
    );
    nodeX[idx] = 0.35;
    nodeY[idx] = 0.1;
    // nodeValues[idx] ya queda inicializado a totalPJ dentro de addNode

    // 3) Generar popup simplificado con { total, unit }
    nodeCustomdata[idx] = popupManager.generateNodePopup(
      coquizadorasyhornosNodeData["Nodo Padre"],
      coquizadorasyhornosNodeData,
      year,
      { total: totalPJ, unit: "PJ" },
      "text",
      null,
      "simple_source",
    );

    // 4) Enlaces de Energía Primaria → Coquizadoras y Hornos
    ofertaInternaBrutaFullData["Nodos Hijo"]
      .filter((child) => child.tipo === "Energía Primaria")
      .forEach((child) => {
        const val = dataManager.getEnergeticValue(
          "Coquizadoras y Hornos",
          child["Nodo Hijo"],
          year,
        );
        if (val != null && Math.abs(val) > 0) {
          source.push(energeticNodesMap.get(child["Nodo Hijo"]));
          target.push(idx);
          const scaled = Math.log10(Math.abs(val) + 1) + MIN_LINK_SIZE;
          value.push(scaled);
          const col =
            styleManager.getEnergyColor(child["Nodo Hijo"]) || child.color;
          linkColors.push(styleManager.hexToRgba(col, 0.5));
          linkCustomdata.push(
            popupManager.generateLinkPopup(
              child["Nodo Hijo"],
              val,
              child["Nodo Hijo"],
              coquizadorasyhornosNodeData["Nodo Padre"],
              col,
              year,
              { flowType: "primary_demand" },
            ),
          );
        }
      });
  } else {
    console.error(
      "Error: datos para 'Coquizadoras y Hornos' o sus 'Nodos Hijo' no disponibles.",
    );
  }

  // ——— Nodo y enlaces de Plantas de Gas y Fraccionadoras ———
  const plantasdegasyfraccionadorasNodeData = dataManager.getNodeData(
    "Plantas de Gas y Fraccionadoras",
  );
  console.log(
    `[DEBUG] Datos de Plantas de Gas y Fraccionadoras:`,
    plantasdegasyfraccionadorasNodeData,
  );

  if (
    plantasdegasyfraccionadorasNodeData &&
    ofertaInternaBrutaFullData?.["Nodos Hijo"]
  ) {
    // 1) calcular breakdown y totalPJ
    const raw = popupManager.calculateNodeBreakdown(
      plantasdegasyfraccionadorasNodeData,
      year,
      "Energía Primaria",
    );
    console.log(
      `[DEBUG] Breakdown Raw Plantas de Gas y Fracc. para ${year}:`,
      raw,
    );

    const children = raw.children || raw;
    const totalPJ = Array.isArray(children)
      ? children.reduce((sum, c) => sum + Math.abs(c.value), 0)
      : 0;
    console.log(
      `[DEBUG] totalPJ Plantas de Gas y Fracc.: ${totalPJ.toFixed(2)} PJ`,
    );

    // 2) crear nodo con su valor real en PJ
    const idx = addNode(
      plantasdegasyfraccionadorasNodeData["Nodo Padre"],
      plantasdegasyfraccionadorasNodeData.color,
      "default",
      totalPJ, // ← valor que dimensiona el nodo
    );
    nodeX[idx] = 0.35;
    nodeY[idx] = 0.25;
    // nodeValues[idx] ya inicializa totalPJ dentro de addNode

    // 3) generar popup solo con total y unidad
    nodeCustomdata[idx] = popupManager.generateNodePopup(
      plantasdegasyfraccionadorasNodeData["Nodo Padre"],
      plantasdegasyfraccionadorasNodeData,
      year,
      { total: totalPJ, unit: "PJ" },
      "text",
      null,
      "simple_source",
    );

    // 4) crear enlaces de Energía Primaria → este nodo
    ofertaInternaBrutaFullData["Nodos Hijo"]
      .filter((child) => child.tipo === "Energía Primaria")
      .forEach((child) => {
        const val = dataManager.getEnergeticValue(
          "Plantas de Gas y Fraccionadoras",
          child["Nodo Hijo"],
          year,
        );
        if (val != null && Math.abs(val) > 0) {
          source.push(energeticNodesMap.get(child["Nodo Hijo"]));
          target.push(idx);
          const scaled = Math.log10(Math.abs(val) + 1) + MIN_LINK_SIZE;
          value.push(scaled);
          const col =
            styleManager.getEnergyColor(child["Nodo Hijo"]) || child.color;
          linkColors.push(styleManager.hexToRgba(col, 0.5));
          linkCustomdata.push(
            popupManager.generateLinkPopup(
              child["Nodo Hijo"],
              val,
              child["Nodo Hijo"],
              plantasdegasyfraccionadorasNodeData["Nodo Padre"],
              col,
              year,
              { flowType: "primary_demand" },
            ),
          );
        }
      });
  } else {
    console.error(
      "Error: datos de 'Plantas de Gas y Fraccionadoras' o sus 'Nodos Hijo' no disponibles.",
    );
  }

  // --- Nodo de Refinerías y Despuntadoras ---
  const refinerasydespuntadorasNodeData = dataManager.getNodeData(
    "Refinerías y Despuntadoras",
  );
  console.log(
    `[DEBUG] Datos de Refinerías y Despuntadoras:`,
    refinerasydespuntadorasNodeData,
  );

  if (
    refinerasydespuntadorasNodeData &&
    ofertaInternaBrutaFullData?.["Nodos Hijo"]
  ) {
    // 1) Calcular el desglose de Energía Primaria
    const breakdownRaw = popupManager.calculateNodeBreakdown(
      refinerasydespuntadorasNodeData,
      year,
      "Energía Primaria",
    );
    console.log(`[DEBUG] Breakdown Raw para Refinerías:`, breakdownRaw);

    // 2) Extraer hijos y sumar valores absolutos ⇒ totalPJ
    const children = breakdownRaw.children || breakdownRaw;
    const totalPJ = Array.isArray(children)
      ? children.reduce((sum, c) => sum + Math.abs(c.value), 0)
      : 0;
    console.log(
      `[DEBUG] totalPJ Refinerías y Despuntadoras: ${totalPJ.toFixed(2)} PJ`,
    );

    // 3) Crear nodo con su valor real
    const idx = addNode(
      refinerasydespuntadorasNodeData["Nodo Padre"],
      refinerasydespuntadorasNodeData.color,
      "default",
      totalPJ, // ← aquí pasamos totalPJ
    );
    nodeX[idx] = 0.35;
    nodeY[idx] = 0.7;
    // nodeValues ya se inicializa dentro de addNode

    // 4) Generar popup con { total, unit }
    nodeCustomdata[idx] = popupManager.generateNodePopup(
      refinerasydespuntadorasNodeData["Nodo Padre"],
      refinerasydespuntadorasNodeData,
      year,
      { total: totalPJ, unit: "PJ" },
      "text",
      null,
      "simple_source",
    );

    // 5) Enlaces de Energía Primaria → Refinerías y Despuntadoras
    ofertaInternaBrutaFullData["Nodos Hijo"]
      .filter((child) => child.tipo === "Energía Primaria")
      .forEach((child) => {
        const val = dataManager.getEnergeticValue(
          "Refinerías y Despuntadoras",
          child["Nodo Hijo"],
          year,
        );
        if (val != null && Math.abs(val) > 0) {
          source.push(energeticNodesMap.get(child["Nodo Hijo"]));
          target.push(idx);
          const scaled = Math.log10(Math.abs(val) + 1) + MIN_LINK_SIZE;
          value.push(scaled);
          const col =
            styleManager.getEnergyColor(child["Nodo Hijo"]) || child.color;
          linkColors.push(styleManager.hexToRgba(col, 0.5));
          linkCustomdata.push(
            popupManager.generateLinkPopup(
              child["Nodo Hijo"],
              val,
              child["Nodo Hijo"],
              "Refinerías y Despuntadoras",
              col,
              year,
              { flowType: "primary_demand" },
            ),
          );
        }
      });
  } else {
    console.error(
      "Error: Datos para 'Refinerías y Despuntadoras' no encontrados o estructura de 'Nodos Hijo' faltante.",
    );
  }
  // --- Nodo de Centrales Eléctricas ---
  const centraleselectricasNodeData = dataManager.getNodeData(
    "Centrales Eléctricas",
  );
  console.log(
    `[DEBUG] Datos de Centrales Eléctricas:`,
    centraleselectricasNodeData,
  );
  if (centraleselectricasNodeData) {
    // Calcular el desglose para obtener el valor de energía eléctrica generada
    const centraleselectricasBreakdownForPopup =
      popupManager.calculateNodeBreakdown(
        centraleselectricasNodeData,
        year,
        "Energía Secundaria",
      );
    console.log(
      `[DEBUG - Centrales Eléctricas] Breakdown (Energía Eléctrica) para ${year}:`,
      centraleselectricasBreakdownForPopup,
    );

    // Buscar la entrada de Energía eléctrica (notar la tilde en "eléctrica")
    const electricidadEntry =
      centraleselectricasBreakdownForPopup?.children?.find(
        (child) => child.name === "Energía eléctrica" && child.isInput,
      );

    // Si no la encontramos, mostramos un mensaje de error
    if (!electricidadEntry) {
      console.error(
        "No se encontró la entrada de Energía eléctrica en el breakdown",
      );
      console.log(
        "Entradas disponibles:",
        centraleselectricasBreakdownForPopup.children?.map((c) => c.name),
      );
    }

    // Usamos el valor de la entrada o 0 si no se encuentra
    const energiaElectricaGenerada = Math.abs(electricidadEntry?.value || 0);

    // Crear el nodo con el valor calculado
    const centraleselectricasIndex = addNode(
      centraleselectricasNodeData["Nodo Padre"],
      centraleselectricasNodeData.color,
      "default",
      energiaElectricaGenerada,
    );
    nodeX[centraleselectricasIndex] = 0.45; // Posición horizontal
    nodeY[centraleselectricasIndex] = 0.45; // Posición vertical

    // Crear un objeto con el total de energía eléctrica generada
    const electricidadData = {
      total: energiaElectricaGenerada,
      unit: "PJ",
    };

    nodeCustomdata[centraleselectricasIndex] = popupManager.generateNodePopup(
      centraleselectricasNodeData["Nodo Padre"],
      centraleselectricasNodeData,
      year,
      electricidadData,
      "text",
      null,
      "simple_source",
    );
  } else {
    console.error(
      "Error: Datos para 'Centrales Eléctricas' no encontrados en DataManager.",
    );
  }

  // --- Nodos de Energéticos Secundarios de Oferta Interna Bruta ---
  const primaryEnergeticNodesMap = new Map(); // Mapa para los nodos de energéticos primarios
  // 1. Agregar nodos de energía primaria
  // const primaryEnergetics = ofertaInternaBrutaFullData['Nodos Hijo']
  //     .filter(child => child.tipo === 'Energía Primaria' && child[year] > 0);
  const secondaryEnergeticNodesMap = new Map(); // Mapa para los nodos de energéticos secundarios
  console.log("Datos de Oferta Interna Bruta:", ofertaInternaBrutaFullData);

  if (ofertaInternaBrutaFullData && ofertaInternaBrutaFullData["Nodos Hijo"]) {
    // Filtrar solo los energéticos secundarios
    const secondaryEnergetics = ofertaInternaBrutaFullData["Nodos Hijo"].filter(
      (child) => child.tipo === "Energía Secundaria",
    );

    console.log(
      "Energéticos secundarios encontrados:",
      secondaryEnergetics.map((e) => e["Nodo Hijo"]),
    );

    // Calcular posiciones Y para distribuir los nodos de energéticos
    const startY = 0.15; // Posición inicial
    const endY = 0.9; // Posición final
    const stepY =
      secondaryEnergetics.length > 1
        ? (endY - startY) / (secondaryEnergetics.length - 1)
        : 0.5; // Evitar división por cero

    secondaryEnergetics.forEach((energetic, index) => {
      const energeticName = energetic["Nodo Hijo"];
      const energeticColor =
        styleManager.getEnergyColor(energeticName) ||
        energetic.color ||
        "#CCCCCC";

      console.log(
        `Creando nodo para ${energeticName} con color:`,
        energeticColor,
      );

      // Obtener el valor del energético antes de crear el nodo
      const energeticValue = dataManager.getEnergeticValue(
        "Oferta Interna Bruta",
        energeticName,
        year,
      );

      const energeticIndex = addNode(
        energeticName,
        energeticColor,
        "default",
        energeticValue,
      );
      secondaryEnergeticNodesMap.set(energeticName, energeticIndex);

      nodeX[energeticIndex] = 0.65; // Posición X a la derecha
      nodeY[energeticIndex] = startY + index * stepY;

      // Preparar datos para el popup
      let energeticPopupData = {};
      if (energeticValue !== null) {
        energeticPopupData.total = Math.abs(energeticValue);
        energeticPopupData.unit = "PJ";
      }

      console.log(
        `Nodo creado: ${energeticName} - Índice: ${energeticIndex}, ` +
          `X: ${nodeX[energeticIndex]}, Y: ${nodeY[energeticIndex]}`,
      );

      nodeCustomdata[energeticIndex] = popupManager.generateNodePopup(
        energeticName,
        energetic,
        year,
        energeticPopupData,
        "text",
        "Energía Secundaria",
        "simple_source",
      );
    });

    console.log("Mapa de nodos secundarios:", [
      ...secondaryEnergeticNodesMap.entries(),
    ]);
  } else {
    console.error(
      "Error: Datos de 'Oferta Interna Bruta' o sus hijos no encontrados para crear energéticos secundarios.",
    );
  }

  // --- NODO DE IMPORTACIÓN DE ENERGÉTICOS SECUNDARIOS ---
  if (importacionNodeData && importacionNodeData["Nodos Hijo"]) {
    // Filtrar solo los energéticos secundarios
    const secundariosImportados = importacionNodeData["Nodos Hijo"].filter(
      (hijo) =>
        hijo.tipo === "Energía Secundaria" &&
        hijo[year] !== undefined &&
        hijo[year] !== null &&
        hijo[year] > 0,
    );

    if (secundariosImportados.length > 0) {
      // Calcular el valor total en PJ
      const totalValuePJ = secundariosImportados.reduce((sum, energetic) => {
        return sum + (parseFloat(energetic[year]) || 0);
      }, 0);
      const formattedValue = totalValuePJ.toLocaleString("es-MX", {
        minimumFractionDigits: 2,
        maximumFractionDigits: 2,
      });

      // Crear nodo de importación secundaria con valor en PJ
      const nodeNameWithValue = `Importación (Secundaria)<br>${formattedValue} PJ`;
      const importacionSecundariaIndex = addNode(
        nodeNameWithValue,
        importacionNodeData.color,
      );
      nodeX[importacionSecundariaIndex] = 0.5;
      nodeY[importacionSecundariaIndex] = 0.05;

      // Crear customdata para el nodo
      const importacionSecundariaData = {
        ...importacionNodeData,
        "Nodos Hijo": secundariosImportados,
        [year]: totalValuePJ, // Agregar el valor total al año correspondiente
      };

      // Calcular el desglose para el popup
      const importacionSecundariaBreakdown =
        popupManager.calculateNodeBreakdown(
          importacionSecundariaData,
          year,
          "Energía Secundaria",
        );

      // Generar el popup
      nodeCustomdata[importacionSecundariaIndex] =
        popupManager.generateNodePopup(
          "Importación (Secundaria)",
          importacionSecundariaData,
          year,
          importacionSecundariaBreakdown,
          "text",
          "Energía Secundaria",
          "simple_source", // Usamos la plantilla simple
        );

      // Crear enlaces desde los energéticos secundarios a la importación
      secundariosImportados.forEach((energetic) => {
        const energeticName = energetic["Nodo Hijo"];
        const targetNodeIndex = secondaryEnergeticNodesMap.get(energeticName);

        if (targetNodeIndex !== undefined) {
          const energeticValue = parseFloat(energetic[year]) || 0;

          if (energeticValue > 0) {
            const linkColor =
              styleManager.getEnergyColor(energeticName) || "#999999";

            // La dirección es desde el energético hacia la importación
            source.push(importacionSecundariaIndex);
            target.push(targetNodeIndex);
            value.push(Math.log10(energeticValue + 1));
            linkColors.push(styleManager.hexToRgba(linkColor, 0.5));

            linkCustomdata.push(
              popupManager.generateLinkPopup(
                energeticName,
                energeticValue,
                "Importación (Secundaria)",
                energeticName,
                linkColor,
                year,
                { flowType: "import_secondary" },
              ),
            );
          }
        }
      });
    }
  }

  // --- NODO DE VARIACIÓN DE INVENTARIOS DE ENERGÉTICOS SECUNDARIOS ---
  console.log(
    `[DEBUG] Datos de Variación de Inventarios (Secundaria):`,
    variacionNodeData,
  );

  if (variacionNodeData && variacionNodeData["Nodos Hijo"]) {
    // 1) Filtrar solo secundarios con valor
    const secundarios = variacionNodeData["Nodos Hijo"].filter(
      (c) =>
        c.tipo === "Energía Secundaria" &&
        c[year] != null &&
        Math.abs(c[year]) > 0,
    );

    if (secundarios.length > 0) {
      // 2) Preparamos un objeto con solo esos hijos para el breakdown
      const secData = {
        ...variacionNodeData,
        "Nodo Padre": "Variación de Inventarios ES",
        "Nodos Hijo": secundarios,
      };

      // 3) Breakdown para secundarios
      const raw = popupManager.calculateNodeBreakdown(
        secData,
        year,
        "Energía Secundaria",
      );
      const inputTotal = raw.input_total || 0;
      const outputTotal = raw.output_total || 0;
      const totalPJ = inputTotal + outputTotal;
      console.log(
        `[DEBUG] Variación ES → input=${inputTotal}, output=${outputTotal}, totalPJ=${totalPJ.toFixed(2)}`,
      );

      // 4) Crear nodo dimensionado por totalPJ
      const idx = addNode(
        "Variación de Inventarios ES",
        variacionNodeData.color,
        "default",
        totalPJ,
      );
      nodeX[idx] = 0.45;
      nodeY[idx] = 0.15;

      // 5) Sobrescribir label con flechas ↑↓
      labels[idx] =
        `Variación de Inventarios ES<br>↑ ${inputTotal.toFixed(2)} PJ  ↓ ${outputTotal.toFixed(2)} PJ`;

      // 6) Generar popup con ambos valores
      nodeCustomdata[idx] = popupManager.generateNodePopup(
        "Variación de Inventarios ES",
        secData,
        year,
        {
          variacion_positiva: inputTotal,
          variacion_negativa: outputTotal,
          unit: "PJ",
        },
        "text",
        null,
        "simple_source",
      );

      // 7) Enlaces: flujos positivos salen del nodo, negativos entran al nodo
      secundarios.forEach((child) => {
        const val = parseFloat(child[year]) || 0;
        if (val === 0) return;

        const targetIdx = secondaryEnergeticNodesMap.get(child["Nodo Hijo"]);
        if (targetIdx == null) return;

        const src = val > 0 ? idx : targetIdx;
        const tgt = val > 0 ? targetIdx : idx;

        source.push(src);
        target.push(tgt);
        const scaled = Math.log10(Math.abs(val) + 1) + MIN_LINK_SIZE;
        value.push(scaled);

        const col =
          styleManager.getEnergyColor(child["Nodo Hijo"]) || child.color;
        linkColors.push(styleManager.hexToRgba(col, 0.5));

        linkCustomdata.push(
          popupManager.generateLinkPopup(
            child["Nodo Hijo"],
            Math.abs(val),
            val > 0 ? "Variación de Inventarios ES" : child["Nodo Hijo"],
            val > 0 ? child["Nodo Hijo"] : "Variación de Inventarios ES",
            col,
            year,
            { flowType: "inventory_change_secondary" },
          ),
        );
      });
    }
  } else {
    console.error(
      "Error: datos de Variación de Inventarios ES no disponibles.",
    );
  }

  // --- NODO DE EXPORTACIÓN DE ENERGÉTICOS SECUNDARIOS ---
  if (exportacionNodeData && exportacionNodeData["Nodos Hijo"]) {
    // Filtrar solo los energéticos secundarios (valores negativos)
    const secundariosExportacion = exportacionNodeData["Nodos Hijo"].filter(
      (hijo) =>
        hijo.tipo === "Energía Secundaria" &&
        hijo[year] !== undefined &&
        hijo[year] !== null &&
        hijo[year] < 0,
    ); // Cambiado a < 0 para capturar valores negativos

    if (secundariosExportacion.length > 0) {
      // Crear nodo de exportación secundaria

      // Calcular el valor total sumando los valores absolutos
      const totalValue = secundariosExportacion.reduce((sum, item) => {
        return sum + Math.abs(parseFloat(item[year]) || 0);
      }, 0);

      // Formatear el valor con 2 decimales
      const formattedValueExportacion = totalValue.toLocaleString("es-MX", {
        minimumFractionDigits: 2,
        maximumFractionDigits: 2,
      });

      // Crear nodo de consumo propio secundario con el valor en el nombre
      const exportacionSecundariaIndex = addNode(
        `Exportación<br> (${formattedValueExportacion} PJ)`,
        exportacionNodeData.color,
      );
      nodeX[exportacionSecundariaIndex] = 0.8;
      nodeY[exportacionSecundariaIndex] = 0.9;

      // Crear customdata para el nodo
      const exportacionSecundariaData = {
        ...exportacionNodeData,
        "Nodos Hijo": secundariosExportacion,
      };

      // Calcular el desglose para el popup
      const exportacionSecundariaBreakdown =
        popupManager.calculateNodeBreakdown(
          exportacionSecundariaData,
          year,
          "Energía Secundaria",
        );

      // Generar el popup
      nodeCustomdata[exportacionSecundariaIndex] =
        popupManager.generateNodePopup(
          "Exportación (Secundaria)",
          exportacionSecundariaData,
          year,
          exportacionSecundariaBreakdown,
          "text",
          "Energía Secundaria",
          "simple_source", // Usamos la plantilla simple
        );

      // Crear enlaces desde los energéticos secundarios a la exportación
      secundariosExportacion.forEach((energetic) => {
        const energeticName = energetic["Nodo Hijo"];
        const sourceNodeIndex = secondaryEnergeticNodesMap.get(energeticName);
        const energeticValue = Math.abs(parseFloat(energetic[year]) || 0); // Tomar valor absoluto

        if (sourceNodeIndex !== undefined && energeticValue > 0) {
          const linkColor =
            styleManager.getEnergyColor(energeticName) || "#999999";

          // La dirección es desde el energético hacia la exportación
          source.push(sourceNodeIndex);
          target.push(exportacionSecundariaIndex);
          value.push(Math.log10(energeticValue + 1));
          linkColors.push(styleManager.hexToRgba(linkColor, 0.5));

          linkCustomdata.push(
            popupManager.generateLinkPopup(
              energeticName,
              energeticValue, // Usamos el valor absoluto
              energeticName,
              "Exportación (Secundaria)",
              linkColor,
              year,
              { flowType: "export_secondary" },
            ),
          );
        }
      });
    }
  }

  const perdidasTecnicasSecNodeData = dataManager.getNodeData(
    "Pérdidas técnicas por transporte, transmisión y distribución",
  );
  if (
    perdidasTecnicasSecNodeData &&
    perdidasTecnicasSecNodeData["Nodos Hijo"]
  ) {
    // Filtrar solo los energéticos secundarios
    const secundariosPerdidasTecnicas = perdidasTecnicasSecNodeData[
      "Nodos Hijo"
    ].filter(
      (hijo) =>
        hijo.tipo === "Energía Secundaria" &&
        hijo[year] !== undefined &&
        hijo[year] !== null &&
        Math.abs(hijo[year]) > 0,
    );

    if (secundariosPerdidasTecnicas.length > 0) {
      // Crear nodo de pérdidas técnicas secundarias
      // Calcular el valor total sumando los valores absolutos
      const totalValue = secundariosPerdidasTecnicas.reduce((sum, item) => {
        return sum + Math.abs(parseFloat(item[year]) || 0);
      }, 0);

      // Formatear el valor con 2 decimales
      const formattedValue = totalValue.toLocaleString("es-MX", {
        minimumFractionDigits: 2,
        maximumFractionDigits: 2,
      });

      // Crear nodo de pérdidas técnicas secundarias con el valor en el nombre
      const perdidasTecnicasSecIndex = addNode(
        `Pérdidas Técnicas<br>(${formattedValue} PJ)`,
        perdidasTecnicasSecNodeData.color,
      );
      nodeX[perdidasTecnicasSecIndex] = 0.8;
      nodeY[perdidasTecnicasSecIndex] = 0.95;

      // Crear datos para el popup
      const perdidasTecnicasSecData = {
        ...perdidasTecnicasSecNodeData,
        "Nodo Padre": "Pérdidas Técnicas (Sec)",
        "Nodos Hijo": secundariosPerdidasTecnicas,
      };

      // Calcular el desglose para el popup
      const perdidasTecnicasSecBreakdown = popupManager.calculateNodeBreakdown(
        perdidasTecnicasSecData,
        year,
        "Energía Secundaria",
      );

      // Generar el popup
      nodeCustomdata[perdidasTecnicasSecIndex] = popupManager.generateNodePopup(
        "Pérdidas Técnicas (Sec)",
        perdidasTecnicasSecData,
        year,
        perdidasTecnicasSecBreakdown,
        "text",
        "Energía Secundaria",
        "simple_source",
      );

      // Crear enlaces desde los energéticos secundarios
      secundariosPerdidasTecnicas.forEach((energetic) => {
        const energeticName = energetic["Nodo Hijo"];
        const sourceNodeIndex = secondaryEnergeticNodesMap.get(energeticName);
        const energeticValue = Math.abs(parseFloat(energetic[year]) || 0);

        if (sourceNodeIndex !== undefined && energeticValue > 0) {
          const linkColor =
            styleManager.getEnergyColor(energeticName) || "#999999";

          // Añadir el enlace
          source.push(sourceNodeIndex);
          target.push(perdidasTecnicasSecIndex);
          value.push(Math.log10(energeticValue + 1));
          linkColors.push(styleManager.hexToRgba(linkColor, 0.5));

          // Añadir popup del enlace
          linkCustomdata.push(
            popupManager.generateLinkPopup(
              energeticName,
              energeticValue,
              energeticName,
              "Pérdidas Técnicas (Sec)",
              linkColor,
              year,
              {
                flowType: "perdidas_tecnicas_secundarias",
                template: "simple",
              },
            ),
          );
        }
      });
    }
  }

  if (consumoPropioNodeData && consumoPropioNodeData["Nodos Hijo"]) {
    // Filtrar solo los energéticos secundarios (valores negativos)
    const secundariosConsumoPropio = consumoPropioNodeData["Nodos Hijo"].filter(
      (hijo) =>
        hijo.tipo === "Energía Secundaria" &&
        hijo[year] !== undefined &&
        hijo[year] !== null &&
        hijo[year] < 0,
    ); // Cambiado a < 0 para capturar valores negativos

    if (secundariosConsumoPropio.length > 0) {
      // Crear nodo de exportación secundaria
      // Calcular el valor total sumando los valores absolutos
      const totalValue = secundariosConsumoPropio.reduce((sum, item) => {
        return sum + Math.abs(parseFloat(item[year]) || 0);
      }, 0);

      // Formatear el valor con 2 decimales
      const formattedValue = totalValue.toLocaleString("es-MX", {
        minimumFractionDigits: 2,
        maximumFractionDigits: 2,
      });

      // Crear nodo de consumo propio secundario con el valor en el nombre
      const consumoPropioSecundariaIndex = addNode(
        `Consumo Propio<br>(${formattedValue} PJ)`,
        consumoPropioNodeData.color,
      );
      nodeX[consumoPropioSecundariaIndex] = 0.8;
      nodeY[consumoPropioSecundariaIndex] = 0.99;

      // Crear customdata para el nodo
      const consumoPropioSecundariaData = {
        ...consumoPropioNodeData,
        "Nodos Hijo": secundariosConsumoPropio,
      };

      // Calcular el desglose para el popup
      const consumoPropioSecundariaBreakdown =
        popupManager.calculateNodeBreakdown(
          consumoPropioSecundariaData,
          year,
          "Energía Secundaria",
        );

      // Generar el popup
      nodeCustomdata[consumoPropioSecundariaIndex] =
        popupManager.generateNodePopup(
          "Consumo Propio (Secundaria)",
          consumoPropioSecundariaData,
          year,
          consumoPropioSecundariaBreakdown,
          "text",
          "Energía Secundaria",
          "simple_source", // Usamos la plantilla simple
        );

      // Crear enlaces desde los energéticos secundarios a la exportación
      secundariosConsumoPropio.forEach((energetic) => {
        const energeticName = energetic["Nodo Hijo"];
        const sourceNodeIndex = secondaryEnergeticNodesMap.get(energeticName);
        const energeticValue = Math.abs(parseFloat(energetic[year]) || 0); // Tomar valor absoluto

        if (sourceNodeIndex !== undefined && energeticValue > 0) {
          const linkColor =
            styleManager.getEnergyColor(energeticName) || "#999999";

          // La dirección es desde el energético hacia la exportación
          source.push(sourceNodeIndex);
          target.push(consumoPropioSecundariaIndex);
          value.push(Math.log10(energeticValue + 1));
          linkColors.push(styleManager.hexToRgba(linkColor, 0.5));

          linkCustomdata.push(
            popupManager.generateLinkPopup(
              energeticName,
              energeticValue, // Usamos el valor absoluto
              energeticName,
              "Consumo Propio (Secundaria)",
              linkColor,
              year,
              { flowType: "consumo_propio_secondary" },
            ),
          );
        }
      });
    }
  }

  // --- NODO DE ENERGÍA NO APROVECHADA DE ENERGÉTICOS SECUNDARIOS ---
  if (
    energiaNoAprovechadaNodeData &&
    energiaNoAprovechadaNodeData["Nodos Hijo"]
  ) {
    // Filtrar solo los energéticos secundarios
    const secundariosNoAprovechados = energiaNoAprovechadaNodeData[
      "Nodos Hijo"
    ].filter(
      (hijo) =>
        hijo.tipo === "Energía Secundaria" &&
        hijo[year] !== undefined &&
        hijo[year] !== null &&
        hijo[year] > 0,
    );

    if (secundariosNoAprovechados.length > 0) {
      // Calcular el valor total en PJ
      const totalValuePJ = secundariosNoAprovechados.reduce(
        (sum, energetic) => {
          return sum + (parseFloat(energetic[year]) || 0);
        },
        0,
      );

      // Crear nodo de energía no aprovechada secundaria con valor en PJ
      const nodeNameWithValue = `Energía No Aprovechada (Secundaria)<br>${totalValuePJ.toFixed(2)} PJ`;
      const noAprovechadaSecundariaIndex = addNode(
        nodeNameWithValue,
        energiaNoAprovechadaNodeData.color,
      );
      nodeX[noAprovechadaSecundariaIndex] = 0.6; // Posición X intermedia
      nodeY[noAprovechadaSecundariaIndex] = 0.9; // Misma altura que el nodo primario

      // Crear customdata para el nodo
      const noAprovechadaSecundariaData = {
        ...energiaNoAprovechadaNodeData,
        "Nodo Padre": "Energía No Aprovechada (Secundaria)",
        "Nodos Hijo": secundariosNoAprovechados,
        [year]: totalValuePJ, // Agregar el valor total al año correspondiente
      };

      // Calcular el desglose para el popup
      const noAprovechadaSecundariaBreakdown =
        popupManager.calculateNodeBreakdown(
          noAprovechadaSecundariaData,
          year,
          "Energía Secundaria",
        );

      // Generar el popup
      nodeCustomdata[noAprovechadaSecundariaIndex] =
        popupManager.generateNodePopup(
          "Energía No Aprovechada (Secundaria)",
          noAprovechadaSecundariaData,
          year,
          noAprovechadaSecundariaBreakdown,
          "text",
          "Energía Secundaria",
          "simple_source", // Usamos la plantilla simple
        );

      // Crear enlaces desde los energéticos secundarios a la energía no aprovechada
      secundariosNoAprovechados.forEach((energetic) => {
        const energeticName = energetic["Nodo Hijo"];
        const sourceNodeIndex = secondaryEnergeticNodesMap.get(energeticName);
        const energeticValue = parseFloat(energetic[year]) || 0;

        if (sourceNodeIndex !== undefined && energeticValue > 0) {
          const linkColor =
            styleManager.getEnergyColor(energeticName) || "#999999";

          // La dirección es desde el energético hacia la energía no aprovechada
          source.push(sourceNodeIndex);
          target.push(noAprovechadaSecundariaIndex);
          value.push(Math.log10(energeticValue + 1));
          linkColors.push(styleManager.hexToRgba(linkColor, 0.5));

          linkCustomdata.push(
            popupManager.generateLinkPopup(
              energeticName,
              energeticValue,
              energeticName,
              "Energía No Aprovechada (Secundaria)",
              linkColor,
              year,
              {
                flowType: "unused_energy_secondary",
                template: "simple", // Usamos la plantilla simple para los enlaces
              },
            ),
          );
        }
      });
    }
  }

  //CONSUMOS POR SECTORES

  // --- NODO INDUSTRIAL ---
  const industrialNodeData = dataManager.getNodeData("Industrial");
  if (industrialNodeData && industrialNodeData["Nodos Hijo"]) {
    // Crear nodo Industrial
    // Calcular el valor total sumando los valores absolutos
    const totalValue = industrialNodeData["Nodos Hijo"].reduce((sum, item) => {
      return sum + Math.abs(parseFloat(item[year]) || 0);
    }, 0);

    // Formatear el valor con 2 decimales
    const formattedValue = totalValue.toLocaleString("es-MX", {
      minimumFractionDigits: 2,
      maximumFractionDigits: 2,
    });

    // Crear nodo con el valor en el nombre (con salto de línea HTML)
    const industrialIndex = addNode(
      `${industrialNodeData["Nodo Padre"]}<br>(${formattedValue} PJ)`,
      industrialNodeData.color,
    );
    nodeX[industrialIndex] = 0.9;
    nodeY[industrialIndex] = 0.15;

    // Calcular el total sumando los valores de los hijos
    const totalIndustrial = industrialNodeData["Nodos Hijo"].reduce(
      (sum, hijo) => {
        return sum + (parseFloat(hijo[year]) || 0);
      },
      0,
    );

    // Crear un objeto con el formato esperado por la plantilla simple_source
    const popupData = {
      label: "Sector Industrial", // Cambiamos esto
      total: totalIndustrial,
      unit: "PJ", // Ajusta la unidad según corresponda
    };

    // Generar el popup
    nodeCustomdata[industrialIndex] = popupManager.generateNodePopup(
      "Sector Industrial", // Y aquí también
      popupData, // Pasamos los datos formateados
      year,
      popupData, // Mismos datos para el desglose
      "text",
      "Todos",
      "simple_source",
    );
    // Crear enlaces desde energéticos primarios
    // Después de crear los nodos de energía primaria y tener el mapa energeticNodesMap

    // --- Crear enlaces desde los nodos de energía primaria al nodo Industrial ---
    if (industrialNodeData && industrialNodeData["Nodos Hijo"]) {
      industrialNodeData["Nodos Hijo"].forEach((hijo) => {
        if (hijo.tipo === "Energía Primaria" && hijo[year] > 0) {
          const sourceNodeIndex = energeticNodesMap.get(hijo["Nodo Hijo"]);
          const industrialNodeIndex = nodeMap.get(
            industrialNodeData["Nodo Padre"],
          );

          if (
            sourceNodeIndex !== undefined &&
            industrialNodeIndex !== undefined
          ) {
            const linkColor =
              styleManager.getEnergyColor(hijo["Nodo Hijo"]) ||
              hijo.color ||
              "#999999";
            const linkValue = Math.log10(parseFloat(hijo[year]) + 1);

            source.push(sourceNodeIndex);
            target.push(industrialNodeIndex);
            value.push(linkValue);
            linkColors.push(styleManager.hexToRgba(linkColor, 0.5));

            // Crear el popup para el enlace
            linkCustomdata.push(
              popupManager.generateLinkPopup(
                hijo["Nodo Hijo"],
                parseFloat(hijo[year]),
                hijo["Nodo Hijo"],
                industrialNodeData["Nodo Padre"],
                linkColor,
                year,
                {
                  flowType: "sector_industrial",
                  template: "simple",
                },
              ),
            );
          }
        }
      });
    }

    // Crear enlaces desde energéticos secundarios
    industrialNodeData["Nodos Hijo"].forEach((hijo) => {
      if (hijo.tipo === "Energía Secundaria" && hijo[year] > 0) {
        const sourceNodeIndex = secondaryEnergeticNodesMap.get(
          hijo["Nodo Hijo"],
        );
        if (sourceNodeIndex !== undefined) {
          const linkColor =
            styleManager.getEnergyColor(hijo["Nodo Hijo"]) || "#999999";

          source.push(sourceNodeIndex);
          target.push(industrialIndex);
          value.push(Math.log10(hijo[year] + 1));
          linkColors.push(styleManager.hexToRgba(linkColor, 0.5));

          linkCustomdata.push(
            popupManager.generateLinkPopup(
              hijo["Nodo Hijo"],
              hijo[year],
              hijo["Nodo Hijo"],
              "Industrial",
              linkColor,
              year,
              { flowType: "to_industrial_secondary" },
            ),
          );
        }
      }
    });
  }

  // --- NODO TRANSPORTE ---
  const transporteNodeData = dataManager.getNodeData("Transporte");
  if (transporteNodeData && transporteNodeData["Nodos Hijo"]) {
    // Crear nodo Transporte
    // Calcular el valor total sumando los valores absolutos
    const totalValue = transporteNodeData["Nodos Hijo"].reduce((sum, item) => {
      return sum + Math.abs(parseFloat(item[year]) || 0);
    }, 0);

    // Formatear el valor con 2 decimales
    const formattedValue = totalValue.toLocaleString("es-MX", {
      minimumFractionDigits: 2,
      maximumFractionDigits: 2,
    });

    // Crear nodo con el valor en el nombre (con salto de línea HTML)
    const transporteIndex = addNode(
      `${transporteNodeData["Nodo Padre"]}<br>(${formattedValue} PJ)`,
      transporteNodeData.color,
    );
    nodeX[transporteIndex] = 0.9;
    nodeY[transporteIndex] = 0.3;

    // Calcular el total sumando los valores de los hijos
    const totalTransporte = transporteNodeData["Nodos Hijo"].reduce(
      (sum, hijo) => {
        return sum + (parseFloat(hijo[year]) || 0);
      },
      0,
    );

    // Crear un objeto con el formato esperado por la plantilla simple_source
    const popupData = {
      label: "Sector Transporte", // Cambiamos esto
      total: totalTransporte,
      unit: "PJ", // Ajusta la unidad según corresponda
    };

    // Generar el popup
    nodeCustomdata[transporteIndex] = popupManager.generateNodePopup(
      "Sector Transporte", // Y aquí también
      popupData, // Pasamos los datos formateados
      year,
      popupData, // Mismos datos para el desglose
      "text",
      "Todos",
      "simple_source",
    );
    // Crear enlaces desde energéticos primarios
    // Después de crear los nodos de energía primaria y tener el mapa energeticNodesMap

    // --- Crear enlaces desde los nodos de energía primaria al nodo Industrial ---
    if (transporteNodeData && transporteNodeData["Nodos Hijo"]) {
      transporteNodeData["Nodos Hijo"].forEach((hijo) => {
        if (hijo.tipo === "Energía Primaria" && hijo[year] > 0) {
          const sourceNodeIndex = energeticNodesMap.get(hijo["Nodo Hijo"]);
          const transporteNodeIndex = nodeMap.get(
            transporteNodeData["Nodo Padre"],
          );

          if (
            sourceNodeIndex !== undefined &&
            transporteNodeIndex !== undefined
          ) {
            const linkColor =
              styleManager.getEnergyColor(hijo["Nodo Hijo"]) ||
              hijo.color ||
              "#999999";
            const linkValue = Math.log10(parseFloat(hijo[year]) + 1);

            source.push(sourceNodeIndex);
            target.push(transporteNodeIndex);
            value.push(linkValue);
            linkColors.push(styleManager.hexToRgba(linkColor, 0.5));

            // Crear el popup para el enlace
            linkCustomdata.push(
              popupManager.generateLinkPopup(
                hijo["Nodo Hijo"],
                parseFloat(hijo[year]),
                hijo["Nodo Hijo"],
                transporteNodeData["Nodo Padre"],
                linkColor,
                year,
                {
                  flowType: "sector_industrial",
                  template: "simple",
                },
              ),
            );
          }
        }
      });
    }

    // Crear enlaces desde energéticos secundarios
    transporteNodeData["Nodos Hijo"].forEach((hijo) => {
      if (hijo.tipo === "Energía Secundaria" && hijo[year] > 0) {
        const sourceNodeIndex = secondaryEnergeticNodesMap.get(
          hijo["Nodo Hijo"],
        );
        if (sourceNodeIndex !== undefined) {
          const linkColor =
            styleManager.getEnergyColor(hijo["Nodo Hijo"]) || "#999999";

          source.push(sourceNodeIndex);
          target.push(transporteIndex);
          value.push(Math.log10(hijo[year] + 1));
          linkColors.push(styleManager.hexToRgba(linkColor, 0.5));

          linkCustomdata.push(
            popupManager.generateLinkPopup(
              hijo["Nodo Hijo"],
              hijo[year],
              hijo["Nodo Hijo"],
              "Transporte",
              linkColor,
              year,
              { flowType: "to_transporte_secondary" },
            ),
          );
        }
      }
    });
  }

  // --- NODO AGROPECUARIO ---
  const agropecuarioNodeData = dataManager.getNodeData("Agropecuario");
  if (agropecuarioNodeData && agropecuarioNodeData["Nodos Hijo"]) {
    // Crear nodo Agropecuario
    // Crear nodo Agropecuario
    // Calcular el valor total sumando los valores absolutos
    const totalValue = agropecuarioNodeData["Nodos Hijo"].reduce(
      (sum, item) => {
        return sum + Math.abs(parseFloat(item[year]) || 0);
      },
      0,
    );

    // Formatear el valor con 2 decimales
    const formattedValue = totalValue.toLocaleString("es-MX", {
      minimumFractionDigits: 2,
      maximumFractionDigits: 2,
    });

    // Crear nodo con el valor en el nombre (con salto de línea HTML)
    const agropecuarioIndex = addNode(
      `${agropecuarioNodeData["Nodo Padre"]}<br>(${formattedValue} PJ)`,
      agropecuarioNodeData.color,
    );
    nodeX[agropecuarioIndex] = 0.9;
    nodeY[agropecuarioIndex] = 0.4;

    // Calcular el total sumando los valores de los hijos
    const totalAgropecuario = agropecuarioNodeData["Nodos Hijo"].reduce(
      (sum, hijo) => {
        return sum + (parseFloat(hijo[year]) || 0);
      },
      0,
    );

    // Crear un objeto con el formato esperado por la plantilla simple_source
    const popupData = {
      label: "Sector Agropecuario", // Cambiamos esto
      total: totalAgropecuario,
      unit: "PJ", // Ajusta la unidad según corresponda
    };

    // Generar el popup
    nodeCustomdata[agropecuarioIndex] = popupManager.generateNodePopup(
      "Sector Agropecuario", // Y aquí también
      popupData, // Pasamos los datos formateados
      year,
      popupData, // Mismos datos para el desglose
      "text",
      "Todos",
      "simple_source",
    );
    // Crear enlaces desde energéticos primarios
    agropecuarioNodeData["Nodos Hijo"].forEach((hijo) => {
      if (hijo.tipo === "Energía Primaria" && hijo[year] > 0) {
        const sourceNodeIndex = primaryEnergeticNodesMap.get(hijo["Nodo Hijo"]);
        if (sourceNodeIndex !== undefined) {
          const linkColor =
            styleManager.getEnergyColor(hijo["Nodo Hijo"]) || "#999999";

          source.push(sourceNodeIndex);
          target.push(agropecuarioIndex);
          value.push(Math.log10(hijo[year] + 1));
          linkColors.push(styleManager.hexToRgba(linkColor, 0.5));

          linkCustomdata.push(
            popupManager.generateLinkPopup(
              hijo["Nodo Hijo"],
              hijo[year],
              hijo["Nodo Hijo"],
              "Agropecuario",
              linkColor,
              year,
              { flowType: "to_agropecuario" },
            ),
          );
        }
      }
    });

    // Crear enlaces desde energéticos secundarios
    agropecuarioNodeData["Nodos Hijo"].forEach((hijo) => {
      if (hijo.tipo === "Energía Secundaria" && hijo[year] > 0) {
        const sourceNodeIndex = secondaryEnergeticNodesMap.get(
          hijo["Nodo Hijo"],
        );
        if (sourceNodeIndex !== undefined) {
          const linkColor =
            styleManager.getEnergyColor(hijo["Nodo Hijo"]) || "#999999";

          source.push(sourceNodeIndex);
          target.push(agropecuarioIndex);
          value.push(Math.log10(hijo[year] + 1));
          linkColors.push(styleManager.hexToRgba(linkColor, 0.5));

          linkCustomdata.push(
            popupManager.generateLinkPopup(
              hijo["Nodo Hijo"],
              hijo[year],
              hijo["Nodo Hijo"],
              "Agropecuario",
              linkColor,
              year,
              { flowType: "to_agropecuario_secondary" },
            ),
          );
        }
      }
    });
  }

  // --- NODO COMERCIAL ---
  const comercialNodeData = dataManager.getNodeData("Comercial");
  if (comercialNodeData && comercialNodeData["Nodos Hijo"]) {
    // Crear nodo Comercial
    // Calcular el valor total sumando los valores absolutos
    const totalValue = comercialNodeData["Nodos Hijo"].reduce((sum, item) => {
      return sum + Math.abs(parseFloat(item[year]) || 0);
    }, 0);

    // Formatear el valor con 2 decimales
    const formattedValue = totalValue.toLocaleString("es-MX", {
      minimumFractionDigits: 2,
      maximumFractionDigits: 2,
    });

    // Crear nodo con el valor en el nombre (con salto de línea HTML)
    const comercialIndex = addNode(
      `${comercialNodeData["Nodo Padre"]}<br>(${formattedValue} PJ)`,
      comercialNodeData.color,
    );
    nodeX[comercialIndex] = 0.9;
    nodeY[comercialIndex] = 0.5;

    // Calcular el total sumando los valores de los hijos
    const totalComercial = comercialNodeData["Nodos Hijo"].reduce(
      (sum, hijo) => {
        return sum + (parseFloat(hijo[year]) || 0);
      },
      0,
    );

    // Crear un objeto con el formato esperado por la plantilla simple_source
    const popupData = {
      label: "Sector Comercial", // Cambiamos esto
      total: totalComercial,
      unit: "PJ", // Ajusta la unidad según corresponda
    };

    // Generar el popup
    nodeCustomdata[comercialIndex] = popupManager.generateNodePopup(
      "Sector Comercial", // Y aquí también
      popupData, // Pasamos los datos formateados
      year,
      popupData, // Mismos datos para el desglose
      "text",
      "Todos",
      "simple_source",
    );
    // Crear enlaces desde energéticos primarios
    // Después de crear los nodos de energía primaria y tener el mapa energeticNodesMap

    // --- Crear enlaces desde los nodos de energía primaria al nodo Industrial ---
    if (comercialNodeData && comercialNodeData["Nodos Hijo"]) {
      comercialNodeData["Nodos Hijo"].forEach((hijo) => {
        if (hijo.tipo === "Energía Primaria" && hijo[year] > 0) {
          const sourceNodeIndex = energeticNodesMap.get(hijo["Nodo Hijo"]);
          const comercialNodeIndex = nodeMap.get(
            comercialNodeData["Nodo Padre"],
          );

          if (
            sourceNodeIndex !== undefined &&
            comercialNodeIndex !== undefined
          ) {
            const linkColor =
              styleManager.getEnergyColor(hijo["Nodo Hijo"]) ||
              hijo.color ||
              "#999999";
            const linkValue = Math.log10(parseFloat(hijo[year]) + 1);

            source.push(sourceNodeIndex);
            target.push(comercialNodeIndex);
            value.push(linkValue);
            linkColors.push(styleManager.hexToRgba(linkColor, 0.5));

            // Crear el popup para el enlace
            linkCustomdata.push(
              popupManager.generateLinkPopup(
                hijo["Nodo Hijo"],
                parseFloat(hijo[year]),
                hijo["Nodo Hijo"],
                comercialNodeData["Nodo Padre"],
                linkColor,
                year,
                {
                  flowType: "sector_industrial",
                  template: "simple",
                },
              ),
            );
          }
        }
      });
    }

    // Crear enlaces desde energéticos secundarios
    comercialNodeData["Nodos Hijo"].forEach((hijo) => {
      if (hijo.tipo === "Energía Secundaria" && hijo[year] > 0) {
        const sourceNodeIndex = secondaryEnergeticNodesMap.get(
          hijo["Nodo Hijo"],
        );
        if (sourceNodeIndex !== undefined) {
          const linkColor =
            styleManager.getEnergyColor(hijo["Nodo Hijo"]) || "#999999";

          source.push(sourceNodeIndex);
          target.push(comercialIndex);
          value.push(Math.log10(hijo[year] + 1));
          linkColors.push(styleManager.hexToRgba(linkColor, 0.5));

          linkCustomdata.push(
            popupManager.generateLinkPopup(
              hijo["Nodo Hijo"],
              hijo[year],
              hijo["Nodo Hijo"],
              "Comercial",
              linkColor,
              year,
              { flowType: "to_comercial_secondary" },
            ),
          );
        }
      }
    });
  }

  // --- NODO PÚBLICO ---
  const publicoNodeData = dataManager.getNodeData("Público");
  if (publicoNodeData && publicoNodeData["Nodos Hijo"]) {
    // Crear nodo Transporte
    // Calcular el valor total sumando los valores absolutos
    const totalValue = publicoNodeData["Nodos Hijo"].reduce((sum, item) => {
      return sum + Math.abs(parseFloat(item[year]) || 0);
    }, 0);

    // Formatear el valor con 2 decimales
    const formattedValue = totalValue.toLocaleString("es-MX", {
      minimumFractionDigits: 2,
      maximumFractionDigits: 2,
    });

    // Crear nodo con el valor en el nombre (con salto de línea HTML)
    const publicoIndex = addNode(
      `${publicoNodeData["Nodo Padre"]}<br>(${formattedValue} PJ)`,
      publicoNodeData.color,
    );
    nodeX[publicoIndex] = 0.9;
    nodeY[publicoIndex] = 0.6;

    // Calcular el total sumando los valores de los hijos
    const totalPublico = publicoNodeData["Nodos Hijo"].reduce((sum, hijo) => {
      return sum + (parseFloat(hijo[year]) || 0);
    }, 0);

    // Crear un objeto con el formato esperado por la plantilla simple_source
    const popupData = {
      label: "Sector Público", // Cambiamos esto
      total: totalPublico,
      unit: "PJ", // Ajusta la unidad según corresponda
    };

    // Generar el popup
    nodeCustomdata[publicoIndex] = popupManager.generateNodePopup(
      "Sector Público", // Y aquí también
      popupData, // Pasamos los datos formateados
      year,
      popupData, // Mismos datos para el desglose
      "text",
      "Todos",
      "simple_source",
    );
    // Crear enlaces desde energéticos primarios
    // Después de crear los nodos de energía primaria y tener el mapa energeticNodesMap

    // --- Crear enlaces desde los nodos de energía primaria al nodo Industrial ---
    if (publicoNodeData && publicoNodeData["Nodos Hijo"]) {
      publicoNodeData["Nodos Hijo"].forEach((hijo) => {
        if (hijo.tipo === "Energía Primaria" && hijo[year] > 0) {
          const sourceNodeIndex = energeticNodesMap.get(hijo["Nodo Hijo"]);
          const publicoNodeIndex = nodeMap.get(publicoNodeData["Nodo Padre"]);

          if (sourceNodeIndex !== undefined && publicoNodeIndex !== undefined) {
            const linkColor =
              styleManager.getEnergyColor(hijo["Nodo Hijo"]) ||
              hijo.color ||
              "#999999";
            const linkValue = Math.log10(parseFloat(hijo[year]) + 1);

            source.push(sourceNodeIndex);
            target.push(publicoNodeIndex);
            value.push(linkValue);
            linkColors.push(styleManager.hexToRgba(linkColor, 0.5));

            // Crear el popup para el enlace
            linkCustomdata.push(
              popupManager.generateLinkPopup(
                hijo["Nodo Hijo"],
                parseFloat(hijo[year]),
                hijo["Nodo Hijo"],
                publicoNodeData["Nodo Padre"],
                linkColor,
                year,
                {
                  flowType: "sector_industrial",
                  template: "simple",
                },
              ),
            );
          }
        }
      });
    }

    // Crear enlaces desde energéticos secundarios
    publicoNodeData["Nodos Hijo"].forEach((hijo) => {
      if (hijo.tipo === "Energía Secundaria" && hijo[year] > 0) {
        const sourceNodeIndex = secondaryEnergeticNodesMap.get(
          hijo["Nodo Hijo"],
        );
        if (sourceNodeIndex !== undefined) {
          const linkColor =
            styleManager.getEnergyColor(hijo["Nodo Hijo"]) || "#999999";

          source.push(sourceNodeIndex);
          target.push(publicoIndex);
          value.push(Math.log10(hijo[year] + 1));
          linkColors.push(styleManager.hexToRgba(linkColor, 0.5));

          linkCustomdata.push(
            popupManager.generateLinkPopup(
              hijo["Nodo Hijo"],
              hijo[year],
              hijo["Nodo Hijo"],
              "Público",
              linkColor,
              year,
              { flowType: "to_publico_secondary" },
            ),
          );
        }
      }
    });
  }

  // --- NODO RESIDENCIAL ---
  const residencialNodeData = dataManager.getNodeData("Residencial");
  if (residencialNodeData && residencialNodeData["Nodos Hijo"]) {
    // Calcular el valor total sumando los valores absolutos
    const totalValue = residencialNodeData["Nodos Hijo"].reduce((sum, item) => {
      return sum + Math.abs(parseFloat(item[year]) || 0);
    }, 0);

    // Formatear el valor con 2 decimales
    const formattedValue = totalValue.toLocaleString("es-MX", {
      minimumFractionDigits: 2,
      maximumFractionDigits: 2,
    });

    // Crear nodo con el valor en el nombre (con salto de línea HTML)
    const residencialIndex = addNode(
      `${residencialNodeData["Nodo Padre"]}<br>(${formattedValue} PJ)`,
      residencialNodeData.color,
    );
    nodeX[residencialIndex] = 0.9;
    nodeY[residencialIndex] = 0.7;

    // Calcular el total sumando los valores de los hijos
    const totalResidencial = residencialNodeData["Nodos Hijo"].reduce(
      (sum, hijo) => {
        return sum + (parseFloat(hijo[year]) || 0);
      },
      0,
    );

    // Crear un objeto con el formato esperado por la plantilla simple_source
    const popupData = {
      label: "Sector Residencial",
      total: totalResidencial,
      unit: "PJ",
    };

    // Generar el popup
    nodeCustomdata[residencialIndex] = popupManager.generateNodePopup(
      "Sector Residencial",
      popupData,
      year,
      popupData,
      "text",
      "Todos",
      "simple_source",
    );
    // Crear enlaces desde energéticos primarios
    // Después de crear los nodos de energía primaria y tener el mapa energeticNodesMap

    // --- Crear enlaces desde los nodos de energía primaria al nodo Industrial ---
    if (residencialNodeData && residencialNodeData["Nodos Hijo"]) {
      residencialNodeData["Nodos Hijo"].forEach((hijo) => {
        if (hijo.tipo === "Energía Primaria" && hijo[year] > 0) {
          const sourceNodeIndex = energeticNodesMap.get(hijo["Nodo Hijo"]);
          const publicoNodeIndex = nodeMap.get(
            residencialNodeData["Nodo Padre"],
          );

          if (sourceNodeIndex !== undefined && publicoNodeIndex !== undefined) {
            const linkColor =
              styleManager.getEnergyColor(hijo["Nodo Hijo"]) ||
              hijo.color ||
              "#999999";
            const linkValue = Math.log10(parseFloat(hijo[year]) + 1);

            source.push(sourceNodeIndex);
            target.push(publicoNodeIndex);
            value.push(linkValue);
            linkColors.push(styleManager.hexToRgba(linkColor, 0.5));

            // Crear el popup para el enlace
            linkCustomdata.push(
              popupManager.generateLinkPopup(
                hijo["Nodo Hijo"],
                parseFloat(hijo[year]),
                hijo["Nodo Hijo"],
                residencialNodeData["Nodo Padre"],
                linkColor,
                year,
                {
                  flowType: "sector_industrial",
                  template: "simple",
                },
              ),
            );
          }
        }
      });
    }

    // Crear enlaces desde energéticos secundarios
    residencialNodeData["Nodos Hijo"].forEach((hijo) => {
      if (hijo.tipo === "Energía Secundaria" && hijo[year] > 0) {
        const sourceNodeIndex = secondaryEnergeticNodesMap.get(
          hijo["Nodo Hijo"],
        );
        if (sourceNodeIndex !== undefined) {
          const linkColor =
            styleManager.getEnergyColor(hijo["Nodo Hijo"]) || "#999999";

          source.push(sourceNodeIndex);
          target.push(residencialIndex);
          value.push(Math.log10(hijo[year] + 1));
          linkColors.push(styleManager.hexToRgba(linkColor, 0.5));

          linkCustomdata.push(
            popupManager.generateLinkPopup(
              hijo["Nodo Hijo"],
              hijo[year],
              hijo["Nodo Hijo"],
              "Residencial",
              linkColor,
              year,
              { flowType: "to_residencial_secondary" },
            ),
          );
        }
      }
    });
  }

  // --- NODO Petroquímica Pemex ---
  const petroquimicaNodeData = dataManager.getNodeData("Petroquímica Pemex");
  if (petroquimicaNodeData && petroquimicaNodeData["Nodos Hijo"]) {
    // Calcular el valor total sumando los valores absolutos
    const totalValue = petroquimicaNodeData["Nodos Hijo"].reduce(
      (sum, item) => {
        return sum + Math.abs(parseFloat(item[year]) || 0);
      },
      0,
    );

    // Formatear el valor con 2 decimales
    const formattedValue = totalValue.toLocaleString("es-MX", {
      minimumFractionDigits: 2,
      maximumFractionDigits: 2,
    });

    // Crear nodo con el valor en el nombre
    const petroquimicaIndex = addNode(
      `${petroquimicaNodeData["Nodo Padre"]} <br>(${formattedValue} PJ)`,
      petroquimicaNodeData.color,
    );
    nodeX[petroquimicaIndex] = 0.9;
    nodeY[petroquimicaIndex] = 0.8;

    // Calcular el total sumando los valores de los hijos
    const totalPetroquimica = petroquimicaNodeData["Nodos Hijo"].reduce(
      (sum, hijo) => {
        return sum + (parseFloat(hijo[year]) || 0);
      },
      0,
    );

    // Crear un objeto con el formato esperado por la plantilla simple_source
    const popupData = {
      label: "Sector Petroquímica Pemex",
      total: totalPetroquimica,
      unit: "PJ",
    };

    // Generar el popup
    nodeCustomdata[petroquimicaIndex] = popupManager.generateNodePopup(
      "Sector Petroquímica Pemex",
      popupData,
      year,
      popupData,
      "text",
      "Todos",
      "simple_source",
    );

    // --- Crear enlaces desde los nodos de energía primaria al nodo Petroquímica ---
    if (petroquimicaNodeData && petroquimicaNodeData["Nodos Hijo"]) {
      petroquimicaNodeData["Nodos Hijo"].forEach((hijo) => {
        if (hijo.tipo === "Energía Primaria" && hijo[year] > 0) {
          const sourceNodeIndex = energeticNodesMap.get(hijo["Nodo Hijo"]);

          if (sourceNodeIndex !== undefined) {
            const linkColor =
              styleManager.getEnergyColor(hijo["Nodo Hijo"]) ||
              hijo.color ||
              "#999999";
            const linkValue = Math.log10(parseFloat(hijo[year]) + 1);

            source.push(sourceNodeIndex);
            target.push(petroquimicaIndex);
            value.push(linkValue);
            linkColors.push(styleManager.hexToRgba(linkColor, 0.5));

            // Crear el popup para el enlace
            linkCustomdata.push(
              popupManager.generateLinkPopup(
                hijo["Nodo Hijo"],
                parseFloat(hijo[year]),
                hijo["Nodo Hijo"],
                petroquimicaNodeData["Nodo Padre"],
                linkColor,
                year,
                {
                  flowType: "to_petroquimica_primary",
                  template: "simple",
                },
              ),
            );
          }
        }
      });
    }

    // Crear enlaces desde energéticos secundarios
    petroquimicaNodeData["Nodos Hijo"].forEach((hijo) => {
      if (hijo.tipo === "Energía Secundaria" && hijo[year] > 0) {
        const sourceNodeIndex = secondaryEnergeticNodesMap.get(
          hijo["Nodo Hijo"],
        );
        if (sourceNodeIndex !== undefined) {
          const linkColor =
            styleManager.getEnergyColor(hijo["Nodo Hijo"]) || "#999999";

          source.push(sourceNodeIndex);
          target.push(petroquimicaIndex);
          value.push(Math.log10(hijo[year] + 1));
          linkColors.push(styleManager.hexToRgba(linkColor, 0.5));

          linkCustomdata.push(
            popupManager.generateLinkPopup(
              hijo["Nodo Hijo"],
              hijo[year],
              hijo["Nodo Hijo"],
              "Petroquímica Pemex",
              linkColor,
              year,
              { flowType: "to_petroquimica_secondary" },
            ),
          );
        }
      }
    });
  }

  // --- NODO Otras ramas económicas ---
  const otrasRamasEconomicasNodeData = dataManager.getNodeData(
    "Otras ramas económicas",
  );
  if (
    otrasRamasEconomicasNodeData &&
    otrasRamasEconomicasNodeData["Nodos Hijo"]
  ) {
    // Calcular el valor total sumando los valores absolutos
    const totalValue = otrasRamasEconomicasNodeData["Nodos Hijo"].reduce(
      (sum, item) => {
        return sum + Math.abs(parseFloat(item[year]) || 0);
      },
      0,
    );

    // Formatear el valor con 2 decimales
    const formattedValue = totalValue.toLocaleString("es-MX", {
      minimumFractionDigits: 2,
      maximumFractionDigits: 2,
    });

    // Crear nodo con el valor en el nombre
    const otrasRamasEconomicasIndex = addNode(
      `${otrasRamasEconomicasNodeData["Nodo Padre"]}<br>(${formattedValue} PJ)`,
      otrasRamasEconomicasNodeData.color,
    );
    nodeX[otrasRamasEconomicasIndex] = 0.9;
    nodeY[otrasRamasEconomicasIndex] = 0.85;
    // Calcular el total sumando los valores de los hijos
    const totalOtrasRamasEconomicas = otrasRamasEconomicasNodeData[
      "Nodos Hijo"
    ].reduce((sum, hijo) => {
      return sum + (parseFloat(hijo[year]) || 0);
    }, 0);

    // Crear un objeto con el formato esperado por la plantilla simple_source
    const popupData = {
      label: "Sector Otras ramas económicas", // Cambiamos esto
      total: totalOtrasRamasEconomicas,
      unit: "PJ", // Ajusta la unidad según corresponda
    };

    // Generar el popup
    nodeCustomdata[otrasRamasEconomicasIndex] = popupManager.generateNodePopup(
      "Sector Otras ramas económicas", // Y aquí también
      popupData, // Pasamos los datos formateados
      year,
      popupData, // Mismos datos para el desglose
      "text",
      "Todos",
      "simple_source",
    );
    // Crear enlaces desde energéticos primarios
    // Después de crear los nodos de energía primaria y tener el mapa energeticNodesMap

    // --- Crear enlaces desde los nodos de energía primaria al nodo Otras ramas económicas ---
    if (
      otrasRamasEconomicasNodeData &&
      otrasRamasEconomicasNodeData["Nodos Hijo"]
    ) {
      otrasRamasEconomicasNodeData["Nodos Hijo"].forEach((hijo) => {
        if (hijo.tipo === "Energía Primaria" && hijo[year] > 0) {
          const sourceNodeIndex = energeticNodesMap.get(hijo["Nodo Hijo"]);

          if (sourceNodeIndex !== undefined) {
            const linkColor =
              styleManager.getEnergyColor(hijo["Nodo Hijo"]) ||
              hijo.color ||
              "#999999";
            const linkValue = Math.log10(parseFloat(hijo[year]) + 1);

            source.push(sourceNodeIndex);
            target.push(otrasRamasEconomicasIndex);
            value.push(linkValue);
            linkColors.push(styleManager.hexToRgba(linkColor, 0.5));

            // Crear el popup para el enlace
            linkCustomdata.push(
              popupManager.generateLinkPopup(
                hijo["Nodo Hijo"],
                parseFloat(hijo[year]),
                hijo["Nodo Hijo"],
                otrasRamasEconomicasNodeData["Nodo Padre"],
                linkColor,
                year,
                {
                  flowType: "to_otras_ramas_economicas_primary",
                  template: "simple",
                },
              ),
            );
          }
        }
      });
    }

    // Crear enlaces desde energéticos secundarios
    otrasRamasEconomicasNodeData["Nodos Hijo"].forEach((hijo) => {
      if (hijo.tipo === "Energía Secundaria" && hijo[year] > 0) {
        const sourceNodeIndex = secondaryEnergeticNodesMap.get(
          hijo["Nodo Hijo"],
        );
        if (sourceNodeIndex !== undefined) {
          const linkColor =
            styleManager.getEnergyColor(hijo["Nodo Hijo"]) || "#999999";

          source.push(sourceNodeIndex);
          target.push(otrasRamasEconomicasIndex);
          value.push(Math.log10(hijo[year] + 1));
          linkColors.push(styleManager.hexToRgba(linkColor, 0.5));

          linkCustomdata.push(
            popupManager.generateLinkPopup(
              hijo["Nodo Hijo"],
              hijo[year],
              hijo["Nodo Hijo"],
              "Otras ramas económicas",
              linkColor,
              year,
              { flowType: "to_otras_Ramas_economicas_secondary" },
            ),
          );
        }
      }
    });
  }

  // --- Y AQUÍ GENERAREMOS LOS ENLACES ---
  // Enlaces de Importación a energéticos primarios de Oferta Interna Bruta
  if (
    importacionNodeData &&
    ofertaInternaBrutaFullData &&
    ofertaInternaBrutaFullData["Nodos Hijo"]
  ) {
    const primaryEnergeticsInOIB = ofertaInternaBrutaFullData[
      "Nodos Hijo"
    ].filter((child) => child.tipo === "Energía Primaria");

    primaryEnergeticsInOIB.forEach((energetic) => {
      const energeticName = energetic["Nodo Hijo"];
      const energeticValueFromImportacion = dataManager.getEnergeticValue(
        "Importación",
        energeticName,
        year,
      );

      if (
        energeticValueFromImportacion !== null &&
        energeticValueFromImportacion > 0
      ) {
        const linkColor =
          styleManager.getEnergyColor(energeticName) || energetic.color;
        console.log(
          `[DEBUG - Enlace Importación]Energético: ${energeticName}, Color de enlace: ${linkColor} `,
        );
        source.push(nodeMap.get("Importación"));
        target.push(energeticNodesMap.get(energeticName));
        value.push(Math.log10(energeticValueFromImportacion + 1));
        linkColors.push(styleManager.hexToRgba(linkColor, 0.5));
        linkCustomdata.push(
          popupManager.generateLinkPopup(
            energeticName,
            energeticValueFromImportacion,
            "Importación",
            energeticName,
            linkColor,
            year,
            { flowType: "primary_supply" },
          ),
        );
      }
    });
  }

  // Enlaces de Producción a energéticos primarios de Oferta Interna Bruta
  if (
    produccionNodeData &&
    ofertaInternaBrutaFullData &&
    ofertaInternaBrutaFullData["Nodos Hijo"]
  ) {
    const primaryEnergeticsInOIB = ofertaInternaBrutaFullData[
      "Nodos Hijo"
    ].filter((child) => child.tipo === "Energía Primaria");

    primaryEnergeticsInOIB.forEach((energetic) => {
      const energeticName = energetic["Nodo Hijo"];
      const energeticValueFromProduccion = dataManager.getEnergeticValue(
        "Producción",
        energeticName,
        year,
      );

      if (
        energeticValueFromProduccion !== null &&
        energeticValueFromProduccion > 0
      ) {
        const linkColor =
          styleManager.getEnergyColor(energeticName) || energetic.color;
        console.log(
          `[DEBUG - Enlace Producción]Energético: ${energeticName}, Color de enlace: ${linkColor} `,
        );
        source.push(nodeMap.get("Producción"));
        target.push(energeticNodesMap.get(energeticName));
        value.push(Math.log10(energeticValueFromProduccion + 1));
        linkColors.push(styleManager.hexToRgba(linkColor, 0.5));
        linkCustomdata.push(
          popupManager.generateLinkPopup(
            energeticName,
            energeticValueFromProduccion,
            "Producción",
            energeticName,
            linkColor,
            year,
            { flowType: "primary_supply" },
          ),
        );
      }
    });
  }

  // Enlaces de Variación de Inventarios a energéticos primarios de Oferta Interna Bruta
  if (
    variacionNodeData &&
    ofertaInternaBrutaFullData &&
    ofertaInternaBrutaFullData["Nodos Hijo"]
  ) {
    const primaryEnergeticsInOIB = ofertaInternaBrutaFullData[
      "Nodos Hijo"
    ].filter((child) => child.tipo === "Energía Primaria");

    primaryEnergeticsInOIB.forEach((energetic) => {
      const energeticName = energetic["Nodo Hijo"];
      const energeticValueFromVariacion = dataManager.getEnergeticValue(
        "Variación de Inventarios",
        energeticName,
        year,
      );

      // Los valores de variación pueden ser negativos, pero Plotly espera valores positivos para `value`
      // El signo se manejará en el popup.
      if (
        energeticValueFromVariacion !== null &&
        Math.abs(energeticValueFromVariacion) > 0
      ) {
        const linkColor =
          styleManager.getEnergyColor(energeticName) || energetic.color;
        console.log(
          `[DEBUG - Enlace Variación]Energético: ${energeticName}, Color de enlace: ${linkColor} `,
        );
        source.push(nodeMap.get("Variación de Inventarios"));
        target.push(energeticNodesMap.get(energeticName));
        value.push(Math.log10(Math.abs(energeticValueFromVariacion) + 1));
        linkColors.push(styleManager.hexToRgba(linkColor, 0.5));
        linkCustomdata.push(
          popupManager.generateLinkPopup(
            energeticName,
            energeticValueFromVariacion,
            "Variación de Inventarios",
            energeticName,
            linkColor,
            year,
            { flowType: "primary_supply" },
          ),
        );
      }
    });
  }

  // Enlaces de energéticos primarios a Centrales Eléctricas
  if (
    centraleselectricasNodeData &&
    ofertaInternaBrutaFullData &&
    ofertaInternaBrutaFullData["Nodos Hijo"]
  ) {
    const primaryEnergeticsInOIB = ofertaInternaBrutaFullData["Nodos Hijo"].filter(
      (child) => child.tipo === "Energía Primaria",
    );

    primaryEnergeticsInOIB.forEach((energetic) => {
      const energeticName = energetic["Nodo Hijo"];
      const energeticValueToCentraleselectricas = dataManager.getEnergeticValue(
        "Centrales Eléctricas",
        energeticName,
        year,
      );
      console.log(
        `[DEBUG - Flujo Centrales Eléctricas] ${energeticName}: ${energeticValueToCentraleselectricas} `,
      );
      if (
        energeticValueToCentraleselectricas !== null &&
        Math.abs(energeticValueToCentraleselectricas) > 0
      ) {
        const linkColor =
          styleManager.getEnergyColor(energeticName) || energetic.color;
        console.log(
          `[DEBUG - Enlace Centrales Eléctricas]Energético: ${energeticName}, Color de enlace: ${linkColor} `,
        );
        source.push(energeticNodesMap.get(energeticName));
        target.push(nodeMap.get("Centrales Eléctricas"));
        value.push(
          Math.log10(Math.abs(energeticValueToCentraleselectricas) + 1),
        );
        linkColors.push(styleManager.hexToRgba(linkColor, 0.5));
        linkCustomdata.push(
          popupManager.generateLinkPopup(
            energeticName,
            energeticValueToCentraleselectricas,
            energeticName,
            "Centrales Eléctricas",
            linkColor,
            year,
            { flowType: "primary_demand" },
          ),
        );
      }
    });
  }

  // Enlaces desde Coquizadoras y Hornos a Centrales Eléctricas (solo secundarios que realmente existen en Coquizadoras)
  if (coquizadorasyhornosNodeData && centraleselectricasNodeData) {
    // Obtenemos los hijos secundarios que realmente existen en Coquizadoras
    const secundarios = (
      coquizadorasyhornosNodeData["Nodos Hijo"] || []
    ).filter((energetic) => {
      // Verificar si es un energético secundario
      const isSecondary = energetic.tipo === "Energía Secundaria";

      // Verificar si tiene valor para el año actual
      const hasValue =
        energetic[year] !== undefined &&
        energetic[year] !== null &&
        energetic[year] > 0;

      console.log(
        `[DEBUG] ${coquizadorasyhornosNodeData["Nodo Padre"]} - ${energetic["Nodo Hijo"]}: `,
        `tipo=${energetic.tipo}, valor=${energetic[year]}, ` +
          `esSecundario=${isSecondary}, tieneValor=${hasValue}`,
      );

      return isSecondary && hasValue;
    });

    // Para cada energético secundario que existe en Coquizadoras, creamos el enlace
    secundarios.forEach((energetic) => {
      const energeticName = energetic["Nodo Hijo"];
      // Obtenemos el valor directamente de Coquizadoras
      const energeticValue = dataManager.getEnergeticValue(
        "Coquizadoras y Hornos",
        energeticName,
        year,
      );

      const linkColor = styleManager.getEnergyColor(energeticName) || "#999999";

      source.push(nodeMap.get("Coquizadoras y Hornos"));
      target.push(nodeMap.get("Centrales Eléctricas"));
      value.push(Math.log10(energeticValue + 1));
      linkColors.push(styleManager.hexToRgba(linkColor, 0.5));

      linkCustomdata.push(
        popupManager.generateLinkPopup(
          energeticName,
          energeticValue,
          "Coquizadoras y Hornos",
          "Centrales Eléctricas",
          linkColor,
          year,
          { flowType: "secondary_supply" },
        ),
      );
    });
  }

  // Enlaces desde Refinerías y Despuntadoras a Centrales Eléctricas
  if (refinerasydespuntadorasNodeData && centraleselectricasNodeData) {
    // Obtenemos los hijos secundarios que realmente existen en Refinerías
    const secundarios = (
      refinerasydespuntadorasNodeData["Nodos Hijo"] || []
    ).filter((energetic) => {
      const valorEnRefinerias = dataManager.getEnergeticValue(
        "Refinerías y Despuntadoras",
        energetic["Nodo Hijo"],
        year,
      );
      return (
        energetic.tipo === "Energía Secundaria" &&
        valorEnRefinerias !== null &&
        Math.abs(valorEnRefinerias) > 0
      );
    });

    // Para cada energético secundario que existe en Refinerías, creamos el enlace
    secundarios.forEach((energetic) => {
      const energeticName = energetic["Nodo Hijo"];
      const energeticValue = dataManager.getEnergeticValue(
        "Refinerías y Despuntadoras",
        energeticName,
        year,
      );

      const linkColor = styleManager.getEnergyColor(energeticName) || "#999999";

      source.push(nodeMap.get("Refinerías y Despuntadoras"));
      target.push(nodeMap.get("Centrales Eléctricas"));
      value.push(Math.log10(energeticValue + 1));
      linkColors.push(styleManager.hexToRgba(linkColor, 0.5));

      linkCustomdata.push(
        popupManager.generateLinkPopup(
          energeticName,
          energeticValue,
          "Refinerías y Despuntadoras",
          "Centrales Eléctricas",
          linkColor,
          year,
          { flowType: "secondary_supply" },
        ),
      );
    });
  }

  // Enlaces desde Plantas de Gas y Fraccionadoras a Centrales Eléctricas
  if (plantasdegasyfraccionadorasNodeData && centraleselectricasNodeData) {
    // Obtenemos los hijos secundarios que realmente existen en Plantas de Gas
    const secundarios = (
      plantasdegasyfraccionadorasNodeData["Nodos Hijo"] || []
    ).filter((energetic) => {
      const valorEnPlantas = dataManager.getEnergeticValue(
        "Plantas de Gas y Fraccionadoras",
        energetic["Nodo Hijo"],
        year,
      );
      return (
        energetic.tipo === "Energía Secundaria" &&
        valorEnPlantas !== null &&
        Math.abs(valorEnPlantas) > 0
      );
    });

    // Para cada energético secundario que existe en Plantas de Gas, creamos el enlace
    secundarios.forEach((energetic) => {
      const energeticName = energetic["Nodo Hijo"];
      const energeticValue = dataManager.getEnergeticValue(
        "Plantas de Gas y Fraccionadoras",
        energeticName,
        year,
      );

      const linkColor = styleManager.getEnergyColor(energeticName) || "#999999";

      source.push(nodeMap.get("Plantas de Gas y Fraccionadoras"));
      target.push(nodeMap.get("Centrales Eléctricas"));
      value.push(Math.log10(energeticValue + 1));
      linkColors.push(styleManager.hexToRgba(linkColor, 0.5));

      linkCustomdata.push(
        popupManager.generateLinkPopup(
          energeticName,
          energeticValue,
          "Plantas de Gas y Fraccionadoras",
          "Centrales Eléctricas",
          linkColor,
          year,
          { flowType: "secondary_supply" },
        ),
      );
    });
  }

  // --- Enlaces desde nodos de transformación a energéticos secundarios ---
  const transformationNodes = [
    "Coquizadoras y Hornos",
    "Refinerías y Despuntadoras",
    "Plantas de Gas y Fraccionadoras",
    "Centrales Eléctricas",
  ];
  transformationNodes.forEach((nodeName) => {
    const nodeData = dataManager.getNodeData(nodeName);
    console.log(`[DEBUG] Procesando nodo: ${nodeName}`, nodeData);

    if (nodeData && nodeData["Nodos Hijo"]) {
      // Primero mostramos todos los hijos para depuración
      console.log(
        `[DEBUG] Todos los hijos de ${nodeName}:`,
        nodeData["Nodos Hijo"].map((c) => ({
          nombre: c["Nodo Hijo"],
          tipo: c.tipo,
          isOutput: c.isOutput,
        })),
      );

      // Luego filtramos
      // Modificar la sección de filtrado de salidas secundarias
      const outputSecondaries = nodeData["Nodos Hijo"].filter((child) => {
        // Verificar si es un energético secundario
        const isSecondary = child.tipo === "Energía Secundaria";

        // Verificar si tiene valor para el año actual
        const hasValue =
          child[year] !== undefined && child[year] !== null && child[year] > 0;

        console.log(
          `[DEBUG] ${nodeName} - ${child["Nodo Hijo"]}: `,
          `tipo=${child.tipo}, valor=${child[year]}, ` +
            `esSecundario=${isSecondary}, tieneValor=${hasValue}`,
        );

        return isSecondary && hasValue;
      });

      console.log(
        `[DEBUG] ${nodeName} - Salidas secundarias con valor:`,
        outputSecondaries.map((e) => `${e["Nodo Hijo"]} (${e[year]})`),
      );

      outputSecondaries.forEach((energetic) => {
        const energeticName = energetic["Nodo Hijo"];
        console.log(
          `[DEBUG] Procesando enlace para ${nodeName} -> ${energeticName} `,
        );

        const targetNodeIndex = secondaryEnergeticNodesMap.get(energeticName);
        if (targetNodeIndex === undefined) {
          console.warn(
            `[WARN] No se encontró el nodo destino para ${energeticName} en el mapa de nodos secundarios`,
          );
          console.log("[DEBUG] Mapa actual de nodos secundarios:", [
            ...secondaryEnergeticNodesMap.keys(),
          ]);
          return;
        }

        const sourceNodeIndex = nodeMap.get(nodeName);
        if (sourceNodeIndex === undefined) {
          console.warn(
            `[WARN] No se encontró el índice para el nodo fuente: ${nodeName} `,
          );
          return;
        }

        // Cambio importante: Usar directamente el valor del año del objeto energetic
        const energeticValue = parseFloat(energetic[year]) || 0;
        console.log(
          `[DEBUG] Valor obtenido para ${nodeName} -> ${energeticName}: `,
          energeticValue,
        );

        if (energeticValue > 0) {
          // Ya no necesitamos Math.abs ya que verificamos > 0
          const linkColor =
            styleManager.getEnergyColor(energeticName) || "#999999";

          source.push(sourceNodeIndex);
          target.push(targetNodeIndex);
          value.push(Math.log10(energeticValue + 1));
          linkColors.push(styleManager.hexToRgba(linkColor, 0.5));

          console.log(
            `[DEBUG] Creando enlace: ${nodeName} (${sourceNodeIndex}) -> ${energeticName} (${targetNodeIndex}) = ${energeticValue}`,
          );

          linkCustomdata.push(
            popupManager.generateLinkPopup(
              energeticName,
              energeticValue,
              nodeName,
              energeticName,
              linkColor,
              year,
              { flowType: "secondary_output" },
            ),
          );
        } else {
          console.log(
            `[DEBUG] Valor no válido o cero para ${nodeName} -> ${energeticName}: `,
            energeticValue,
          );
        }
      });
    } else {
      console.warn(
        `[WARN] No se encontraron datos o hijos para el nodo: ${nodeName} `,
      );
    }
  });

  const data = {
    type: "sankey",
    orientation: "h",
    arrangement: "perpendicular",
    node: {
      pad: 100,
      thickness: 10,
      line: { color: "black", width: 0.5 },
      label: labels,
      value: nodeValues, // ← aquí añadimos los valores
      color: nodeColors,
      hovertemplate: "%{customdata}<extra></extra>",
      customdata: nodeCustomdata, // Usar el nuevo array nodeCustomdata
      x: nodeX,
      y: nodeY,
    },
    link: {
      source: source,
      target: target,
      value: value,
      color: linkColors,
      customdata: linkCustomdata,
      hovertemplate: "%{customdata}<extra></extra>",
      curvature: 0,
    },
  };

  const layout = {
    title: `Balance Nacional de Energía - ${year} (Valores en PJ)`,
    font: { size: 9 },
    margin: { l: 10, r: 10, t: 50, b: 10 },
    autosize: true,
  };
  const config = {
    displaylogo: false,
    responsive: true,
    toImageButtonOptions: {
      format: "png",
      filename: `sankey_energia_primaria_${year}`,
      setBackground: "transparent",
      width: 1920,
      height: 1080,
      scale: 1,
    },
  };

  Plotly.newPlot(sankeyDiv, [data], layout, config)
    .then(() => {
<<<<<<< HEAD
=======

>>>>>>> 1dcba641
      // Save base colors and link mappings for focus mode
      baseNodeColors = [...nodeColors];
      baseLinkColors = [...linkColors];
      linkSources = [...source];
      linkTargets = [...target];

      // Clean previous handlers
      if (blankClickHandler) {
        document.removeEventListener("click", blankClickHandler);
        blankClickHandler = null;
      }
      if (sankeyDiv.removeAllListeners) {
        sankeyDiv.removeAllListeners("plotly_click");
      }

      // Click on node to focus its forward connections
      sankeyDiv.on("plotly_click", (ev) => {
        const pt = ev.points && ev.points[0];
        if (pt && pt.pointNumber != null && pt.source === undefined) {
          highlightForward(pt.pointNumber);
        }
      });

      // Click on blank area to reset
      blankClickHandler = (e) => {
        if (!sankeyDiv.contains(e.target) && focusActive) {
          resetHighlight();
        }
      };
      document.addEventListener("click", blankClickHandler);

<<<<<<< HEAD
=======

>>>>>>> 1dcba641
      if (!zoomManager) {
        zoomManager = new ZoomManager(zoomWrapperDiv, {
          target: sankeyDiv,
          minScale: 1,
        });
<<<<<<< HEAD
      } else {
        zoomManager.reset();
=======

      } else {
        zoomManager.reset();

>>>>>>> 1dcba641
      }
      // Renderizar etiquetas de columnas después de que el diagrama esté listo
      if (columnLabelsManager && columnLabelsManager.isEnabled()) {
        // Usar setTimeout para asegurar que el diagrama esté completamente renderizado
        setTimeout(() => {
          columnLabelsManager.renderLabels(sankeyDiv);
        }, 100);
      }
    })
    .catch((error) => {
      console.error("Error al renderizar el diagrama de Sankey:", error);
    });
}

function highlightForward(startIndex) {
  focusActive = true;
  const visitedNodes = new Set([startIndex]);
  const visitedLinks = new Set();
  const queue = [startIndex];
  while (queue.length) {
    const node = queue.shift();
    linkSources.forEach((src, i) => {
      if (src === node) {
        visitedLinks.add(i);
        const tgt = linkTargets[i];
        if (!visitedNodes.has(tgt)) {
          visitedNodes.add(tgt);
          queue.push(tgt);
        }
      }
    });
  }
  const dimNode = "rgba(200,200,200,0.3)";
  const dimLink = "rgba(200,200,200,0.2)";
  const newNodeColors = baseNodeColors.map((c, idx) =>
    visitedNodes.has(idx) ? c : dimNode,
  );
  const newLinkColors = baseLinkColors.map((c, idx) =>
    visitedLinks.has(idx) ? c : dimLink,
  );
  Plotly.restyle(sankeyDiv, {
    "node.color": [newNodeColors],
    "link.color": [newLinkColors],
  });
}

function resetHighlight() {
  focusActive = false;
  Plotly.restyle(sankeyDiv, {
    "node.color": [baseNodeColors],
    "link.color": [baseLinkColors],
  });
}<|MERGE_RESOLUTION|>--- conflicted
+++ resolved
@@ -445,18 +445,17 @@
 document.addEventListener("DOMContentLoaded", () => {
   initializeExportControls();
   const resetBtn = document.getElementById("reset-view-btn");
-<<<<<<< HEAD
+
   const zoomInBtn = document.getElementById("zoom-in-btn");
   const zoomOutBtn = document.getElementById("zoom-out-btn");
-=======
->>>>>>> 1dcba641
+
   if (resetBtn) {
     resetBtn.addEventListener("click", () => {
       if (zoomManager) zoomManager.reset();
       if (yearSelector) updateSankey(yearSelector.value);
     });
   }
-<<<<<<< HEAD
+
   if (zoomInBtn) {
     zoomInBtn.addEventListener("click", () => {
       if (zoomManager) zoomManager.zoomIn();
@@ -478,8 +477,7 @@
       zoomManager.zoomOut();
     }
   });
-=======
->>>>>>> 1dcba641
+
 });
 
 // Función para actualizar el diagrama de Sankey (Etapa 1.7: Añadir Salidas Completas)
@@ -3655,10 +3653,7 @@
 
   Plotly.newPlot(sankeyDiv, [data], layout, config)
     .then(() => {
-<<<<<<< HEAD
-=======
-
->>>>>>> 1dcba641
+
       // Save base colors and link mappings for focus mode
       baseNodeColors = [...nodeColors];
       baseLinkColors = [...linkColors];
@@ -3690,24 +3685,16 @@
       };
       document.addEventListener("click", blankClickHandler);
 
-<<<<<<< HEAD
-=======
-
->>>>>>> 1dcba641
+
       if (!zoomManager) {
         zoomManager = new ZoomManager(zoomWrapperDiv, {
           target: sankeyDiv,
           minScale: 1,
         });
-<<<<<<< HEAD
+
       } else {
         zoomManager.reset();
-=======
-
-      } else {
-        zoomManager.reset();
-
->>>>>>> 1dcba641
+
       }
       // Renderizar etiquetas de columnas después de que el diagrama esté listo
       if (columnLabelsManager && columnLabelsManager.isEnabled()) {
