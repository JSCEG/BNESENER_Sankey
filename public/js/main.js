const yearSelector = document.getElementById("year-selector");
const sankeyDiv = document.getElementById("sankey-diagram");
const zoomWrapperDiv = document.getElementById("zoom-wrapper");
let dataManager = null;
let styleManager = null;
let layoutEngine = null;
let nodeFactory = null;
let linkManager = null;
let popupManager = null;
let exportManager = null;
let columnLabelsManager = null;
let zoomManager = null;

// Minimum link thickness added to each value after logarithmic scaling
const MIN_LINK_SIZE = 0.25;

// Export Configuration Management
let exportConfig = {
  png: {
    width: 1920,
    height: 1080,
    scale: 2,
  },
  transparentBg: true,
  includeColumnLabels: true,
  filenamePrefix: "sankey_energia",
};

// Cargar los datos desde el archivo JSON y inicializar DataManager
fetch("datos_energia_completo.json")
  .then((response) => response.json())
  .then((data) => {
    try {
      // Inicializar DataManager con los datos cargados
      dataManager = new DataManager(data);

      // Inicializar StyleManager
      styleManager = new StyleManager();

      // Inicializar LayoutEngine
      layoutEngine = new LayoutEngine();

      // Inicializar LinkManager con referencias a otros módulos
      linkManager = new LinkManager({
        dataManager: dataManager,
        styleManager: styleManager,
        nodeFactory: null, // Se asignará después
        popupManager: null, // Se asignará después
      });

      // Inicializar NodeFactory con referencias a otros módulos
      nodeFactory = new NodeFactory({
        dataManager: dataManager,
        styleManager: styleManager,
        layoutEngine: layoutEngine,
        linkManager: linkManager,
      });

      // Asignar NodeFactory al LinkManager
      linkManager.nodeFactory = nodeFactory;

      // Inicializar PopupManager con referencias a otros módulos
      popupManager = new PopupManager({
        dataManager: dataManager,
        styleManager: styleManager,
        nodeFactory: nodeFactory,
      });

      // Asignar PopupManager al LinkManager
      linkManager.popupManager = popupManager;

      // Inicializar ColumnLabelsManager con referencias a otros módulos
      columnLabelsManager = new ColumnLabelsManager({
        enabled: false, // Inicialmente deshabilitado
        layoutEngine: layoutEngine,
        styleManager: styleManager,
      });

      // Aplicar tema por defecto y estilos de popup
      styleManager.applyTheme();
      popupManager.applyPopupStyles();

      // Mostrar estadísticas de los datos cargados
      const stats = dataManager.getDataStats();
      console.log("Datos cargados:", stats);
      console.log(
        "StyleManager inicializado con",
        Object.keys(styleManager.getAllColors()).length,
        "colores",
      );

      // Mostrar estadísticas del LayoutEngine
      const layoutStats = layoutEngine.getLayoutStats();
      console.log(
        "LayoutEngine inicializado con",
        layoutStats.totalColumns,
        "columnas",
      );

      // Mostrar estadísticas del NodeFactory
      const nodeFactoryStats = nodeFactory.getNodeStats();
      console.log(
        "NodeFactory inicializado con",
        nodeFactory.getRegisteredTypes().length,
        "tipos de nodos registrados",
      );

      populateYearSelector();
      // Inicializar controles de etiquetas de columnas
      initializeColumnLabelsControls();
      // Inicializar el gráfico con el primer año disponible
      updateSankey(yearSelector.value);

      // Inicializar ExportManager después de que el diagrama esté listo
      setTimeout(() => {
        try {
          exportManager = new ExportManager(
            sankeyDiv,
            exportConfig,
            columnLabelsManager,
          );
          console.log(
            "ExportManager inicializado correctamente con soporte para etiquetas de columnas",
          );
        } catch (error) {
          console.error("Error inicializando ExportManager:", error);
        }
      }, 1000);
    } catch (error) {
      console.error("Error al inicializar DataManager:", error);
      alert("Error al cargar los datos. Por favor, recarga la página.");
    }
  })
  .catch((error) => {
    console.error("Error al cargar el JSON:", error);
    alert(
      "Error al cargar el archivo de datos. Verifica que el archivo existe.",
    );
  });

// Poblar el selector de años dinámicamente usando DataManager
function populateYearSelector() {
  if (!dataManager) {
    console.error("DataManager no está inicializado");
    return;
  }

  // Usar el método del DataManager para obtener años disponibles
  const sortedYears = dataManager.getAvailableYears();

  // Limpiar opciones existentes
  yearSelector.innerHTML = "";

  sortedYears.forEach((year) => {
    const option = document.createElement("option");
    option.value = year;
    option.textContent = year;
    yearSelector.appendChild(option);
  });

  // Añadir el evento para actualizar el gráfico cuando cambia el año
  yearSelector.addEventListener("change", (event) => {
    updateSankey(event.target.value);
  });
}

// Initialize export functionality
function initializeExportControls() {
  const exportConfigBtn = document.getElementById("export-config-btn");
  const exportPngBtn = document.getElementById("export-png-btn");
  const exportSvgBtn = document.getElementById("export-svg-btn");
  const exportModal = document.getElementById("export-modal");
  const exportProgressModal = document.getElementById("export-progress-modal");
  const closeBtn = document.querySelector(".close");
  const saveConfigBtn = document.getElementById("save-config-btn");
  const cancelConfigBtn = document.getElementById("cancel-config-btn");

  // Open configuration modal
  exportConfigBtn.addEventListener("click", () => {
    loadConfigToModal();
    exportModal.style.display = "block";
  });

  // Close modal events
  closeBtn.addEventListener("click", () => {
    exportModal.style.display = "none";
  });

  cancelConfigBtn.addEventListener("click", () => {
    exportModal.style.display = "none";
  });

  // Close modal when clicking outside
  window.addEventListener("click", (event) => {
    if (event.target === exportModal) {
      exportModal.style.display = "none";
    }
    if (event.target === exportProgressModal) {
      exportProgressModal.style.display = "none";
    }
  });

  // Save configuration
  saveConfigBtn.addEventListener("click", () => {
    saveConfigFromModal();
    exportModal.style.display = "none";
  });

  // Export PNG
  exportPngBtn.addEventListener("click", () => {
    exportDiagram("png");
  });

  // Export SVG
  exportSvgBtn.addEventListener("click", () => {
    exportDiagram("svg");
  });
}

// Load current config to modal
function loadConfigToModal() {
  document.getElementById("png-width").value = exportConfig.png.width;
  document.getElementById("png-height").value = exportConfig.png.height;
  document.getElementById("png-scale").value = exportConfig.png.scale;
  document.getElementById("transparent-bg").checked =
    exportConfig.transparentBg;
  document.getElementById("include-column-labels").checked =
    exportConfig.includeColumnLabels !== false;
  document.getElementById("filename-prefix").value =
    exportConfig.filenamePrefix;
}

// Save config from modal
function saveConfigFromModal() {
  exportConfig.png.width = parseInt(document.getElementById("png-width").value);
  exportConfig.png.height = parseInt(
    document.getElementById("png-height").value,
  );
  exportConfig.png.scale = parseInt(document.getElementById("png-scale").value);
  exportConfig.transparentBg =
    document.getElementById("transparent-bg").checked;
  exportConfig.includeColumnLabels = document.getElementById(
    "include-column-labels",
  ).checked;
  exportConfig.filenamePrefix =
    document.getElementById("filename-prefix").value || "sankey_energia";

  // Update ExportManager configuration if it's initialized
  if (exportManager) {
    exportManager.updateConfig(exportConfig);
    console.log("ExportManager configuration updated:", exportConfig);
  }
}

// Show progress modal
function showProgressModal(format) {
  const progressModal = document.getElementById("export-progress-modal");
  const progressTitle = document.getElementById("progress-title");
  const progressMessage = document.getElementById("progress-message");
  const progressFill = document.getElementById("progress-fill");

  progressTitle.textContent = `Exportando ${format.toUpperCase()}...`;
  progressMessage.textContent = "Preparando imagen para descarga";
  progressFill.style.width = "0%";
  progressModal.style.display = "block";

  return {
    updateProgress: (percent, message) => {
      progressFill.style.width = `${percent}%`;
      if (message) progressMessage.textContent = message;
    },
    close: () => {
      progressModal.style.display = "none";
    },
  };
}

// Export diagram function using ExportManager
async function exportDiagram(format) {
  if (!exportManager) {
    alert(
      "ExportManager no está inicializado. Por favor, espera a que se cargue completamente.",
    );
    return;
  }

  if (!exportManager.isDiagramReady()) {
    alert(
      "El diagrama no está listo para exportar. Por favor, espera a que se cargue completamente.",
    );
    return;
  }

  const progress = showProgressModal(format);
  const currentYear = yearSelector.value;

  try {
    // Disable export buttons during export
    setExportButtonsState(false);

    // Update ExportManager configuration
    exportManager.updateConfig(exportConfig);

    // Prepare export options with current year in filename
    const exportOptions = {
      filename: `${exportConfig.filenamePrefix}_${currentYear}`,
    };

    let result;
    if (format === "png") {
      // Export PNG using ExportManager
      result = await exportManager.exportToPNG(
        exportOptions,
        (percent, message) => {
          progress.updateProgress(percent, message);
        },
      );
    } else if (format === "svg") {
      // Export SVG using ExportManager
      result = await exportManager.exportToSVG(
        exportOptions,
        (percent, message) => {
          progress.updateProgress(percent, message);
        },
      );
    } else {
      throw new Error(`Formato no soportado: ${format}`);
    }

    // Show success message
    console.log(`Exportación ${format.toUpperCase()} exitosa:`, result);

    // Close progress modal after a short delay
    setTimeout(() => {
      progress.close();
    }, 1000);
  } catch (error) {
    console.error("Error durante la exportación:", error);
    progress.close();

    let errorMessage = "Error desconocido durante la exportación";
    if (error.message) {
      errorMessage = error.message;
    } else if (typeof error === "string") {
      errorMessage = error;
    }

    alert(`Error al exportar ${format.toUpperCase()}: ${errorMessage}`);
  } finally {
    // Re-enable export buttons
    setExportButtonsState(true);
  }
}

// Enable/disable export buttons
function setExportButtonsState(enabled) {
  const exportButtons = document.querySelectorAll(".export-btn");
  exportButtons.forEach((btn) => {
    btn.disabled = !enabled;
  });
}

// Reemplaza la función initializeColumnLabelsControls con esto:
function initializeColumnLabelsControls() {
  console.log("Inicializando controles de etiquetas de columnas...");

  // Forzar la creación de las etiquetas
  // if (columnLabelsManager) {
  //   console.log("Creando etiquetas de columnas...");

  //   // Crear etiqueta para energéticos primarios
  //   columnLabelsManager.addLabel("energeticos_primarios", {
  //     title: "Energéticos Primarios",
  //     description: "Fuentes de energía",
  //     x: 0.23,
  //     y: 0.13,
  //     visible: true,
  //   });
  //   // Crear etiqueta para transformación
  //   columnLabelsManager.addLabel("transformacion", {
  //     title: "Transformación",
  //     description: "Procesos de conversión",
  //     x: 0.4,
  //     y: 0.13,
  //     visible: true,
  //   });

  //   // Crear etiqueta para energeticos secundarios
  //   columnLabelsManager.addLabel("energeticos_secundarios", {
  //     title: "Energéticos Secundarios",
  //     description: "Procesos de conversión",
  //     x: 0.68,
  //     y: 0.13,
  //     visible: true,
  //   });

  //   // Crear etiqueta para consumo
  //   columnLabelsManager.addLabel("usos_finales", {
  //     title: "Usos Finales",
  //     description: "Destino final",
  //     x: 0.9,
  //     y: 0.1,
  //     visible: true,
  //   });

  //   // Forzar que estén habilitadas
  //   columnLabelsManager.setEnabled(true);
  //   console.log("Etiquetas de columnas creadas y habilitadas");

  //   // Forzar redibujado
  //   if (columnLabelsManager.handleResize) {
  //     columnLabelsManager.handleResize();
  //   }
  // } else {
  //   console.error("ColumnLabelsManager no está inicializado");
  // }

  // Manejar redimensionamiento
  window.addEventListener("resize", () => {
    if (columnLabelsManager && columnLabelsManager.isEnabled()) {
      columnLabelsManager.handleResize();
    }
  });

  console.log("Controles de etiquetas de columnas inicializados");
}

// Función para limpiar todas las etiquetas
function clearAllLabels() {
  if (columnLabelsManager) {
    columnLabelsManager.clearAllLabels();
    console.log("Todas las etiquetas removidas");
  }
}

// Initialize export controls when DOM is ready
document.addEventListener("DOMContentLoaded", () => {
  initializeExportControls();
  const resetBtn = document.getElementById("reset-view-btn");
  if (resetBtn) {
    resetBtn.addEventListener("click", () => {
      if (zoomManager) zoomManager.reset();
    });
  }
});

// Función para actualizar el diagrama de Sankey (Etapa 1.7: Añadir Salidas Completas)
function updateSankey(year) {
  console.log(`Actualizando gráfico para el año: ${year}`);

  Plotly.purge(sankeyDiv);

  const labels = [];
  const nodeColors = [];
  const nodeMap = new Map();
  const nodeX = []; // Inicializar arrays de posiciones
  const nodeY = []; // Inicializar arrays de posiciones
  const nodeCustomdata = []; // Nuevo array para el customdata de cada nodo
  const nodeValues = []; // ← aquí

  // --- ARRAYS PARA LOS ENLACES DEL DIAGRAMA SANKEY ---
  const source = [];
  const target = [];
  const value = [];
  const linkColors = [];
  const linkCustomdata = [];

  const ofertaInternaBrutaFullData = dataManager.getNodeData(
    "Oferta Interna Bruta",
  );
  const energeticNodesMap = new Map(); // ← DECLARACIÓN ÚNICA

  function addNode(name, color, nodeType = "default", value = null) {
    if (nodeMap.has(name)) {
      return nodeMap.get(name);
    }
    let finalColor = color;
    if (styleManager) {
      finalColor = styleManager.getEnergyColor(name, nodeType) || color;
    }

    const nodeIndex = labels.length;
    nodeMap.set(name, nodeIndex);

    // Si se proporciona un valor, agregarlo al nombre con salto de línea
    let nodeLabel = name;
    if (value !== null && value !== undefined) {
      const formattedValue = Math.abs(value).toLocaleString("en-US", {
        minimumFractionDigits: 0,
        maximumFractionDigits: 2,
      });
      nodeLabel = `${name}<br>${formattedValue} PJ`;
    }

    labels.push(nodeLabel);
    nodeColors.push(finalColor);
    nodeCustomdata.push("");

    +(
      // Inicializa nodeValues con el valor real (o 0)
      (+nodeValues.push(value != null ? value : 0))
    );

    return nodeIndex;
  }

  // --- AQUÍ SE CREAN Y POSICIONAN LOS NODOS ---
  // ——— Nodo y enlaces de Importación ———
  const importacionNodeData = dataManager.getNodeData("Importación");
  console.log(`[DEBUG] Datos de Importación:`, importacionNodeData);

  if (importacionNodeData && ofertaInternaBrutaFullData?.["Nodos Hijo"]) {
    // 1) Calcular breakdown y totalPJ
    const raw = popupManager.calculateNodeBreakdown(
      importacionNodeData,
      year,
      "Energía Primaria",
    );
    console.log(`[DEBUG - Importación] Breakdown Raw para ${year}:`, raw);

    const children = raw.children || raw;
    const totalPJ = Array.isArray(children)
      ? children.reduce((sum, c) => sum + Math.abs(c.value), 0)
      : 0;
    console.log(`[DEBUG] totalPJ Importación: ${totalPJ.toFixed(2)} PJ`);

    // 2) Crear nodo con valor real en PJ
    const idx = addNode(
      importacionNodeData["Nodo Padre"],
      importacionNodeData.color,
      "default",
      totalPJ, // ← este valor dimensiona el nodo
    );
    nodeX[idx] = 0.05;
    nodeY[idx] = 0.05;

    // 3) Generar popup simplificado con { total, unit }
    nodeCustomdata[idx] = popupManager.generateNodePopup(
      importacionNodeData["Nodo Padre"],
      importacionNodeData,
      year,
      { total: totalPJ, unit: "PJ" },
      "text",
      null,
      "simple_source",
    );

    // 4) Enlaces de Energía Primaria → Importación
    ofertaInternaBrutaFullData["Nodos Hijo"]
      .filter((child) => child.tipo === "Energía Primaria")
      .forEach((child) => {
        const val = dataManager.getEnergeticValue(
          "Importación",
          child["Nodo Hijo"],
          year,
        );
        if (val != null && Math.abs(val) > 0) {
          source.push(energeticNodesMap.get(child["Nodo Hijo"]));
          target.push(idx);
          const scaled = Math.log10(Math.abs(val) + 1) + MIN_LINK_SIZE;
          value.push(scaled);
          const col =
            styleManager.getEnergyColor(child["Nodo Hijo"]) || child.color;
          linkColors.push(styleManager.hexToRgba(col, 0.5));
          linkCustomdata.push(
            popupManager.generateLinkPopup(
              child["Nodo Hijo"],
              val,
              child["Nodo Hijo"],
              importacionNodeData["Nodo Padre"],
              col,
              year,
              { flowType: "primary_supply" },
            ),
          );
        }
      });
  } else {
    console.error(
      "Error: datos de 'Importación' o sus 'Nodos Hijo' no disponibles.",
    );
  }

  // ——— Nodo y enlaces de Producción ———
  const produccionNodeData = dataManager.getNodeData("Producción");
  console.log(`[DEBUG] Datos de Producción:`, produccionNodeData);

  if (produccionNodeData && ofertaInternaBrutaFullData?.["Nodos Hijo"]) {
    // 1) Calcular breakdown y totalPJ
    const raw = popupManager.calculateNodeBreakdown(
      produccionNodeData,
      year,
      "Energía Primaria",
    );
    console.log(
      `[DEBUG - Producción] Breakdown Raw (Primaria) para ${year}:`,
      raw,
    );

    const children = raw.children || raw;
    const totalPJ = Array.isArray(children)
      ? children.reduce((sum, c) => sum + Math.abs(c.value), 0)
      : 0;
    console.log(`[DEBUG] totalPJ Producción: ${totalPJ.toFixed(2)} PJ`);

    // 2) Crear nodo con valor real en PJ
    const idx = addNode(
      produccionNodeData["Nodo Padre"],
      produccionNodeData.color,
      "default",
      totalPJ, // ← este valor dimensiona el nodo
    );
    nodeX[idx] = 0.05;
    nodeY[idx] = 0.4;

    // 3) Generar popup simplificado con { total, unit }
    nodeCustomdata[idx] = popupManager.generateNodePopup(
      produccionNodeData["Nodo Padre"],
      produccionNodeData,
      year,
      { total: totalPJ, unit: "PJ" },
      "text",
      null,
      "simple_source",
    );

    // 4) (Opcional) Enlaces de Energía Primaria → Producción
    ofertaInternaBrutaFullData["Nodos Hijo"]
      .filter((child) => child.tipo === "Energía Primaria")
      .forEach((child) => {
        const val = dataManager.getEnergeticValue(
          "Producción",
          child["Nodo Hijo"],
          year,
        );
        if (val != null && Math.abs(val) > 0) {
          source.push(energeticNodesMap.get(child["Nodo Hijo"]));
          target.push(idx);
          const scaled = Math.log10(Math.abs(val) + 1) + MIN_LINK_SIZE;
          value.push(scaled);
          const col =
            styleManager.getEnergyColor(child["Nodo Hijo"]) || child.color;
          linkColors.push(styleManager.hexToRgba(col, 0.5));
          linkCustomdata.push(
            popupManager.generateLinkPopup(
              child["Nodo Hijo"],
              val,
              child["Nodo Hijo"],
              produccionNodeData["Nodo Padre"],
              col,
              year,
              { flowType: "primary_supply" },
            ),
          );
        }
      });
  } else {
    console.error(
      "Error: datos de 'Producción' o sus 'Nodos Hijo' no disponibles.",
    );
  }

  // Agregar Variación de Inventarios
  // ——— Nodo y enlaces de Variación de Inventarios ———
  const variacionNodeData = dataManager.getNodeData("Variación de Inventarios");
  if (variacionNodeData && ofertaInternaBrutaFullData?.["Nodos Hijo"]) {
    // 1) Breakdown y sumas
    const raw = popupManager.calculateNodeBreakdown(
      variacionNodeData,
      year,
      "Energía Primaria",
    );
    const inputTotal = raw.input_total || 0;
    const outputTotal = raw.output_total || 0;
    const totalPJ = inputTotal + outputTotal;

    // 2) Creamos el nodo con el nombre original y totalPJ
    const idx = addNode(
      variacionNodeData["Nodo Padre"], // clave original
      variacionNodeData.color,
      "default",
      totalPJ, // tamaño
    );
    nodeX[idx] = 0.05;
    nodeY[idx] = 0.2;

    // 3) Sobrescribimos SOLO la etiqueta para mostrar flechas
    labels[idx] =
      `${variacionNodeData["Nodo Padre"]}<br>` +
      `↑ ${inputTotal.toFixed(2)} PJ  ↓ ${outputTotal.toFixed(2)} PJ`;

    // 4) Popup con tu template
    nodeCustomdata[idx] = popupManager.generateNodePopup(
      variacionNodeData["Nodo Padre"],
      variacionNodeData,
      year,
      {
        variacion_positiva: inputTotal,
        variacion_negativa: outputTotal,
        unit: "PJ",
      },
      "text",
      null,
      "simple_source",
    );

    // 5) Enlaces (positivo sale, negativo entra)
    ofertaInternaBrutaFullData["Nodos Hijo"]
      .filter((c) => c.tipo === "Energía Primaria")
      .forEach((child) => {
        const val = dataManager.getEnergeticValue(
          "Variación de Inventarios",
          child["Nodo Hijo"],
          year,
        );
        if (val != null && val !== 0) {
          const src = val > 0 ? idx : energeticNodesMap.get(child["Nodo Hijo"]);
          const tgt = val > 0 ? energeticNodesMap.get(child["Nodo Hijo"]) : idx;
          source.push(src);
          target.push(tgt);
          const scaled = Math.log10(Math.abs(val) + 1) + MIN_LINK_SIZE;
          value.push(scaled);
          const col =
            styleManager.getEnergyColor(child["Nodo Hijo"]) || child.color;
          linkColors.push(styleManager.hexToRgba(col, 0.5));
          linkCustomdata.push(
            popupManager.generateLinkPopup(
              child["Nodo Hijo"],
              val,
              variacionNodeData["Nodo Padre"],
              child["Nodo Hijo"],
              col,
              year,
              { flowType: "inventory_change_primaria" },
            ),
          );
        }
      });
  }

  // --- Nodos de Energéticos Primarios de Oferta Interna Bruta ---

  // const energeticNodesMap = new Map(); // Para almacenar los índices de los nuevos nodos de energéticos

  if (ofertaInternaBrutaFullData && ofertaInternaBrutaFullData["Nodos Hijo"]) {
    const primaryEnergetics = ofertaInternaBrutaFullData["Nodos Hijo"].filter(
      (child) => child.tipo === "Energía Primaria",
    );

    // Calcular posiciones Y para distribuir los nodos de energéticos
    const startY = 0.15; // Posición inicial
    const endY = 0.9; // Posición final
    const stepY = (endY - startY) / (primaryEnergetics.length - 1 || 1); // Paso entre nodos

    primaryEnergetics.forEach((energetic, index) => {
      const energeticName = energetic["Nodo Hijo"];
      const energeticColor =
        styleManager.getEnergyColor(energeticName) || energetic.color; // Obtener color del StyleManager o del dato

      // Obtener el valor del energético antes de crear el nodo
      const energeticValue = dataManager.getEnergeticValue(
        "Oferta Interna Bruta",
        energeticName,
        year,
      );

      const energeticIndex = addNode(
        energeticName,
        energeticColor,
        "default",
        energeticValue,
      );
      energeticNodesMap.set(energeticName, energeticIndex); // Guardar el índice

      nodeX[energeticIndex] = 0.2; // Columna de Oferta Interna Bruta
      nodeY[energeticIndex] = startY + index * stepY; // Distribuir verticalmente

      // Generar customdata sencillo para cada energético
      let energeticPopupData = {};
      if (energeticValue !== null) {
        energeticPopupData.total = energeticValue; // Usar 'total' para el simple_source template
      }

      nodeCustomdata[energeticIndex] = popupManager.generateNodePopup(
        energeticName,
        energetic,
        year,
        energeticPopupData,
        "text",
        "Energía Primaria",
        "simple_source",
      );
    });
  } else {
    console.error(
      "Error: Datos de 'Oferta Interna Bruta' o sus hijos no encontrados para crear energéticos primarios.",
    );
  }

  // ——— Nodo y enlaces de Exportación ———
  const exportacionNodeData = dataManager.getNodeData("Exportación");
  console.log(`[DEBUG] Datos de Exportación:`, exportacionNodeData);

  if (exportacionNodeData && ofertaInternaBrutaFullData?.["Nodos Hijo"]) {
    // 1) Calcular breakdown y totalPJ
    const raw = popupManager.calculateNodeBreakdown(
      exportacionNodeData,
      year,
      "Energía Primaria",
    );
    console.log(`[DEBUG - Exportación] Breakdown Raw para ${year}:`, raw);

    const children = raw.children || raw;
    const totalPJ = Array.isArray(children)
      ? children.reduce((sum, c) => sum + Math.abs(c.value), 0)
      : 0;
    console.log(`[DEBUG] totalPJ Exportación: ${totalPJ.toFixed(2)} PJ`);

    // 2) Crear nodo con valor real en PJ
    const idx = addNode(
      exportacionNodeData["Nodo Padre"],
      exportacionNodeData.color,
      "default",
      totalPJ, // ← este valor dimensiona el nodo
    );
    nodeX[idx] = 0.3;
    nodeY[idx] = 0.99;
    // nodeValues[idx] ya queda inicializado dentro de addNode

    // 3) Generar popup simplificado con { total, unit }
    nodeCustomdata[idx] = popupManager.generateNodePopup(
      exportacionNodeData["Nodo Padre"],
      exportacionNodeData,
      year,
      { total: totalPJ, unit: "PJ" },
      "text",
      null,
      "simple_source",
    );

    // 4) Enlaces de Energía Primaria → Exportación
    ofertaInternaBrutaFullData["Nodos Hijo"]
      .filter((child) => child.tipo === "Energía Primaria")
      .forEach((child) => {
        const val = dataManager.getEnergeticValue(
          "Exportación",
          child["Nodo Hijo"],
          year,
        );
        if (val != null && Math.abs(val) > 0) {
          source.push(energeticNodesMap.get(child["Nodo Hijo"]));
          target.push(idx);
          const scaled = Math.log10(Math.abs(val) + 1) + MIN_LINK_SIZE;
          value.push(scaled);
          const col =
            styleManager.getEnergyColor(child["Nodo Hijo"]) || child.color;
          linkColors.push(styleManager.hexToRgba(col, 0.5));
          linkCustomdata.push(
            popupManager.generateLinkPopup(
              child["Nodo Hijo"],
              val,
              child["Nodo Hijo"],
              exportacionNodeData["Nodo Padre"],
              col,
              year,
              { flowType: "primary_demand" },
            ),
          );
        }
      });
  } else {
    console.error(
      "Error: datos de 'Exportación' o sus 'Nodos Hijo' no disponibles.",
    );
  }

  // ——— Nodo y enlaces de Consumo Propio del Sector de Energéticos Primarios ———
  const consumoPropioNodeData = dataManager.getNodeData(
    "Consumo Propio del Sector",
  );
  console.log(
    `[DEBUG] Datos de Consumo Propio del Sector:`,
    consumoPropioNodeData,
  );

  if (consumoPropioNodeData && ofertaInternaBrutaFullData?.["Nodos Hijo"]) {
    // 1) Calcular breakdown y totalPJ
    const raw = popupManager.calculateNodeBreakdown(
      consumoPropioNodeData,
      year,
      "Energía Primaria",
    );
    console.log(`[DEBUG - Consumo Propio] Breakdown Raw para ${year}:`, raw);

    const children = raw.children || raw;
    const totalPJ = Array.isArray(children)
      ? children.reduce((sum, c) => sum + Math.abs(c.value), 0)
      : 0;
    console.log(`[DEBUG] totalPJ Consumo Propio: ${totalPJ.toFixed(2)} PJ`);

    // 2) Crear nodo con valor real en PJ
    const idx = addNode(
      consumoPropioNodeData["Nodo Padre"],
      consumoPropioNodeData.color,
      "default",
      totalPJ, // ← valor que dimensiona el nodo
    );
    nodeX[idx] = 0.3;
    nodeY[idx] = 0.94;

    // 3) Generar popup con { total, unit }
    nodeCustomdata[idx] = popupManager.generateNodePopup(
      consumoPropioNodeData["Nodo Padre"],
      consumoPropioNodeData,
      year,
      { total: totalPJ, unit: "PJ" },
      "text",
      null,
      "simple_source",
    );

    // 4) Enlaces de Energía Primaria → este nodo
    ofertaInternaBrutaFullData["Nodos Hijo"]
      .filter((child) => child.tipo === "Energía Primaria")
      .forEach((child) => {
        const val = dataManager.getEnergeticValue(
          "Consumo Propio del Sector",
          child["Nodo Hijo"],
          year,
        );
        if (val != null && Math.abs(val) > 0) {
          source.push(energeticNodesMap.get(child["Nodo Hijo"]));
          target.push(idx);
          const scaled = Math.log10(Math.abs(val) + 1) + MIN_LINK_SIZE;
          value.push(scaled);
          const col =
            styleManager.getEnergyColor(child["Nodo Hijo"]) || "#999999";
          linkColors.push(styleManager.hexToRgba(col, 0.5));
          linkCustomdata.push(
            popupManager.generateLinkPopup(
              child["Nodo Hijo"],
              val,
              child["Nodo Hijo"],
              consumoPropioNodeData["Nodo Padre"],
              col,
              year,
              { flowType: "consumo_propio_primaria" },
            ),
          );
        }
      });
  } else {
    console.error(
      "Error: datos de 'Consumo Propio del Sector' o sus 'Nodos Hijo' no disponibles.",
    );
  }

  // ——— Nodo y enlaces de Pérdidas Técnicas por Transporte, Transmisión y Distribución ———
  const perdidasTecnicasNodeData = dataManager.getNodeData(
    "Pérdidas técnicas por transporte, transmisión y distribución",
  );
  console.log(
    `[DEBUG] Datos de Pérdidas Técnicas por Transporte, Transmisión y Distribución:`,
    perdidasTecnicasNodeData,
  );

  if (perdidasTecnicasNodeData && ofertaInternaBrutaFullData?.["Nodos Hijo"]) {
    // 1) Breakdown y totalPJ
    const raw = popupManager.calculateNodeBreakdown(
      perdidasTecnicasNodeData,
      year,
      "Energía Primaria",
    );
    console.log(`[DEBUG - Pérdidas Técnicas] Breakdown Raw para ${year}:`, raw);

    const children = raw.children || raw;
    const totalPJ = Array.isArray(children)
      ? children.reduce((sum, c) => sum + Math.abs(c.value), 0)
      : 0;
    console.log(`[DEBUG] totalPJ Pérdidas Técnicas: ${totalPJ.toFixed(2)} PJ`);

    // 2) Crear nodo con valor real en PJ
    const idx = addNode(
      perdidasTecnicasNodeData["Nodo Padre"],
      perdidasTecnicasNodeData.color,
      "default",
      totalPJ, // ← este valor dimensiona el nodo
    );
    nodeX[idx] = 0.3;
    nodeY[idx] = 0.9;

    // 3) Popup simplificado con { total, unit }
    nodeCustomdata[idx] = popupManager.generateNodePopup(
      perdidasTecnicasNodeData["Nodo Padre"],
      perdidasTecnicasNodeData,
      year,
      { total: totalPJ, unit: "PJ" },
      "text",
      null,
      "simple_source",
    );

    // 4) Enlaces de Energía Primaria → este nodo
    ofertaInternaBrutaFullData["Nodos Hijo"]
      .filter((child) => child.tipo === "Energía Primaria")
      .forEach((child) => {
        const val = dataManager.getEnergeticValue(
          "Pérdidas técnicas por transporte, transmisión y distribución",
          child["Nodo Hijo"],
          year,
        );
        if (val != null && Math.abs(val) > 0) {
          source.push(energeticNodesMap.get(child["Nodo Hijo"]));
          target.push(idx);
          const scaled = Math.log10(Math.abs(val) + 1) + MIN_LINK_SIZE;
          value.push(scaled);
          const col =
            styleManager.getEnergyColor(child["Nodo Hijo"]) || "#999999";
          linkColors.push(styleManager.hexToRgba(col, 0.5));
          linkCustomdata.push(
            popupManager.generateLinkPopup(
              child["Nodo Hijo"],
              val,
              child["Nodo Hijo"],
              perdidasTecnicasNodeData["Nodo Padre"],
              col,
              year,
              { flowType: "perdidas_tecnicas" },
            ),
          );
        }
      });
  } else {
    console.error(
      "Error: datos de 'Pérdidas técnicas por transporte, transmisión y distribución' o sus 'Nodos Hijo' no disponibles.",
    );
  }

  // ——— Nodo y enlaces de Energía No Aprovechada ———
  const energiaNoAprovechadaNodeData = dataManager.getNodeData(
    "Energía No Aprovechada",
  );
  console.log(
    `[DEBUG] Datos de Energía No Aprovechada:`,
    energiaNoAprovechadaNodeData,
  );

  if (
    energiaNoAprovechadaNodeData &&
    ofertaInternaBrutaFullData?.["Nodos Hijo"]
  ) {
    // 1) Calcular breakdown y totalPJ
    const raw = popupManager.calculateNodeBreakdown(
      energiaNoAprovechadaNodeData,
      year,
      "Energía Primaria",
    );
    console.log(
      `[DEBUG - Energía No Aprovechada] Breakdown Raw para ${year}:`,
      raw,
    );

    const children = raw.children || raw;
    const totalPJ = Array.isArray(children)
      ? children.reduce((sum, c) => sum + Math.abs(c.value), 0)
      : 0;
    console.log(
      `[DEBUG] totalPJ Energía No Aprovechada: ${totalPJ.toFixed(2)} PJ`,
    );

    // 2) Crear el nodo con su valor real en PJ
    const idx = addNode(
      energiaNoAprovechadaNodeData["Nodo Padre"],
      energiaNoAprovechadaNodeData.color,
      "default",
      totalPJ, // ← este valor dimensiona el nodo
    );
    nodeX[idx] = 0.3;
    nodeY[idx] = 0.85;
    // nodeValues[idx] ya se inicializa dentro de addNode

    // 3) Generar popup con { total, unit }
    nodeCustomdata[idx] = popupManager.generateNodePopup(
      energiaNoAprovechadaNodeData["Nodo Padre"],
      energiaNoAprovechadaNodeData,
      year,
      { total: totalPJ, unit: "PJ" },
      "text",
      null,
      "simple_source",
    );

    // 4) Enlaces de Energía Primaria hacia este nodo
    ofertaInternaBrutaFullData["Nodos Hijo"]
      .filter((child) => child.tipo === "Energía Primaria")
      .forEach((child) => {
        const val = dataManager.getEnergeticValue(
          "Energía No Aprovechada",
          child["Nodo Hijo"],
          year,
        );
        if (val != null && Math.abs(val) > 0) {
          source.push(energeticNodesMap.get(child["Nodo Hijo"]));
          target.push(idx);
          const scaled = Math.log10(Math.abs(val) + 1) + MIN_LINK_SIZE;
          value.push(scaled);
          const col =
            styleManager.getEnergyColor(child["Nodo Hijo"]) || child.color;
          linkColors.push(styleManager.hexToRgba(col, 0.5));
          linkCustomdata.push(
            popupManager.generateLinkPopup(
              child["Nodo Hijo"],
              val,
              child["Nodo Hijo"],
              energiaNoAprovechadaNodeData["Nodo Padre"],
              col,
              year,
              { flowType: "primary_demand" },
            ),
          );
        }
      });
  } else {
    console.error(
      "Error: datos de 'Energía No Aprovechada' o sus 'Nodos Hijo' no disponibles.",
    );
  }

  // ——— Nodo y enlaces de Coquizadoras y Hornos ———
  const coquizadorasyhornosNodeData = dataManager.getNodeData(
    "Coquizadoras y Hornos",
  );
  console.log(
    `[DEBUG] Datos de Coquizadoras y Hornos:`,
    coquizadorasyhornosNodeData,
  );

  if (
    coquizadorasyhornosNodeData &&
    ofertaInternaBrutaFullData?.["Nodos Hijo"]
  ) {
    // 1) Calcular breakdown y totalPJ
    const raw = popupManager.calculateNodeBreakdown(
      coquizadorasyhornosNodeData,
      year,
      "Energía Primaria",
    );
    console.log(
      `[DEBUG - Coquizadoras y Hornos] Breakdown Raw para ${year}:`,
      raw,
    );

    const children = raw.children || raw;
    const totalPJ = Array.isArray(children)
      ? children.reduce((sum, c) => sum + Math.abs(c.value), 0)
      : 0;
    console.log(
      `[DEBUG] totalPJ Coquizadoras y Hornos: ${totalPJ.toFixed(2)} PJ`,
    );

    // 2) Crear nodo con valor real en PJ
    const idx = addNode(
      coquizadorasyhornosNodeData["Nodo Padre"],
      coquizadorasyhornosNodeData.color,
      "default",
      totalPJ, // ← este valor dimensiona el nodo
    );
    nodeX[idx] = 0.35;
    nodeY[idx] = 0.1;
    // nodeValues[idx] ya queda inicializado a totalPJ dentro de addNode

    // 3) Generar popup simplificado con { total, unit }
    nodeCustomdata[idx] = popupManager.generateNodePopup(
      coquizadorasyhornosNodeData["Nodo Padre"],
      coquizadorasyhornosNodeData,
      year,
      { total: totalPJ, unit: "PJ" },
      "text",
      null,
      "simple_source",
    );

    // 4) Enlaces de Energía Primaria → Coquizadoras y Hornos
    ofertaInternaBrutaFullData["Nodos Hijo"]
      .filter((child) => child.tipo === "Energía Primaria")
      .forEach((child) => {
        const val = dataManager.getEnergeticValue(
          "Coquizadoras y Hornos",
          child["Nodo Hijo"],
          year,
        );
        if (val != null && Math.abs(val) > 0) {
          source.push(energeticNodesMap.get(child["Nodo Hijo"]));
          target.push(idx);
          const scaled = Math.log10(Math.abs(val) + 1) + MIN_LINK_SIZE;
          value.push(scaled);
          const col =
            styleManager.getEnergyColor(child["Nodo Hijo"]) || child.color;
          linkColors.push(styleManager.hexToRgba(col, 0.5));
          linkCustomdata.push(
            popupManager.generateLinkPopup(
              child["Nodo Hijo"],
              val,
              child["Nodo Hijo"],
              coquizadorasyhornosNodeData["Nodo Padre"],
              col,
              year,
              { flowType: "primary_demand" },
            ),
          );
        }
      });
  } else {
    console.error(
      "Error: datos para 'Coquizadoras y Hornos' o sus 'Nodos Hijo' no disponibles.",
    );
  }

  // ——— Nodo y enlaces de Plantas de Gas y Fraccionadoras ———
  const plantasdegasyfraccionadorasNodeData = dataManager.getNodeData(
    "Plantas de Gas y Fraccionadoras",
  );
  console.log(
    `[DEBUG] Datos de Plantas de Gas y Fraccionadoras:`,
    plantasdegasyfraccionadorasNodeData,
  );

  if (
    plantasdegasyfraccionadorasNodeData &&
    ofertaInternaBrutaFullData?.["Nodos Hijo"]
  ) {
    // 1) calcular breakdown y totalPJ
    const raw = popupManager.calculateNodeBreakdown(
      plantasdegasyfraccionadorasNodeData,
      year,
      "Energía Primaria",
    );
    console.log(
      `[DEBUG] Breakdown Raw Plantas de Gas y Fracc. para ${year}:`,
      raw,
    );

    const children = raw.children || raw;
    const totalPJ = Array.isArray(children)
      ? children.reduce((sum, c) => sum + Math.abs(c.value), 0)
      : 0;
    console.log(
      `[DEBUG] totalPJ Plantas de Gas y Fracc.: ${totalPJ.toFixed(2)} PJ`,
    );

    // 2) crear nodo con su valor real en PJ
    const idx = addNode(
      plantasdegasyfraccionadorasNodeData["Nodo Padre"],
      plantasdegasyfraccionadorasNodeData.color,
      "default",
      totalPJ, // ← valor que dimensiona el nodo
    );
    nodeX[idx] = 0.35;
    nodeY[idx] = 0.25;
    // nodeValues[idx] ya inicializa totalPJ dentro de addNode

    // 3) generar popup solo con total y unidad
    nodeCustomdata[idx] = popupManager.generateNodePopup(
      plantasdegasyfraccionadorasNodeData["Nodo Padre"],
      plantasdegasyfraccionadorasNodeData,
      year,
      { total: totalPJ, unit: "PJ" },
      "text",
      null,
      "simple_source",
    );

    // 4) crear enlaces de Energía Primaria → este nodo
    ofertaInternaBrutaFullData["Nodos Hijo"]
      .filter((child) => child.tipo === "Energía Primaria")
      .forEach((child) => {
        const val = dataManager.getEnergeticValue(
          "Plantas de Gas y Fraccionadoras",
          child["Nodo Hijo"],
          year,
        );
        if (val != null && Math.abs(val) > 0) {
          source.push(energeticNodesMap.get(child["Nodo Hijo"]));
          target.push(idx);
          const scaled = Math.log10(Math.abs(val) + 1) + MIN_LINK_SIZE;
          value.push(scaled);
          const col =
            styleManager.getEnergyColor(child["Nodo Hijo"]) || child.color;
          linkColors.push(styleManager.hexToRgba(col, 0.5));
          linkCustomdata.push(
            popupManager.generateLinkPopup(
              child["Nodo Hijo"],
              val,
              child["Nodo Hijo"],
              plantasdegasyfraccionadorasNodeData["Nodo Padre"],
              col,
              year,
              { flowType: "primary_demand" },
            ),
          );
        }
      });
  } else {
    console.error(
      "Error: datos de 'Plantas de Gas y Fraccionadoras' o sus 'Nodos Hijo' no disponibles.",
    );
  }

  // --- Nodo de Refinerías y Despuntadoras ---
  const refinerasydespuntadorasNodeData = dataManager.getNodeData(
    "Refinerías y Despuntadoras",
  );
  console.log(
    `[DEBUG] Datos de Refinerías y Despuntadoras:`,
    refinerasydespuntadorasNodeData,
  );

  if (
    refinerasydespuntadorasNodeData &&
    ofertaInternaBrutaFullData?.["Nodos Hijo"]
  ) {
    // 1) Calcular el desglose de Energía Primaria
    const breakdownRaw = popupManager.calculateNodeBreakdown(
      refinerasydespuntadorasNodeData,
      year,
      "Energía Primaria",
    );
    console.log(`[DEBUG] Breakdown Raw para Refinerías:`, breakdownRaw);

    // 2) Extraer hijos y sumar valores absolutos ⇒ totalPJ
    const children = breakdownRaw.children || breakdownRaw;
    const totalPJ = Array.isArray(children)
      ? children.reduce((sum, c) => sum + Math.abs(c.value), 0)
      : 0;
    console.log(
      `[DEBUG] totalPJ Refinerías y Despuntadoras: ${totalPJ.toFixed(2)} PJ`,
    );

    // 3) Crear nodo con su valor real
    const idx = addNode(
      refinerasydespuntadorasNodeData["Nodo Padre"],
      refinerasydespuntadorasNodeData.color,
      "default",
      totalPJ, // ← aquí pasamos totalPJ
    );
    nodeX[idx] = 0.35;
    nodeY[idx] = 0.7;
    // nodeValues ya se inicializa dentro de addNode

    // 4) Generar popup con { total, unit }
    nodeCustomdata[idx] = popupManager.generateNodePopup(
      refinerasydespuntadorasNodeData["Nodo Padre"],
      refinerasydespuntadorasNodeData,
      year,
      { total: totalPJ, unit: "PJ" },
      "text",
      null,
      "simple_source",
    );

    // 5) Enlaces de Energía Primaria → Refinerías y Despuntadoras
    ofertaInternaBrutaFullData["Nodos Hijo"]
      .filter((child) => child.tipo === "Energía Primaria")
      .forEach((child) => {
        const val = dataManager.getEnergeticValue(
          "Refinerías y Despuntadoras",
          child["Nodo Hijo"],
          year,
        );
        if (val != null && Math.abs(val) > 0) {
          source.push(energeticNodesMap.get(child["Nodo Hijo"]));
          target.push(idx);
          const scaled = Math.log10(Math.abs(val) + 1) + MIN_LINK_SIZE;
          value.push(scaled);
          const col =
            styleManager.getEnergyColor(child["Nodo Hijo"]) || child.color;
          linkColors.push(styleManager.hexToRgba(col, 0.5));
          linkCustomdata.push(
            popupManager.generateLinkPopup(
              child["Nodo Hijo"],
              val,
              child["Nodo Hijo"],
              "Refinerías y Despuntadoras",
              col,
              year,
              { flowType: "primary_demand" },
            ),
          );
        }
      });
  } else {
    console.error(
      "Error: Datos para 'Refinerías y Despuntadoras' no encontrados o estructura de 'Nodos Hijo' faltante.",
    );
  }
  // --- Nodo de Centrales Eléctricas ---
  const centraleselectricasNodeData = dataManager.getNodeData(
    "Centrales Eléctricas",
  );
  console.log(
    `[DEBUG] Datos de Centrales Eléctricas:`,
    centraleselectricasNodeData,
  );
  if (centraleselectricasNodeData) {
    // Calcular el desglose para obtener el valor de energía eléctrica generada
    const centraleselectricasBreakdownForPopup =
      popupManager.calculateNodeBreakdown(
        centraleselectricasNodeData,
        year,
        "Energía Secundaria",
      );
    console.log(
      `[DEBUG - Centrales Eléctricas] Breakdown (Energía Eléctrica) para ${year}:`,
      centraleselectricasBreakdownForPopup,
    );

    // Buscar la entrada de Energía eléctrica (notar la tilde en "eléctrica")
    const electricidadEntry =
      centraleselectricasBreakdownForPopup?.children?.find(
        (child) => child.name === "Energía eléctrica" && child.isInput,
      );

    // Si no la encontramos, mostramos un mensaje de error
    if (!electricidadEntry) {
      console.error(
        "No se encontró la entrada de Energía eléctrica en el breakdown",
      );
      console.log(
        "Entradas disponibles:",
        centraleselectricasBreakdownForPopup.children?.map((c) => c.name),
      );
    }

    // Usamos el valor de la entrada o 0 si no se encuentra
    const energiaElectricaGenerada = Math.abs(electricidadEntry?.value || 0);

    // Crear el nodo con el valor calculado
    const centraleselectricasIndex = addNode(
      centraleselectricasNodeData["Nodo Padre"],
      centraleselectricasNodeData.color,
      "default",
      energiaElectricaGenerada,
    );
    nodeX[centraleselectricasIndex] = 0.45; // Posición horizontal
    nodeY[centraleselectricasIndex] = 0.45; // Posición vertical

    // Crear un objeto con el total de energía eléctrica generada
    const electricidadData = {
      total: energiaElectricaGenerada,
      unit: "PJ",
    };

    nodeCustomdata[centraleselectricasIndex] = popupManager.generateNodePopup(
      centraleselectricasNodeData["Nodo Padre"],
      centraleselectricasNodeData,
      year,
      electricidadData,
      "text",
      null,
      "simple_source",
    );
  } else {
    console.error(
      "Error: Datos para 'Centrales Eléctricas' no encontrados en DataManager.",
    );
  }

  // --- Nodos de Energéticos Secundarios de Oferta Interna Bruta ---
  const primaryEnergeticNodesMap = new Map(); // Mapa para los nodos de energéticos primarios
  // 1. Agregar nodos de energía primaria
  // const primaryEnergetics = ofertaInternaBrutaFullData['Nodos Hijo']
  //     .filter(child => child.tipo === 'Energía Primaria' && child[year] > 0);
  const secondaryEnergeticNodesMap = new Map(); // Mapa para los nodos de energéticos secundarios
  console.log("Datos de Oferta Interna Bruta:", ofertaInternaBrutaFullData);

  if (ofertaInternaBrutaFullData && ofertaInternaBrutaFullData["Nodos Hijo"]) {
    // Filtrar solo los energéticos secundarios
    const secondaryEnergetics = ofertaInternaBrutaFullData["Nodos Hijo"].filter(
      (child) => child.tipo === "Energía Secundaria",
    );

    console.log(
      "Energéticos secundarios encontrados:",
      secondaryEnergetics.map((e) => e["Nodo Hijo"]),
    );

    // Calcular posiciones Y para distribuir los nodos de energéticos
    const startY = 0.15; // Posición inicial
    const endY = 0.9; // Posición final
    const stepY =
      secondaryEnergetics.length > 1
        ? (endY - startY) / (secondaryEnergetics.length - 1)
        : 0.5; // Evitar división por cero

    secondaryEnergetics.forEach((energetic, index) => {
      const energeticName = energetic["Nodo Hijo"];
      const energeticColor =
        styleManager.getEnergyColor(energeticName) ||
        energetic.color ||
        "#CCCCCC";

      console.log(
        `Creando nodo para ${energeticName} con color:`,
        energeticColor,
      );

      // Obtener el valor del energético antes de crear el nodo
      const energeticValue = dataManager.getEnergeticValue(
        "Oferta Interna Bruta",
        energeticName,
        year,
      );

      const energeticIndex = addNode(
        energeticName,
        energeticColor,
        "default",
        energeticValue,
      );
      secondaryEnergeticNodesMap.set(energeticName, energeticIndex);

      nodeX[energeticIndex] = 0.65; // Posición X a la derecha
      nodeY[energeticIndex] = startY + index * stepY;

      // Preparar datos para el popup
      let energeticPopupData = {};
      if (energeticValue !== null) {
        energeticPopupData.total = Math.abs(energeticValue);
        energeticPopupData.unit = "PJ";
      }

      console.log(
        `Nodo creado: ${energeticName} - Índice: ${energeticIndex}, ` +
          `X: ${nodeX[energeticIndex]}, Y: ${nodeY[energeticIndex]}`,
      );

      nodeCustomdata[energeticIndex] = popupManager.generateNodePopup(
        energeticName,
        energetic,
        year,
        energeticPopupData,
        "text",
        "Energía Secundaria",
        "simple_source",
      );
    });

    console.log("Mapa de nodos secundarios:", [
      ...secondaryEnergeticNodesMap.entries(),
    ]);
  } else {
    console.error(
      "Error: Datos de 'Oferta Interna Bruta' o sus hijos no encontrados para crear energéticos secundarios.",
    );
  }

  // --- NODO DE IMPORTACIÓN DE ENERGÉTICOS SECUNDARIOS ---
  if (importacionNodeData && importacionNodeData["Nodos Hijo"]) {
    // Filtrar solo los energéticos secundarios
    const secundariosImportados = importacionNodeData["Nodos Hijo"].filter(
      (hijo) =>
        hijo.tipo === "Energía Secundaria" &&
        hijo[year] !== undefined &&
        hijo[year] !== null &&
        hijo[year] > 0,
    );

    if (secundariosImportados.length > 0) {
      // Calcular el valor total en PJ
      const totalValuePJ = secundariosImportados.reduce((sum, energetic) => {
        return sum + (parseFloat(energetic[year]) || 0);
      }, 0);
      const formattedValue = totalValuePJ.toLocaleString("es-MX", {
        minimumFractionDigits: 2,
        maximumFractionDigits: 2,
      });

      // Crear nodo de importación secundaria con valor en PJ
      const nodeNameWithValue = `Importación (Secundaria)<br>${formattedValue} PJ`;
      const importacionSecundariaIndex = addNode(
        nodeNameWithValue,
        importacionNodeData.color,
      );
      nodeX[importacionSecundariaIndex] = 0.5;
      nodeY[importacionSecundariaIndex] = 0.05;

      // Crear customdata para el nodo
      const importacionSecundariaData = {
        ...importacionNodeData,
        "Nodos Hijo": secundariosImportados,
        [year]: totalValuePJ, // Agregar el valor total al año correspondiente
      };

      // Calcular el desglose para el popup
      const importacionSecundariaBreakdown =
        popupManager.calculateNodeBreakdown(
          importacionSecundariaData,
          year,
          "Energía Secundaria",
        );

      // Generar el popup
      nodeCustomdata[importacionSecundariaIndex] =
        popupManager.generateNodePopup(
          "Importación (Secundaria)",
          importacionSecundariaData,
          year,
          importacionSecundariaBreakdown,
          "text",
          "Energía Secundaria",
          "simple_source", // Usamos la plantilla simple
        );

      // Crear enlaces desde los energéticos secundarios a la importación
      secundariosImportados.forEach((energetic) => {
        const energeticName = energetic["Nodo Hijo"];
        const targetNodeIndex = secondaryEnergeticNodesMap.get(energeticName);

        if (targetNodeIndex !== undefined) {
          const energeticValue = parseFloat(energetic[year]) || 0;

          if (energeticValue > 0) {
            const linkColor =
              styleManager.getEnergyColor(energeticName) || "#999999";

            // La dirección es desde el energético hacia la importación
            source.push(importacionSecundariaIndex);
            target.push(targetNodeIndex);
            value.push(Math.log10(energeticValue + 1));
            linkColors.push(styleManager.hexToRgba(linkColor, 0.5));

            linkCustomdata.push(
              popupManager.generateLinkPopup(
                energeticName,
                energeticValue,
                "Importación (Secundaria)",
                energeticName,
                linkColor,
                year,
                { flowType: "import_secondary" },
              ),
            );
          }
        }
      });
    }
  }

  // --- NODO DE VARIACIÓN DE INVENTARIOS DE ENERGÉTICOS SECUNDARIOS ---
  console.log(
    `[DEBUG] Datos de Variación de Inventarios (Secundaria):`,
    variacionNodeData,
  );

  if (variacionNodeData && variacionNodeData["Nodos Hijo"]) {
    // 1) Filtrar solo secundarios con valor
    const secundarios = variacionNodeData["Nodos Hijo"].filter(
      (c) =>
        c.tipo === "Energía Secundaria" &&
        c[year] != null &&
        Math.abs(c[year]) > 0,
    );

    if (secundarios.length > 0) {
      // 2) Preparamos un objeto con solo esos hijos para el breakdown
      const secData = {
        ...variacionNodeData,
        "Nodo Padre": "Variación de Inventarios ES",
        "Nodos Hijo": secundarios,
      };

      // 3) Breakdown para secundarios
      const raw = popupManager.calculateNodeBreakdown(
        secData,
        year,
        "Energía Secundaria",
      );
      const inputTotal = raw.input_total || 0;
      const outputTotal = raw.output_total || 0;
      const totalPJ = inputTotal + outputTotal;
      console.log(
        `[DEBUG] Variación ES → input=${inputTotal}, output=${outputTotal}, totalPJ=${totalPJ.toFixed(2)}`,
      );

      // 4) Crear nodo dimensionado por totalPJ
      const idx = addNode(
        "Variación de Inventarios ES",
        variacionNodeData.color,
        "default",
        totalPJ,
      );
      nodeX[idx] = 0.45;
      nodeY[idx] = 0.15;

      // 5) Sobrescribir label con flechas ↑↓
      labels[idx] =
        `Variación de Inventarios ES<br>↑ ${inputTotal.toFixed(2)} PJ  ↓ ${outputTotal.toFixed(2)} PJ`;

      // 6) Generar popup con ambos valores
      nodeCustomdata[idx] = popupManager.generateNodePopup(
        "Variación de Inventarios ES",
        secData,
        year,
        {
          variacion_positiva: inputTotal,
          variacion_negativa: outputTotal,
          unit: "PJ",
        },
        "text",
        null,
        "simple_source",
      );

      // 7) Enlaces: flujos positivos salen del nodo, negativos entran al nodo
      secundarios.forEach((child) => {
        const val = parseFloat(child[year]) || 0;
        if (val === 0) return;

        const targetIdx = secondaryEnergeticNodesMap.get(child["Nodo Hijo"]);
        if (targetIdx == null) return;

        const src = val > 0 ? idx : targetIdx;
        const tgt = val > 0 ? targetIdx : idx;

        source.push(src);
        target.push(tgt);
        const scaled = Math.log10(Math.abs(val) + 1) + MIN_LINK_SIZE;
        value.push(scaled);

        const col =
          styleManager.getEnergyColor(child["Nodo Hijo"]) || child.color;
        linkColors.push(styleManager.hexToRgba(col, 0.5));

        linkCustomdata.push(
          popupManager.generateLinkPopup(
            child["Nodo Hijo"],
            Math.abs(val),
            val > 0 ? "Variación de Inventarios ES" : child["Nodo Hijo"],
            val > 0 ? child["Nodo Hijo"] : "Variación de Inventarios ES",
            col,
            year,
            { flowType: "inventory_change_secondary" },
          ),
        );
      });
    }
  } else {
    console.error(
      "Error: datos de Variación de Inventarios ES no disponibles.",
    );
  }

  // --- NODO DE EXPORTACIÓN DE ENERGÉTICOS SECUNDARIOS ---
  if (exportacionNodeData && exportacionNodeData["Nodos Hijo"]) {
    // Filtrar solo los energéticos secundarios (valores negativos)
    const secundariosExportacion = exportacionNodeData["Nodos Hijo"].filter(
      (hijo) =>
        hijo.tipo === "Energía Secundaria" &&
        hijo[year] !== undefined &&
        hijo[year] !== null &&
        hijo[year] < 0,
    ); // Cambiado a < 0 para capturar valores negativos

    if (secundariosExportacion.length > 0) {
      // Crear nodo de exportación secundaria

      // Calcular el valor total sumando los valores absolutos
      const totalValue = secundariosExportacion.reduce((sum, item) => {
        return sum + Math.abs(parseFloat(item[year]) || 0);
      }, 0);

      // Formatear el valor con 2 decimales
      const formattedValueExportacion = totalValue.toLocaleString("es-MX", {
        minimumFractionDigits: 2,
        maximumFractionDigits: 2,
      });

      // Crear nodo de consumo propio secundario con el valor en el nombre
      const exportacionSecundariaIndex = addNode(
        `Exportación<br> (${formattedValueExportacion} PJ)`,
        exportacionNodeData.color,
      );
      nodeX[exportacionSecundariaIndex] = 0.8;
      nodeY[exportacionSecundariaIndex] = 0.9;

      // Crear customdata para el nodo
      const exportacionSecundariaData = {
        ...exportacionNodeData,
        "Nodos Hijo": secundariosExportacion,
      };

      // Calcular el desglose para el popup
      const exportacionSecundariaBreakdown =
        popupManager.calculateNodeBreakdown(
          exportacionSecundariaData,
          year,
          "Energía Secundaria",
        );

      // Generar el popup
      nodeCustomdata[exportacionSecundariaIndex] =
        popupManager.generateNodePopup(
          "Exportación (Secundaria)",
          exportacionSecundariaData,
          year,
          exportacionSecundariaBreakdown,
          "text",
          "Energía Secundaria",
          "simple_source", // Usamos la plantilla simple
        );

      // Crear enlaces desde los energéticos secundarios a la exportación
      secundariosExportacion.forEach((energetic) => {
        const energeticName = energetic["Nodo Hijo"];
        const sourceNodeIndex = secondaryEnergeticNodesMap.get(energeticName);
        const energeticValue = Math.abs(parseFloat(energetic[year]) || 0); // Tomar valor absoluto

        if (sourceNodeIndex !== undefined && energeticValue > 0) {
          const linkColor =
            styleManager.getEnergyColor(energeticName) || "#999999";

          // La dirección es desde el energético hacia la exportación
          source.push(sourceNodeIndex);
          target.push(exportacionSecundariaIndex);
          value.push(Math.log10(energeticValue + 1));
          linkColors.push(styleManager.hexToRgba(linkColor, 0.5));

          linkCustomdata.push(
            popupManager.generateLinkPopup(
              energeticName,
              energeticValue, // Usamos el valor absoluto
              energeticName,
              "Exportación (Secundaria)",
              linkColor,
              year,
              { flowType: "export_secondary" },
            ),
          );
        }
      });
    }
  }

  const perdidasTecnicasSecNodeData = dataManager.getNodeData(
    "Pérdidas técnicas por transporte, transmisión y distribución",
  );
  if (
    perdidasTecnicasSecNodeData &&
    perdidasTecnicasSecNodeData["Nodos Hijo"]
  ) {
    // Filtrar solo los energéticos secundarios
    const secundariosPerdidasTecnicas = perdidasTecnicasSecNodeData[
      "Nodos Hijo"
    ].filter(
      (hijo) =>
        hijo.tipo === "Energía Secundaria" &&
        hijo[year] !== undefined &&
        hijo[year] !== null &&
        Math.abs(hijo[year]) > 0,
    );

    if (secundariosPerdidasTecnicas.length > 0) {
      // Crear nodo de pérdidas técnicas secundarias
      // Calcular el valor total sumando los valores absolutos
      const totalValue = secundariosPerdidasTecnicas.reduce((sum, item) => {
        return sum + Math.abs(parseFloat(item[year]) || 0);
      }, 0);

      // Formatear el valor con 2 decimales
      const formattedValue = totalValue.toLocaleString("es-MX", {
        minimumFractionDigits: 2,
        maximumFractionDigits: 2,
      });

      // Crear nodo de pérdidas técnicas secundarias con el valor en el nombre
      const perdidasTecnicasSecIndex = addNode(
        `Pérdidas Técnicas<br>(${formattedValue} PJ)`,
        perdidasTecnicasSecNodeData.color,
      );
      nodeX[perdidasTecnicasSecIndex] = 0.8;
      nodeY[perdidasTecnicasSecIndex] = 0.95;

      // Crear datos para el popup
      const perdidasTecnicasSecData = {
        ...perdidasTecnicasSecNodeData,
        "Nodo Padre": "Pérdidas Técnicas (Sec)",
        "Nodos Hijo": secundariosPerdidasTecnicas,
      };

      // Calcular el desglose para el popup
      const perdidasTecnicasSecBreakdown = popupManager.calculateNodeBreakdown(
        perdidasTecnicasSecData,
        year,
        "Energía Secundaria",
      );

      // Generar el popup
      nodeCustomdata[perdidasTecnicasSecIndex] = popupManager.generateNodePopup(
        "Pérdidas Técnicas (Sec)",
        perdidasTecnicasSecData,
        year,
        perdidasTecnicasSecBreakdown,
        "text",
        "Energía Secundaria",
        "simple_source",
      );

      // Crear enlaces desde los energéticos secundarios
      secundariosPerdidasTecnicas.forEach((energetic) => {
        const energeticName = energetic["Nodo Hijo"];
        const sourceNodeIndex = secondaryEnergeticNodesMap.get(energeticName);
        const energeticValue = Math.abs(parseFloat(energetic[year]) || 0);

        if (sourceNodeIndex !== undefined && energeticValue > 0) {
          const linkColor =
            styleManager.getEnergyColor(energeticName) || "#999999";

          // Añadir el enlace
          source.push(sourceNodeIndex);
          target.push(perdidasTecnicasSecIndex);
          value.push(Math.log10(energeticValue + 1));
          linkColors.push(styleManager.hexToRgba(linkColor, 0.5));

          // Añadir popup del enlace
          linkCustomdata.push(
            popupManager.generateLinkPopup(
              energeticName,
              energeticValue,
              energeticName,
              "Pérdidas Técnicas (Sec)",
              linkColor,
              year,
              {
                flowType: "perdidas_tecnicas_secundarias",
                template: "simple",
              },
            ),
          );
        }
      });
    }
  }

  if (consumoPropioNodeData && consumoPropioNodeData["Nodos Hijo"]) {
    // Filtrar solo los energéticos secundarios (valores negativos)
    const secundariosConsumoPropio = consumoPropioNodeData["Nodos Hijo"].filter(
      (hijo) =>
        hijo.tipo === "Energía Secundaria" &&
        hijo[year] !== undefined &&
        hijo[year] !== null &&
        hijo[year] < 0,
    ); // Cambiado a < 0 para capturar valores negativos

    if (secundariosConsumoPropio.length > 0) {
      // Crear nodo de exportación secundaria
      // Calcular el valor total sumando los valores absolutos
      const totalValue = secundariosConsumoPropio.reduce((sum, item) => {
        return sum + Math.abs(parseFloat(item[year]) || 0);
      }, 0);

      // Formatear el valor con 2 decimales
      const formattedValue = totalValue.toLocaleString("es-MX", {
        minimumFractionDigits: 2,
        maximumFractionDigits: 2,
      });

      // Crear nodo de consumo propio secundario con el valor en el nombre
      const consumoPropioSecundariaIndex = addNode(
        `Consumo Propio<br>(${formattedValue} PJ)`,
        consumoPropioNodeData.color,
      );
      nodeX[consumoPropioSecundariaIndex] = 0.8;
      nodeY[consumoPropioSecundariaIndex] = 0.99;

      // Crear customdata para el nodo
      const consumoPropioSecundariaData = {
        ...consumoPropioNodeData,
        "Nodos Hijo": secundariosConsumoPropio,
      };

      // Calcular el desglose para el popup
      const consumoPropioSecundariaBreakdown =
        popupManager.calculateNodeBreakdown(
          consumoPropioSecundariaData,
          year,
          "Energía Secundaria",
        );

      // Generar el popup
      nodeCustomdata[consumoPropioSecundariaIndex] =
        popupManager.generateNodePopup(
          "Consumo Propio (Secundaria)",
          consumoPropioSecundariaData,
          year,
          consumoPropioSecundariaBreakdown,
          "text",
          "Energía Secundaria",
          "simple_source", // Usamos la plantilla simple
        );

      // Crear enlaces desde los energéticos secundarios a la exportación
      secundariosConsumoPropio.forEach((energetic) => {
        const energeticName = energetic["Nodo Hijo"];
        const sourceNodeIndex = secondaryEnergeticNodesMap.get(energeticName);
        const energeticValue = Math.abs(parseFloat(energetic[year]) || 0); // Tomar valor absoluto

        if (sourceNodeIndex !== undefined && energeticValue > 0) {
          const linkColor =
            styleManager.getEnergyColor(energeticName) || "#999999";

          // La dirección es desde el energético hacia la exportación
          source.push(sourceNodeIndex);
          target.push(consumoPropioSecundariaIndex);
          value.push(Math.log10(energeticValue + 1));
          linkColors.push(styleManager.hexToRgba(linkColor, 0.5));

          linkCustomdata.push(
            popupManager.generateLinkPopup(
              energeticName,
              energeticValue, // Usamos el valor absoluto
              energeticName,
              "Consumo Propio (Secundaria)",
              linkColor,
              year,
              { flowType: "consumo_propio_secondary" },
            ),
          );
        }
      });
    }
  }

  // --- NODO DE ENERGÍA NO APROVECHADA DE ENERGÉTICOS SECUNDARIOS ---
  if (
    energiaNoAprovechadaNodeData &&
    energiaNoAprovechadaNodeData["Nodos Hijo"]
  ) {
    // Filtrar solo los energéticos secundarios
    const secundariosNoAprovechados = energiaNoAprovechadaNodeData[
      "Nodos Hijo"
    ].filter(
      (hijo) =>
        hijo.tipo === "Energía Secundaria" &&
        hijo[year] !== undefined &&
        hijo[year] !== null &&
        hijo[year] > 0,
    );

    if (secundariosNoAprovechados.length > 0) {
      // Calcular el valor total en PJ
      const totalValuePJ = secundariosNoAprovechados.reduce(
        (sum, energetic) => {
          return sum + (parseFloat(energetic[year]) || 0);
        },
        0,
      );

      // Crear nodo de energía no aprovechada secundaria con valor en PJ
      const nodeNameWithValue = `Energía No Aprovechada (Secundaria)<br>${totalValuePJ.toFixed(2)} PJ`;
      const noAprovechadaSecundariaIndex = addNode(
        nodeNameWithValue,
        energiaNoAprovechadaNodeData.color,
      );
      nodeX[noAprovechadaSecundariaIndex] = 0.6; // Posición X intermedia
      nodeY[noAprovechadaSecundariaIndex] = 0.9; // Misma altura que el nodo primario

      // Crear customdata para el nodo
      const noAprovechadaSecundariaData = {
        ...energiaNoAprovechadaNodeData,
        "Nodo Padre": "Energía No Aprovechada (Secundaria)",
        "Nodos Hijo": secundariosNoAprovechados,
        [year]: totalValuePJ, // Agregar el valor total al año correspondiente
      };

      // Calcular el desglose para el popup
      const noAprovechadaSecundariaBreakdown =
        popupManager.calculateNodeBreakdown(
          noAprovechadaSecundariaData,
          year,
          "Energía Secundaria",
        );

      // Generar el popup
      nodeCustomdata[noAprovechadaSecundariaIndex] =
        popupManager.generateNodePopup(
          "Energía No Aprovechada (Secundaria)",
          noAprovechadaSecundariaData,
          year,
          noAprovechadaSecundariaBreakdown,
          "text",
          "Energía Secundaria",
          "simple_source", // Usamos la plantilla simple
        );

      // Crear enlaces desde los energéticos secundarios a la energía no aprovechada
      secundariosNoAprovechados.forEach((energetic) => {
        const energeticName = energetic["Nodo Hijo"];
        const sourceNodeIndex = secondaryEnergeticNodesMap.get(energeticName);
        const energeticValue = parseFloat(energetic[year]) || 0;

        if (sourceNodeIndex !== undefined && energeticValue > 0) {
          const linkColor =
            styleManager.getEnergyColor(energeticName) || "#999999";

          // La dirección es desde el energético hacia la energía no aprovechada
          source.push(sourceNodeIndex);
          target.push(noAprovechadaSecundariaIndex);
          value.push(Math.log10(energeticValue + 1));
          linkColors.push(styleManager.hexToRgba(linkColor, 0.5));

          linkCustomdata.push(
            popupManager.generateLinkPopup(
              energeticName,
              energeticValue,
              energeticName,
              "Energía No Aprovechada (Secundaria)",
              linkColor,
              year,
              {
                flowType: "unused_energy_secondary",
                template: "simple", // Usamos la plantilla simple para los enlaces
              },
            ),
          );
        }
      });
    }
  }

  //CONSUMOS POR SECTORES

  // --- NODO INDUSTRIAL ---
  const industrialNodeData = dataManager.getNodeData("Industrial");
  if (industrialNodeData && industrialNodeData["Nodos Hijo"]) {
    // Crear nodo Industrial
    // Calcular el valor total sumando los valores absolutos
    const totalValue = industrialNodeData["Nodos Hijo"].reduce((sum, item) => {
      return sum + Math.abs(parseFloat(item[year]) || 0);
    }, 0);

    // Formatear el valor con 2 decimales
    const formattedValue = totalValue.toLocaleString("es-MX", {
      minimumFractionDigits: 2,
      maximumFractionDigits: 2,
    });

    // Crear nodo con el valor en el nombre (con salto de línea HTML)
    const industrialIndex = addNode(
      `${industrialNodeData["Nodo Padre"]}<br>(${formattedValue} PJ)`,
      industrialNodeData.color,
    );
    nodeX[industrialIndex] = 0.9;
    nodeY[industrialIndex] = 0.15;

    // Calcular el total sumando los valores de los hijos
    const totalIndustrial = industrialNodeData["Nodos Hijo"].reduce(
      (sum, hijo) => {
        return sum + (parseFloat(hijo[year]) || 0);
      },
      0,
    );

    // Crear un objeto con el formato esperado por la plantilla simple_source
    const popupData = {
      label: "Sector Industrial", // Cambiamos esto
      total: totalIndustrial,
      unit: "PJ", // Ajusta la unidad según corresponda
    };

    // Generar el popup
    nodeCustomdata[industrialIndex] = popupManager.generateNodePopup(
      "Sector Industrial", // Y aquí también
      popupData, // Pasamos los datos formateados
      year,
      popupData, // Mismos datos para el desglose
      "text",
      "Todos",
      "simple_source",
    );
    // Crear enlaces desde energéticos primarios
    // Después de crear los nodos de energía primaria y tener el mapa energeticNodesMap

    // --- Crear enlaces desde los nodos de energía primaria al nodo Industrial ---
    if (industrialNodeData && industrialNodeData["Nodos Hijo"]) {
      industrialNodeData["Nodos Hijo"].forEach((hijo) => {
        if (hijo.tipo === "Energía Primaria" && hijo[year] > 0) {
          const sourceNodeIndex = energeticNodesMap.get(hijo["Nodo Hijo"]);
          const industrialNodeIndex = nodeMap.get(
            industrialNodeData["Nodo Padre"],
          );

          if (
            sourceNodeIndex !== undefined &&
            industrialNodeIndex !== undefined
          ) {
            const linkColor =
              styleManager.getEnergyColor(hijo["Nodo Hijo"]) ||
              hijo.color ||
              "#999999";
            const linkValue = Math.log10(parseFloat(hijo[year]) + 1);

            source.push(sourceNodeIndex);
            target.push(industrialNodeIndex);
            value.push(linkValue);
            linkColors.push(styleManager.hexToRgba(linkColor, 0.5));

            // Crear el popup para el enlace
            linkCustomdata.push(
              popupManager.generateLinkPopup(
                hijo["Nodo Hijo"],
                parseFloat(hijo[year]),
                hijo["Nodo Hijo"],
                industrialNodeData["Nodo Padre"],
                linkColor,
                year,
                {
                  flowType: "sector_industrial",
                  template: "simple",
                },
              ),
            );
          }
        }
      });
    }

    // Crear enlaces desde energéticos secundarios
    industrialNodeData["Nodos Hijo"].forEach((hijo) => {
      if (hijo.tipo === "Energía Secundaria" && hijo[year] > 0) {
        const sourceNodeIndex = secondaryEnergeticNodesMap.get(
          hijo["Nodo Hijo"],
        );
        if (sourceNodeIndex !== undefined) {
          const linkColor =
            styleManager.getEnergyColor(hijo["Nodo Hijo"]) || "#999999";

          source.push(sourceNodeIndex);
          target.push(industrialIndex);
          value.push(Math.log10(hijo[year] + 1));
          linkColors.push(styleManager.hexToRgba(linkColor, 0.5));

          linkCustomdata.push(
            popupManager.generateLinkPopup(
              hijo["Nodo Hijo"],
              hijo[year],
              hijo["Nodo Hijo"],
              "Industrial",
              linkColor,
              year,
              { flowType: "to_industrial_secondary" },
            ),
          );
        }
      }
    });
  }

  // --- NODO TRANSPORTE ---
  const transporteNodeData = dataManager.getNodeData("Transporte");
  if (transporteNodeData && transporteNodeData["Nodos Hijo"]) {
    // Crear nodo Transporte
    // Calcular el valor total sumando los valores absolutos
    const totalValue = transporteNodeData["Nodos Hijo"].reduce((sum, item) => {
      return sum + Math.abs(parseFloat(item[year]) || 0);
    }, 0);

    // Formatear el valor con 2 decimales
    const formattedValue = totalValue.toLocaleString("es-MX", {
      minimumFractionDigits: 2,
      maximumFractionDigits: 2,
    });

    // Crear nodo con el valor en el nombre (con salto de línea HTML)
    const transporteIndex = addNode(
      `${transporteNodeData["Nodo Padre"]}<br>(${formattedValue} PJ)`,
      transporteNodeData.color,
    );
    nodeX[transporteIndex] = 0.9;
    nodeY[transporteIndex] = 0.3;

    // Calcular el total sumando los valores de los hijos
    const totalTransporte = transporteNodeData["Nodos Hijo"].reduce(
      (sum, hijo) => {
        return sum + (parseFloat(hijo[year]) || 0);
      },
      0,
    );

    // Crear un objeto con el formato esperado por la plantilla simple_source
    const popupData = {
      label: "Sector Transporte", // Cambiamos esto
      total: totalTransporte,
      unit: "PJ", // Ajusta la unidad según corresponda
    };

    // Generar el popup
    nodeCustomdata[transporteIndex] = popupManager.generateNodePopup(
      "Sector Transporte", // Y aquí también
      popupData, // Pasamos los datos formateados
      year,
      popupData, // Mismos datos para el desglose
      "text",
      "Todos",
      "simple_source",
    );
    // Crear enlaces desde energéticos primarios
    // Después de crear los nodos de energía primaria y tener el mapa energeticNodesMap

    // --- Crear enlaces desde los nodos de energía primaria al nodo Industrial ---
    if (transporteNodeData && transporteNodeData["Nodos Hijo"]) {
      transporteNodeData["Nodos Hijo"].forEach((hijo) => {
        if (hijo.tipo === "Energía Primaria" && hijo[year] > 0) {
          const sourceNodeIndex = energeticNodesMap.get(hijo["Nodo Hijo"]);
          const transporteNodeIndex = nodeMap.get(
            transporteNodeData["Nodo Padre"],
          );

          if (
            sourceNodeIndex !== undefined &&
            transporteNodeIndex !== undefined
          ) {
            const linkColor =
              styleManager.getEnergyColor(hijo["Nodo Hijo"]) ||
              hijo.color ||
              "#999999";
            const linkValue = Math.log10(parseFloat(hijo[year]) + 1);

            source.push(sourceNodeIndex);
            target.push(transporteNodeIndex);
            value.push(linkValue);
            linkColors.push(styleManager.hexToRgba(linkColor, 0.5));

            // Crear el popup para el enlace
            linkCustomdata.push(
              popupManager.generateLinkPopup(
                hijo["Nodo Hijo"],
                parseFloat(hijo[year]),
                hijo["Nodo Hijo"],
                transporteNodeData["Nodo Padre"],
                linkColor,
                year,
                {
                  flowType: "sector_industrial",
                  template: "simple",
                },
              ),
            );
          }
        }
      });
    }

    // Crear enlaces desde energéticos secundarios
    transporteNodeData["Nodos Hijo"].forEach((hijo) => {
      if (hijo.tipo === "Energía Secundaria" && hijo[year] > 0) {
        const sourceNodeIndex = secondaryEnergeticNodesMap.get(
          hijo["Nodo Hijo"],
        );
        if (sourceNodeIndex !== undefined) {
          const linkColor =
            styleManager.getEnergyColor(hijo["Nodo Hijo"]) || "#999999";

          source.push(sourceNodeIndex);
          target.push(transporteIndex);
          value.push(Math.log10(hijo[year] + 1));
          linkColors.push(styleManager.hexToRgba(linkColor, 0.5));

          linkCustomdata.push(
            popupManager.generateLinkPopup(
              hijo["Nodo Hijo"],
              hijo[year],
              hijo["Nodo Hijo"],
              "Transporte",
              linkColor,
              year,
              { flowType: "to_transporte_secondary" },
            ),
          );
        }
      }
    });
  }

  // --- NODO AGROPECUARIO ---
  const agropecuarioNodeData = dataManager.getNodeData("Agropecuario");
  if (agropecuarioNodeData && agropecuarioNodeData["Nodos Hijo"]) {
    // Crear nodo Agropecuario
    // Crear nodo Agropecuario
    // Calcular el valor total sumando los valores absolutos
    const totalValue = agropecuarioNodeData["Nodos Hijo"].reduce(
      (sum, item) => {
        return sum + Math.abs(parseFloat(item[year]) || 0);
      },
      0,
    );

    // Formatear el valor con 2 decimales
    const formattedValue = totalValue.toLocaleString("es-MX", {
      minimumFractionDigits: 2,
      maximumFractionDigits: 2,
    });

    // Crear nodo con el valor en el nombre (con salto de línea HTML)
    const agropecuarioIndex = addNode(
      `${agropecuarioNodeData["Nodo Padre"]}<br>(${formattedValue} PJ)`,
      agropecuarioNodeData.color,
    );
    nodeX[agropecuarioIndex] = 0.9;
    nodeY[agropecuarioIndex] = 0.4;

    // Calcular el total sumando los valores de los hijos
    const totalAgropecuario = agropecuarioNodeData["Nodos Hijo"].reduce(
      (sum, hijo) => {
        return sum + (parseFloat(hijo[year]) || 0);
      },
      0,
    );

    // Crear un objeto con el formato esperado por la plantilla simple_source
    const popupData = {
      label: "Sector Agropecuario", // Cambiamos esto
      total: totalAgropecuario,
      unit: "PJ", // Ajusta la unidad según corresponda
    };

    // Generar el popup
    nodeCustomdata[agropecuarioIndex] = popupManager.generateNodePopup(
      "Sector Agropecuario", // Y aquí también
      popupData, // Pasamos los datos formateados
      year,
      popupData, // Mismos datos para el desglose
      "text",
      "Todos",
      "simple_source",
    );
    // Crear enlaces desde energéticos primarios
    agropecuarioNodeData["Nodos Hijo"].forEach((hijo) => {
      if (hijo.tipo === "Energía Primaria" && hijo[year] > 0) {
        const sourceNodeIndex = primaryEnergeticNodesMap.get(hijo["Nodo Hijo"]);
        if (sourceNodeIndex !== undefined) {
          const linkColor =
            styleManager.getEnergyColor(hijo["Nodo Hijo"]) || "#999999";

          source.push(sourceNodeIndex);
          target.push(agropecuarioIndex);
          value.push(Math.log10(hijo[year] + 1));
          linkColors.push(styleManager.hexToRgba(linkColor, 0.5));

          linkCustomdata.push(
            popupManager.generateLinkPopup(
              hijo["Nodo Hijo"],
              hijo[year],
              hijo["Nodo Hijo"],
              "Agropecuario",
              linkColor,
              year,
              { flowType: "to_agropecuario" },
            ),
          );
        }
      }
    });

    // Crear enlaces desde energéticos secundarios
    agropecuarioNodeData["Nodos Hijo"].forEach((hijo) => {
      if (hijo.tipo === "Energía Secundaria" && hijo[year] > 0) {
        const sourceNodeIndex = secondaryEnergeticNodesMap.get(
          hijo["Nodo Hijo"],
        );
        if (sourceNodeIndex !== undefined) {
          const linkColor =
            styleManager.getEnergyColor(hijo["Nodo Hijo"]) || "#999999";

          source.push(sourceNodeIndex);
          target.push(agropecuarioIndex);
          value.push(Math.log10(hijo[year] + 1));
          linkColors.push(styleManager.hexToRgba(linkColor, 0.5));

          linkCustomdata.push(
            popupManager.generateLinkPopup(
              hijo["Nodo Hijo"],
              hijo[year],
              hijo["Nodo Hijo"],
              "Agropecuario",
              linkColor,
              year,
              { flowType: "to_agropecuario_secondary" },
            ),
          );
        }
      }
    });
  }

  // --- NODO COMERCIAL ---
  const comercialNodeData = dataManager.getNodeData("Comercial");
  if (comercialNodeData && comercialNodeData["Nodos Hijo"]) {
    // Crear nodo Comercial
    // Calcular el valor total sumando los valores absolutos
    const totalValue = comercialNodeData["Nodos Hijo"].reduce((sum, item) => {
      return sum + Math.abs(parseFloat(item[year]) || 0);
    }, 0);

    // Formatear el valor con 2 decimales
    const formattedValue = totalValue.toLocaleString("es-MX", {
      minimumFractionDigits: 2,
      maximumFractionDigits: 2,
    });

    // Crear nodo con el valor en el nombre (con salto de línea HTML)
    const comercialIndex = addNode(
      `${comercialNodeData["Nodo Padre"]}<br>(${formattedValue} PJ)`,
      comercialNodeData.color,
    );
    nodeX[comercialIndex] = 0.9;
    nodeY[comercialIndex] = 0.5;

    // Calcular el total sumando los valores de los hijos
    const totalComercial = comercialNodeData["Nodos Hijo"].reduce(
      (sum, hijo) => {
        return sum + (parseFloat(hijo[year]) || 0);
      },
      0,
    );

    // Crear un objeto con el formato esperado por la plantilla simple_source
    const popupData = {
      label: "Sector Comercial", // Cambiamos esto
      total: totalComercial,
      unit: "PJ", // Ajusta la unidad según corresponda
    };

    // Generar el popup
    nodeCustomdata[comercialIndex] = popupManager.generateNodePopup(
      "Sector Comercial", // Y aquí también
      popupData, // Pasamos los datos formateados
      year,
      popupData, // Mismos datos para el desglose
      "text",
      "Todos",
      "simple_source",
    );
    // Crear enlaces desde energéticos primarios
    // Después de crear los nodos de energía primaria y tener el mapa energeticNodesMap

    // --- Crear enlaces desde los nodos de energía primaria al nodo Industrial ---
    if (comercialNodeData && comercialNodeData["Nodos Hijo"]) {
      comercialNodeData["Nodos Hijo"].forEach((hijo) => {
        if (hijo.tipo === "Energía Primaria" && hijo[year] > 0) {
          const sourceNodeIndex = energeticNodesMap.get(hijo["Nodo Hijo"]);
          const comercialNodeIndex = nodeMap.get(
            comercialNodeData["Nodo Padre"],
          );

          if (
            sourceNodeIndex !== undefined &&
            comercialNodeIndex !== undefined
          ) {
            const linkColor =
              styleManager.getEnergyColor(hijo["Nodo Hijo"]) ||
              hijo.color ||
              "#999999";
            const linkValue = Math.log10(parseFloat(hijo[year]) + 1);

            source.push(sourceNodeIndex);
            target.push(comercialNodeIndex);
            value.push(linkValue);
            linkColors.push(styleManager.hexToRgba(linkColor, 0.5));

            // Crear el popup para el enlace
            linkCustomdata.push(
              popupManager.generateLinkPopup(
                hijo["Nodo Hijo"],
                parseFloat(hijo[year]),
                hijo["Nodo Hijo"],
                comercialNodeData["Nodo Padre"],
                linkColor,
                year,
                {
                  flowType: "sector_industrial",
                  template: "simple",
                },
              ),
            );
          }
        }
      });
    }

    // Crear enlaces desde energéticos secundarios
    comercialNodeData["Nodos Hijo"].forEach((hijo) => {
      if (hijo.tipo === "Energía Secundaria" && hijo[year] > 0) {
        const sourceNodeIndex = secondaryEnergeticNodesMap.get(
          hijo["Nodo Hijo"],
        );
        if (sourceNodeIndex !== undefined) {
          const linkColor =
            styleManager.getEnergyColor(hijo["Nodo Hijo"]) || "#999999";

          source.push(sourceNodeIndex);
          target.push(comercialIndex);
          value.push(Math.log10(hijo[year] + 1));
          linkColors.push(styleManager.hexToRgba(linkColor, 0.5));

          linkCustomdata.push(
            popupManager.generateLinkPopup(
              hijo["Nodo Hijo"],
              hijo[year],
              hijo["Nodo Hijo"],
              "Comercial",
              linkColor,
              year,
              { flowType: "to_comercial_secondary" },
            ),
          );
        }
      }
    });
  }

  // --- NODO PÚBLICO ---
  const publicoNodeData = dataManager.getNodeData("Público");
  if (publicoNodeData && publicoNodeData["Nodos Hijo"]) {
    // Crear nodo Transporte
    // Calcular el valor total sumando los valores absolutos
    const totalValue = publicoNodeData["Nodos Hijo"].reduce((sum, item) => {
      return sum + Math.abs(parseFloat(item[year]) || 0);
    }, 0);

    // Formatear el valor con 2 decimales
    const formattedValue = totalValue.toLocaleString("es-MX", {
      minimumFractionDigits: 2,
      maximumFractionDigits: 2,
    });

    // Crear nodo con el valor en el nombre (con salto de línea HTML)
    const publicoIndex = addNode(
      `${publicoNodeData["Nodo Padre"]}<br>(${formattedValue} PJ)`,
      publicoNodeData.color,
    );
    nodeX[publicoIndex] = 0.9;
    nodeY[publicoIndex] = 0.6;

    // Calcular el total sumando los valores de los hijos
    const totalPublico = publicoNodeData["Nodos Hijo"].reduce((sum, hijo) => {
      return sum + (parseFloat(hijo[year]) || 0);
    }, 0);

    // Crear un objeto con el formato esperado por la plantilla simple_source
    const popupData = {
      label: "Sector Público", // Cambiamos esto
      total: totalPublico,
      unit: "PJ", // Ajusta la unidad según corresponda
    };

    // Generar el popup
    nodeCustomdata[publicoIndex] = popupManager.generateNodePopup(
      "Sector Público", // Y aquí también
      popupData, // Pasamos los datos formateados
      year,
      popupData, // Mismos datos para el desglose
      "text",
      "Todos",
      "simple_source",
    );
    // Crear enlaces desde energéticos primarios
    // Después de crear los nodos de energía primaria y tener el mapa energeticNodesMap

    // --- Crear enlaces desde los nodos de energía primaria al nodo Industrial ---
    if (publicoNodeData && publicoNodeData["Nodos Hijo"]) {
      publicoNodeData["Nodos Hijo"].forEach((hijo) => {
        if (hijo.tipo === "Energía Primaria" && hijo[year] > 0) {
          const sourceNodeIndex = energeticNodesMap.get(hijo["Nodo Hijo"]);
          const publicoNodeIndex = nodeMap.get(publicoNodeData["Nodo Padre"]);

          if (sourceNodeIndex !== undefined && publicoNodeIndex !== undefined) {
            const linkColor =
              styleManager.getEnergyColor(hijo["Nodo Hijo"]) ||
              hijo.color ||
              "#999999";
            const linkValue = Math.log10(parseFloat(hijo[year]) + 1);

            source.push(sourceNodeIndex);
            target.push(publicoNodeIndex);
            value.push(linkValue);
            linkColors.push(styleManager.hexToRgba(linkColor, 0.5));

            // Crear el popup para el enlace
            linkCustomdata.push(
              popupManager.generateLinkPopup(
                hijo["Nodo Hijo"],
                parseFloat(hijo[year]),
                hijo["Nodo Hijo"],
                publicoNodeData["Nodo Padre"],
                linkColor,
                year,
                {
                  flowType: "sector_industrial",
                  template: "simple",
                },
              ),
            );
          }
        }
      });
    }

    // Crear enlaces desde energéticos secundarios
    publicoNodeData["Nodos Hijo"].forEach((hijo) => {
      if (hijo.tipo === "Energía Secundaria" && hijo[year] > 0) {
        const sourceNodeIndex = secondaryEnergeticNodesMap.get(
          hijo["Nodo Hijo"],
        );
        if (sourceNodeIndex !== undefined) {
          const linkColor =
            styleManager.getEnergyColor(hijo["Nodo Hijo"]) || "#999999";

          source.push(sourceNodeIndex);
          target.push(publicoIndex);
          value.push(Math.log10(hijo[year] + 1));
          linkColors.push(styleManager.hexToRgba(linkColor, 0.5));

          linkCustomdata.push(
            popupManager.generateLinkPopup(
              hijo["Nodo Hijo"],
              hijo[year],
              hijo["Nodo Hijo"],
              "Público",
              linkColor,
              year,
              { flowType: "to_publico_secondary" },
            ),
          );
        }
      }
    });
  }

  // --- NODO RESIDENCIAL ---
  const residencialNodeData = dataManager.getNodeData("Residencial");
  if (residencialNodeData && residencialNodeData["Nodos Hijo"]) {
    // Calcular el valor total sumando los valores absolutos
    const totalValue = residencialNodeData["Nodos Hijo"].reduce((sum, item) => {
      return sum + Math.abs(parseFloat(item[year]) || 0);
    }, 0);

    // Formatear el valor con 2 decimales
    const formattedValue = totalValue.toLocaleString("es-MX", {
      minimumFractionDigits: 2,
      maximumFractionDigits: 2,
    });

    // Crear nodo con el valor en el nombre (con salto de línea HTML)
    const residencialIndex = addNode(
      `${residencialNodeData["Nodo Padre"]}<br>(${formattedValue} PJ)`,
      residencialNodeData.color,
    );
    nodeX[residencialIndex] = 0.9;
    nodeY[residencialIndex] = 0.7;

    // Calcular el total sumando los valores de los hijos
    const totalResidencial = residencialNodeData["Nodos Hijo"].reduce(
      (sum, hijo) => {
        return sum + (parseFloat(hijo[year]) || 0);
      },
      0,
    );

    // Crear un objeto con el formato esperado por la plantilla simple_source
    const popupData = {
      label: "Sector Residencial",
      total: totalResidencial,
      unit: "PJ",
    };

    // Generar el popup
    nodeCustomdata[residencialIndex] = popupManager.generateNodePopup(
      "Sector Residencial",
      popupData,
      year,
      popupData,
      "text",
      "Todos",
      "simple_source",
    );
    // Crear enlaces desde energéticos primarios
    // Después de crear los nodos de energía primaria y tener el mapa energeticNodesMap

    // --- Crear enlaces desde los nodos de energía primaria al nodo Industrial ---
    if (residencialNodeData && residencialNodeData["Nodos Hijo"]) {
      residencialNodeData["Nodos Hijo"].forEach((hijo) => {
        if (hijo.tipo === "Energía Primaria" && hijo[year] > 0) {
          const sourceNodeIndex = energeticNodesMap.get(hijo["Nodo Hijo"]);
          const publicoNodeIndex = nodeMap.get(
            residencialNodeData["Nodo Padre"],
          );

          if (sourceNodeIndex !== undefined && publicoNodeIndex !== undefined) {
            const linkColor =
              styleManager.getEnergyColor(hijo["Nodo Hijo"]) ||
              hijo.color ||
              "#999999";
            const linkValue = Math.log10(parseFloat(hijo[year]) + 1);

            source.push(sourceNodeIndex);
            target.push(publicoNodeIndex);
            value.push(linkValue);
            linkColors.push(styleManager.hexToRgba(linkColor, 0.5));

            // Crear el popup para el enlace
            linkCustomdata.push(
              popupManager.generateLinkPopup(
                hijo["Nodo Hijo"],
                parseFloat(hijo[year]),
                hijo["Nodo Hijo"],
                residencialNodeData["Nodo Padre"],
                linkColor,
                year,
                {
                  flowType: "sector_industrial",
                  template: "simple",
                },
              ),
            );
          }
        }
      });
    }

    // Crear enlaces desde energéticos secundarios
    residencialNodeData["Nodos Hijo"].forEach((hijo) => {
      if (hijo.tipo === "Energía Secundaria" && hijo[year] > 0) {
        const sourceNodeIndex = secondaryEnergeticNodesMap.get(
          hijo["Nodo Hijo"],
        );
        if (sourceNodeIndex !== undefined) {
          const linkColor =
            styleManager.getEnergyColor(hijo["Nodo Hijo"]) || "#999999";

          source.push(sourceNodeIndex);
          target.push(residencialIndex);
          value.push(Math.log10(hijo[year] + 1));
          linkColors.push(styleManager.hexToRgba(linkColor, 0.5));

          linkCustomdata.push(
            popupManager.generateLinkPopup(
              hijo["Nodo Hijo"],
              hijo[year],
              hijo["Nodo Hijo"],
              "Residencial",
              linkColor,
              year,
              { flowType: "to_residencial_secondary" },
            ),
          );
        }
      }
    });
  }

  // --- NODO Petroquímica Pemex ---
  const petroquimicaNodeData = dataManager.getNodeData("Petroquímica Pemex");
  if (petroquimicaNodeData && petroquimicaNodeData["Nodos Hijo"]) {
    // Calcular el valor total sumando los valores absolutos
    const totalValue = petroquimicaNodeData["Nodos Hijo"].reduce(
      (sum, item) => {
        return sum + Math.abs(parseFloat(item[year]) || 0);
      },
      0,
    );

    // Formatear el valor con 2 decimales
    const formattedValue = totalValue.toLocaleString("es-MX", {
      minimumFractionDigits: 2,
      maximumFractionDigits: 2,
    });

    // Crear nodo con el valor en el nombre
    const petroquimicaIndex = addNode(
      `${petroquimicaNodeData["Nodo Padre"]} <br>(${formattedValue} PJ)`,
      petroquimicaNodeData.color,
    );
    nodeX[petroquimicaIndex] = 0.9;
    nodeY[petroquimicaIndex] = 0.8;

    // Calcular el total sumando los valores de los hijos
    const totalPetroquimica = petroquimicaNodeData["Nodos Hijo"].reduce(
      (sum, hijo) => {
        return sum + (parseFloat(hijo[year]) || 0);
      },
      0,
    );

    // Crear un objeto con el formato esperado por la plantilla simple_source
    const popupData = {
      label: "Sector Petroquímica Pemex",
      total: totalPetroquimica,
      unit: "PJ",
    };

    // Generar el popup
    nodeCustomdata[petroquimicaIndex] = popupManager.generateNodePopup(
      "Sector Petroquímica Pemex",
      popupData,
      year,
      popupData,
      "text",
      "Todos",
      "simple_source",
    );

    // --- Crear enlaces desde los nodos de energía primaria al nodo Petroquímica ---
    if (petroquimicaNodeData && petroquimicaNodeData["Nodos Hijo"]) {
      petroquimicaNodeData["Nodos Hijo"].forEach((hijo) => {
        if (hijo.tipo === "Energía Primaria" && hijo[year] > 0) {
          const sourceNodeIndex = energeticNodesMap.get(hijo["Nodo Hijo"]);

          if (sourceNodeIndex !== undefined) {
            const linkColor =
              styleManager.getEnergyColor(hijo["Nodo Hijo"]) ||
              hijo.color ||
              "#999999";
            const linkValue = Math.log10(parseFloat(hijo[year]) + 1);

            source.push(sourceNodeIndex);
            target.push(petroquimicaIndex);
            value.push(linkValue);
            linkColors.push(styleManager.hexToRgba(linkColor, 0.5));

            // Crear el popup para el enlace
            linkCustomdata.push(
              popupManager.generateLinkPopup(
                hijo["Nodo Hijo"],
                parseFloat(hijo[year]),
                hijo["Nodo Hijo"],
                petroquimicaNodeData["Nodo Padre"],
                linkColor,
                year,
                {
                  flowType: "to_petroquimica_primary",
                  template: "simple",
                },
              ),
            );
          }
        }
      });
    }

    // Crear enlaces desde energéticos secundarios
    petroquimicaNodeData["Nodos Hijo"].forEach((hijo) => {
      if (hijo.tipo === "Energía Secundaria" && hijo[year] > 0) {
        const sourceNodeIndex = secondaryEnergeticNodesMap.get(
          hijo["Nodo Hijo"],
        );
        if (sourceNodeIndex !== undefined) {
          const linkColor =
            styleManager.getEnergyColor(hijo["Nodo Hijo"]) || "#999999";

          source.push(sourceNodeIndex);
          target.push(petroquimicaIndex);
          value.push(Math.log10(hijo[year] + 1));
          linkColors.push(styleManager.hexToRgba(linkColor, 0.5));

          linkCustomdata.push(
            popupManager.generateLinkPopup(
              hijo["Nodo Hijo"],
              hijo[year],
              hijo["Nodo Hijo"],
              "Petroquímica Pemex",
              linkColor,
              year,
              { flowType: "to_petroquimica_secondary" },
            ),
          );
        }
      }
    });
  }

  // --- NODO Otras ramas económicas ---
  const otrasRamasEconomicasNodeData = dataManager.getNodeData(
    "Otras ramas económicas",
  );
  if (
    otrasRamasEconomicasNodeData &&
    otrasRamasEconomicasNodeData["Nodos Hijo"]
  ) {
    // Calcular el valor total sumando los valores absolutos
    const totalValue = otrasRamasEconomicasNodeData["Nodos Hijo"].reduce(
      (sum, item) => {
        return sum + Math.abs(parseFloat(item[year]) || 0);
      },
      0,
    );

    // Formatear el valor con 2 decimales
    const formattedValue = totalValue.toLocaleString("es-MX", {
      minimumFractionDigits: 2,
      maximumFractionDigits: 2,
    });

    // Crear nodo con el valor en el nombre
    const otrasRamasEconomicasIndex = addNode(
      `${otrasRamasEconomicasNodeData["Nodo Padre"]}<br>(${formattedValue} PJ)`,
      otrasRamasEconomicasNodeData.color,
    );
    nodeX[otrasRamasEconomicasIndex] = 0.9;
    nodeY[otrasRamasEconomicasIndex] = 0.85;
    // Calcular el total sumando los valores de los hijos
    const totalOtrasRamasEconomicas = otrasRamasEconomicasNodeData[
      "Nodos Hijo"
    ].reduce((sum, hijo) => {
      return sum + (parseFloat(hijo[year]) || 0);
    }, 0);

    // Crear un objeto con el formato esperado por la plantilla simple_source
    const popupData = {
      label: "Sector Otras ramas económicas", // Cambiamos esto
      total: totalOtrasRamasEconomicas,
      unit: "PJ", // Ajusta la unidad según corresponda
    };

    // Generar el popup
    nodeCustomdata[otrasRamasEconomicasIndex] = popupManager.generateNodePopup(
      "Sector Otras ramas económicas", // Y aquí también
      popupData, // Pasamos los datos formateados
      year,
      popupData, // Mismos datos para el desglose
      "text",
      "Todos",
      "simple_source",
    );
    // Crear enlaces desde energéticos primarios
    // Después de crear los nodos de energía primaria y tener el mapa energeticNodesMap

    // --- Crear enlaces desde los nodos de energía primaria al nodo Otras ramas económicas ---
    if (
      otrasRamasEconomicasNodeData &&
      otrasRamasEconomicasNodeData["Nodos Hijo"]
    ) {
      otrasRamasEconomicasNodeData["Nodos Hijo"].forEach((hijo) => {
        if (hijo.tipo === "Energía Primaria" && hijo[year] > 0) {
          const sourceNodeIndex = energeticNodesMap.get(hijo["Nodo Hijo"]);

          if (sourceNodeIndex !== undefined) {
            const linkColor =
              styleManager.getEnergyColor(hijo["Nodo Hijo"]) ||
              hijo.color ||
              "#999999";
            const linkValue = Math.log10(parseFloat(hijo[year]) + 1);

            source.push(sourceNodeIndex);
            target.push(otrasRamasEconomicasIndex);
            value.push(linkValue);
            linkColors.push(styleManager.hexToRgba(linkColor, 0.5));

            // Crear el popup para el enlace
            linkCustomdata.push(
              popupManager.generateLinkPopup(
                hijo["Nodo Hijo"],
                parseFloat(hijo[year]),
                hijo["Nodo Hijo"],
                otrasRamasEconomicasNodeData["Nodo Padre"],
                linkColor,
                year,
                {
                  flowType: "to_otras_ramas_economicas_primary",
                  template: "simple",
                },
              ),
            );
          }
        }
      });
    }

    // Crear enlaces desde energéticos secundarios
    otrasRamasEconomicasNodeData["Nodos Hijo"].forEach((hijo) => {
      if (hijo.tipo === "Energía Secundaria" && hijo[year] > 0) {
        const sourceNodeIndex = secondaryEnergeticNodesMap.get(
          hijo["Nodo Hijo"],
        );
        if (sourceNodeIndex !== undefined) {
          const linkColor =
            styleManager.getEnergyColor(hijo["Nodo Hijo"]) || "#999999";

          source.push(sourceNodeIndex);
          target.push(otrasRamasEconomicasIndex);
          value.push(Math.log10(hijo[year] + 1));
          linkColors.push(styleManager.hexToRgba(linkColor, 0.5));

          linkCustomdata.push(
            popupManager.generateLinkPopup(
              hijo["Nodo Hijo"],
              hijo[year],
              hijo["Nodo Hijo"],
              "Otras ramas económicas",
              linkColor,
              year,
              { flowType: "to_otras_Ramas_economicas_secondary" },
            ),
          );
        }
      }
    });
  }

  // --- Y AQUÍ GENERAREMOS LOS ENLACES ---
  // Enlaces de Importación a energéticos primarios de Oferta Interna Bruta
  if (
    importacionNodeData &&
    ofertaInternaBrutaFullData &&
    ofertaInternaBrutaFullData["Nodos Hijo"]
  ) {
    const primaryEnergeticsInOIB = ofertaInternaBrutaFullData[
      "Nodos Hijo"
    ].filter((child) => child.tipo === "Energía Primaria");

    primaryEnergeticsInOIB.forEach((energetic) => {
      const energeticName = energetic["Nodo Hijo"];
      const energeticValueFromImportacion = dataManager.getEnergeticValue(
        "Importación",
        energeticName,
        year,
      );

      if (
        energeticValueFromImportacion !== null &&
        energeticValueFromImportacion > 0
      ) {
        const linkColor =
          styleManager.getEnergyColor(energeticName) || energetic.color;
        console.log(
          `[DEBUG - Enlace Importación]Energético: ${energeticName}, Color de enlace: ${linkColor} `,
        );
        source.push(nodeMap.get("Importación"));
        target.push(energeticNodesMap.get(energeticName));
        value.push(Math.log10(energeticValueFromImportacion + 1));
        linkColors.push(styleManager.hexToRgba(linkColor, 0.5));
        linkCustomdata.push(
          popupManager.generateLinkPopup(
            energeticName,
            energeticValueFromImportacion,
            "Importación",
            energeticName,
            linkColor,
            year,
            { flowType: "primary_supply" },
          ),
        );
      }
    });
  }

  // Enlaces de Producción a energéticos primarios de Oferta Interna Bruta
  if (
    produccionNodeData &&
    ofertaInternaBrutaFullData &&
    ofertaInternaBrutaFullData["Nodos Hijo"]
  ) {
    const primaryEnergeticsInOIB = ofertaInternaBrutaFullData[
      "Nodos Hijo"
    ].filter((child) => child.tipo === "Energía Primaria");

    primaryEnergeticsInOIB.forEach((energetic) => {
      const energeticName = energetic["Nodo Hijo"];
      const energeticValueFromProduccion = dataManager.getEnergeticValue(
        "Producción",
        energeticName,
        year,
      );

      if (
        energeticValueFromProduccion !== null &&
        energeticValueFromProduccion > 0
      ) {
        const linkColor =
          styleManager.getEnergyColor(energeticName) || energetic.color;
        console.log(
          `[DEBUG - Enlace Producción]Energético: ${energeticName}, Color de enlace: ${linkColor} `,
        );
        source.push(nodeMap.get("Producción"));
        target.push(energeticNodesMap.get(energeticName));
        value.push(Math.log10(energeticValueFromProduccion + 1));
        linkColors.push(styleManager.hexToRgba(linkColor, 0.5));
        linkCustomdata.push(
          popupManager.generateLinkPopup(
            energeticName,
            energeticValueFromProduccion,
            "Producción",
            energeticName,
            linkColor,
            year,
            { flowType: "primary_supply" },
          ),
        );
      }
    });
  }

  // Enlaces de Variación de Inventarios a energéticos primarios de Oferta Interna Bruta
  if (
    variacionNodeData &&
    ofertaInternaBrutaFullData &&
    ofertaInternaBrutaFullData["Nodos Hijo"]
  ) {
    const primaryEnergeticsInOIB = ofertaInternaBrutaFullData[
      "Nodos Hijo"
    ].filter((child) => child.tipo === "Energía Primaria");

    primaryEnergeticsInOIB.forEach((energetic) => {
      const energeticName = energetic["Nodo Hijo"];
      const energeticValueFromVariacion = dataManager.getEnergeticValue(
        "Variación de Inventarios",
        energeticName,
        year,
      );

      // Los valores de variación pueden ser negativos, pero Plotly espera valores positivos para `value`
      // El signo se manejará en el popup.
      if (
        energeticValueFromVariacion !== null &&
        Math.abs(energeticValueFromVariacion) > 0
      ) {
        const linkColor =
          styleManager.getEnergyColor(energeticName) || energetic.color;
        console.log(
          `[DEBUG - Enlace Variación]Energético: ${energeticName}, Color de enlace: ${linkColor} `,
        );
        source.push(nodeMap.get("Variación de Inventarios"));
        target.push(energeticNodesMap.get(energeticName));
        value.push(Math.log10(Math.abs(energeticValueFromVariacion) + 1));
        linkColors.push(styleManager.hexToRgba(linkColor, 0.5));
        linkCustomdata.push(
          popupManager.generateLinkPopup(
            energeticName,
            energeticValueFromVariacion,
            "Variación de Inventarios",
            energeticName,
            linkColor,
            year,
            { flowType: "primary_supply" },
          ),
        );
      }
    });
  }

  // Enlaces de energéticos primarios a Exportación
  if (
    coquizadorasyhornosNodeData &&
    ofertaInternaBrutaFullData &&
    ofertaInternaBrutaFullData["Nodos Hijo"]
  ) {
    const primaryEnergeticsInOIB = ofertaInternaBrutaFullData[
      "Nodos Hijo"
    ].filter((child) => child.tipo === "Energía Primaria");

    primaryEnergeticsInOIB.forEach((energetic) => {
      const energeticName = energetic["Nodo Hijo"];
      const energeticValueToExportacion = dataManager.getEnergeticValue(
        "Exportación",
        energeticName,
        year,
      );
      console.log(
        `[DEBUG - Flujo Exportación] ${energeticName}: ${energeticValueToExportacion} `,
      );
      if (
        energeticValueToExportacion !== null &&
        Math.abs(energeticValueToExportacion) > 0
      ) {
        const linkColor =
          styleManager.getEnergyColor(energeticName) || energetic.color;
        console.log(
          `[DEBUG - Enlace Exportación]Energético: ${energeticName}, Color de enlace: ${linkColor} `,
        );
        source.push(energeticNodesMap.get(energeticName));
        target.push(nodeMap.get("Exportación"));
        value.push(Math.log10(Math.abs(energeticValueToExportacion) + 1));
        linkColors.push(styleManager.hexToRgba(linkColor, 0.5));
        linkCustomdata.push(
          popupManager.generateLinkPopup(
            energeticName,
            energeticValueToExportacion,
            energeticName,
            "Exportación",
            linkColor,
            year,
            { flowType: "primary_demand" },
          ),
        );
      }
    });
  }

  // Enlaces de energéticos primarios a Energía No Aprovechada
  if (
    energiaNoAprovechadaNodeData &&
    ofertaInternaBrutaFullData &&
    ofertaInternaBrutaFullData["Nodos Hijo"]
  ) {
    const primaryEnergeticsInOIB = ofertaInternaBrutaFullData[
      "Nodos Hijo"
    ].filter((child) => child.tipo === "Energía Primaria");

    primaryEnergeticsInOIB.forEach((energetic) => {
      const energeticName = energetic["Nodo Hijo"];
      const energeticValueToNoAprovechada = dataManager.getEnergeticValue(
        "Energía No Aprovechada",
        energeticName,
        year,
      );
      console.log(
        `[DEBUG - Flujo Energía No Aprovechada] ${energeticName}: ${energeticValueToNoAprovechada} `,
      );
      if (
        energeticValueToNoAprovechada !== null &&
        Math.abs(energeticValueToNoAprovechada) > 0
      ) {
        const linkColor =
          styleManager.getEnergyColor(energeticName) || energetic.color;
        console.log(
          `[DEBUG - Enlace Energía No Aprovechada]Energético: ${energeticName}, Color de enlace: ${linkColor} `,
        );
        source.push(energeticNodesMap.get(energeticName));
        target.push(nodeMap.get("Energía No Aprovechada"));
        value.push(Math.log10(Math.abs(energeticValueToNoAprovechada) + 1));
        linkColors.push(styleManager.hexToRgba(linkColor, 0.5));
        linkCustomdata.push(
          popupManager.generateLinkPopup(
            energeticName,
            energeticValueToNoAprovechada,
            energeticName,
            "Energía No Aprovechada",
            linkColor,
            year,
            { flowType: "primary_demand" },
          ),
        );
      }
    });
  }

  // Enlaces de energéticos primarios a Coquizadoras y Hornos
  if (
    coquizadorasyhornosNodeData &&
    ofertaInternaBrutaFullData &&
    ofertaInternaBrutaFullData["Nodos Hijo"]
  ) {
    const primaryEnergeticsInOIB = ofertaInternaBrutaFullData[
      "Nodos Hijo"
    ].filter((child) => child.tipo === "Energía Primaria");

    primaryEnergeticsInOIB.forEach((energetic) => {
      const energeticName = energetic["Nodo Hijo"];
      const energeticValueToExportacion = dataManager.getEnergeticValue(
        "Coquizadoras y Hornos",
        energeticName,
        year,
      );
      console.log(
        `[DEBUG - Flujo Coquizadoras y Hornos] ${energeticName}: ${energeticValueToExportacion} `,
      );
      if (
        energeticValueToExportacion !== null &&
        Math.abs(energeticValueToExportacion) > 0
      ) {
        const linkColor =
          styleManager.getEnergyColor(energeticName) || energetic.color;
        console.log(
          `[DEBUG - Enlace Coquizadoras y Hornos]Energético: ${energeticName}, Color de enlace: ${linkColor} `,
        );
        source.push(energeticNodesMap.get(energeticName));
        target.push(nodeMap.get("Coquizadoras y Hornos"));
        value.push(Math.log10(Math.abs(energeticValueToExportacion) + 1));
        linkColors.push(styleManager.hexToRgba(linkColor, 0.5));
        linkCustomdata.push(
          popupManager.generateLinkPopup(
            energeticName,
            energeticValueToExportacion,
            energeticName,
            "Coquizadoras y Hornos",
            linkColor,
            year,
            { flowType: "primary_demand" },
          ),
        );
      }
    });
  }

  // Enlaces de energéticos primarios a Plantas de Gas y Fraccionadoras
  if (
    plantasdegasyfraccionadorasNodeData &&
    ofertaInternaBrutaFullData &&
    ofertaInternaBrutaFullData["Nodos Hijo"]
  ) {
    const primaryEnergeticsInOIB = ofertaInternaBrutaFullData[
      "Nodos Hijo"
    ].filter((child) => child.tipo === "Energía Primaria");

    primaryEnergeticsInOIB.forEach((energetic) => {
      const energeticName = energetic["Nodo Hijo"];
      const energeticValueToExportacion = dataManager.getEnergeticValue(
        "Plantas de Gas y Fraccionadoras",
        energeticName,
        year,
      );
      console.log(
        `[DEBUG - Flujo Plantas de Gas y Fraccionadoras] ${energeticName}: ${energeticValueToExportacion} `,
      );
      if (
        energeticValueToExportacion !== null &&
        Math.abs(energeticValueToExportacion) > 0
      ) {
        const linkColor =
          styleManager.getEnergyColor(energeticName) || energetic.color;
        console.log(
          `[DEBUG - Enlace Plantas de Gas y Fraccionadoras]Energético: ${energeticName}, Color de enlace: ${linkColor} `,
        );
        source.push(energeticNodesMap.get(energeticName));
        target.push(nodeMap.get("Plantas de Gas y Fraccionadoras"));
        value.push(Math.log10(Math.abs(energeticValueToExportacion) + 1));
        linkColors.push(styleManager.hexToRgba(linkColor, 0.5));
        linkCustomdata.push(
          popupManager.generateLinkPopup(
            energeticName,
            energeticValueToExportacion,
            energeticName,
            "Plantas de Gas y Fraccionadoras",
            linkColor,
            year,
            { flowType: "primary_demand" },
          ),
        );
      }
    });
  }

  // Enlaces de energéticos primarios a Refinerías y Despuntadoras
  if (
    refinerasydespuntadorasNodeData &&
    ofertaInternaBrutaFullData &&
    ofertaInternaBrutaFullData["Nodos Hijo"]
  ) {
    const primaryEnergeticsInOIB = ofertaInternaBrutaFullData[
      "Nodos Hijo"
    ].filter((child) => child.tipo === "Energía Primaria");

    primaryEnergeticsInOIB.forEach((energetic) => {
      const energeticName = energetic["Nodo Hijo"];
      const energeticValueToRefinerasydespuntadoras =
        dataManager.getEnergeticValue(
          "Refinerías y Despuntadoras",
          energeticName,
          year,
        );
      console.log(
        `[DEBUG - Flujo Refinerías y Despuntadoras] ${energeticName}: ${energeticValueToRefinerasydespuntadoras} `,
      );
      if (
        energeticValueToRefinerasydespuntadoras !== null &&
        Math.abs(energeticValueToRefinerasydespuntadoras) > 0
      ) {
        const linkColor =
          styleManager.getEnergyColor(energeticName) || energetic.color;
        console.log(
          `[DEBUG - Enlace Refinerías y Despuntadoras]Energético: ${energeticName}, Color de enlace: ${linkColor} `,
        );
        source.push(energeticNodesMap.get(energeticName));
        target.push(nodeMap.get("Refinerías y Despuntadoras"));
        value.push(
          Math.log10(Math.abs(energeticValueToRefinerasydespuntadoras) + 1),
        );
        linkColors.push(styleManager.hexToRgba(linkColor, 0.5));
        linkCustomdata.push(
          popupManager.generateLinkPopup(
            energeticName,
            energeticValueToRefinerasydespuntadoras,
            energeticName,
            "Refinerías y Despuntadoras",
            linkColor,
            year,
            { flowType: "primary_demand" },
          ),
        );
      }
    });
  }

  // Enlaces de energéticos primarios a Centrales Eléctricas
  if (
    centraleselectricasNodeData &&
    ofertaInternaBrutaFullData &&
    ofertaInternaBrutaFullData["Nodos Hijo"]
  ) {
    const primaryEnergeticsInOIB = ofertaInternaBrutaFullData[
      "Nodos Hijo"
    ].filter((child) => child.tipo === "Energía Primaria");

    primaryEnergeticsInOIB.forEach((energetic) => {
      const energeticName = energetic["Nodo Hijo"];
      const energeticValueToCentraleselectricas = dataManager.getEnergeticValue(
        "Centrales Eléctricas",
        energeticName,
        year,
      );
      console.log(
        `[DEBUG - Flujo Centrales Eléctricas] ${energeticName}: ${energeticValueToCentraleselectricas} `,
      );
      if (
        energeticValueToCentraleselectricas !== null &&
        Math.abs(energeticValueToCentraleselectricas) > 0
      ) {
        const linkColor =
          styleManager.getEnergyColor(energeticName) || energetic.color;
        console.log(
          `[DEBUG - Enlace Centrales Eléctricas]Energético: ${energeticName}, Color de enlace: ${linkColor} `,
        );
        source.push(energeticNodesMap.get(energeticName));
        target.push(nodeMap.get("Centrales Eléctricas"));
        value.push(
          Math.log10(Math.abs(energeticValueToCentraleselectricas) + 1),
        );
        linkColors.push(styleManager.hexToRgba(linkColor, 0.5));
        linkCustomdata.push(
          popupManager.generateLinkPopup(
            energeticName,
            energeticValueToCentraleselectricas,
            energeticName,
            "Centrales Eléctricas",
            linkColor,
            year,
            { flowType: "primary_demand" },
          ),
        );
      }
    });
  }
  //OJO

  // Enlaces desde Coquizadoras y Hornos a Centrales Eléctricas (solo secundarios que realmente existen en Coquizadoras)
  if (coquizadorasyhornosNodeData && centraleselectricasNodeData) {
    // Obtenemos los hijos secundarios que realmente existen en Coquizadoras
    const secundarios = (
      coquizadorasyhornosNodeData["Nodos Hijo"] || []
    ).filter((energetic) => {
      // Verificar si es un energético secundario
      const isSecondary = energetic.tipo === "Energía Secundaria";

      // Verificar si tiene valor para el año actual
      const hasValue =
        energetic[year] !== undefined &&
        energetic[year] !== null &&
        energetic[year] > 0;

      console.log(
        `[DEBUG] ${coquizadorasyhornosNodeData["Nodo Padre"]} - ${energetic["Nodo Hijo"]}: `,
        `tipo=${energetic.tipo}, valor=${energetic[year]}, ` +
          `esSecundario=${isSecondary}, tieneValor=${hasValue}`,
      );

      return isSecondary && hasValue;
    });

    // Para cada energético secundario que existe en Coquizadoras, creamos el enlace
    secundarios.forEach((energetic) => {
      const energeticName = energetic["Nodo Hijo"];
      // Obtenemos el valor directamente de Coquizadoras
      const energeticValue = dataManager.getEnergeticValue(
        "Coquizadoras y Hornos",
        energeticName,
        year,
      );

      const linkColor = styleManager.getEnergyColor(energeticName) || "#999999";

      source.push(nodeMap.get("Coquizadoras y Hornos"));
      target.push(nodeMap.get("Centrales Eléctricas"));
      value.push(Math.log10(energeticValue + 1));
      linkColors.push(styleManager.hexToRgba(linkColor, 0.5));

      linkCustomdata.push(
        popupManager.generateLinkPopup(
          energeticName,
          energeticValue,
          "Coquizadoras y Hornos",
          "Centrales Eléctricas",
          linkColor,
          year,
          { flowType: "secondary_supply" },
        ),
      );
    });
  }

  // Enlaces desde Refinerías y Despuntadoras a Centrales Eléctricas
  if (refinerasydespuntadorasNodeData && centraleselectricasNodeData) {
    // Obtenemos los hijos secundarios que realmente existen en Refinerías
    const secundarios = (
      refinerasydespuntadorasNodeData["Nodos Hijo"] || []
    ).filter((energetic) => {
      const valorEnRefinerias = dataManager.getEnergeticValue(
        "Refinerías y Despuntadoras",
        energetic["Nodo Hijo"],
        year,
      );
      return (
        energetic.tipo === "Energía Secundaria" &&
        valorEnRefinerias !== null &&
        Math.abs(valorEnRefinerias) > 0
      );
    });

    // Para cada energético secundario que existe en Refinerías, creamos el enlace
    secundarios.forEach((energetic) => {
      const energeticName = energetic["Nodo Hijo"];
      const energeticValue = dataManager.getEnergeticValue(
        "Refinerías y Despuntadoras",
        energeticName,
        year,
      );

      const linkColor = styleManager.getEnergyColor(energeticName) || "#999999";

      source.push(nodeMap.get("Refinerías y Despuntadoras"));
      target.push(nodeMap.get("Centrales Eléctricas"));
      value.push(Math.log10(energeticValue + 1));
      linkColors.push(styleManager.hexToRgba(linkColor, 0.5));

      linkCustomdata.push(
        popupManager.generateLinkPopup(
          energeticName,
          energeticValue,
          "Refinerías y Despuntadoras",
          "Centrales Eléctricas",
          linkColor,
          year,
          { flowType: "secondary_supply" },
        ),
      );
    });
  }

  // Enlaces desde Plantas de Gas y Fraccionadoras a Centrales Eléctricas
  if (plantasdegasyfraccionadorasNodeData && centraleselectricasNodeData) {
    // Obtenemos los hijos secundarios que realmente existen en Plantas de Gas
    const secundarios = (
      plantasdegasyfraccionadorasNodeData["Nodos Hijo"] || []
    ).filter((energetic) => {
      const valorEnPlantas = dataManager.getEnergeticValue(
        "Plantas de Gas y Fraccionadoras",
        energetic["Nodo Hijo"],
        year,
      );
      return (
        energetic.tipo === "Energía Secundaria" &&
        valorEnPlantas !== null &&
        Math.abs(valorEnPlantas) > 0
      );
    });

    // Para cada energético secundario que existe en Plantas de Gas, creamos el enlace
    secundarios.forEach((energetic) => {
      const energeticName = energetic["Nodo Hijo"];
      const energeticValue = dataManager.getEnergeticValue(
        "Plantas de Gas y Fraccionadoras",
        energeticName,
        year,
      );

      const linkColor = styleManager.getEnergyColor(energeticName) || "#999999";

      source.push(nodeMap.get("Plantas de Gas y Fraccionadoras"));
      target.push(nodeMap.get("Centrales Eléctricas"));
      value.push(Math.log10(energeticValue + 1));
      linkColors.push(styleManager.hexToRgba(linkColor, 0.5));

      linkCustomdata.push(
        popupManager.generateLinkPopup(
          energeticName,
          energeticValue,
          "Plantas de Gas y Fraccionadoras",
          "Centrales Eléctricas",
          linkColor,
          year,
          { flowType: "secondary_supply" },
        ),
      );
    });
  }

  // --- Enlaces desde nodos de transformación a energéticos secundarios ---
  const transformationNodes = [
    "Coquizadoras y Hornos",
    "Refinerías y Despuntadoras",
    "Plantas de Gas y Fraccionadoras",
    "Centrales Eléctricas",
  ];
  transformationNodes.forEach((nodeName) => {
    const nodeData = dataManager.getNodeData(nodeName);
    console.log(`[DEBUG] Procesando nodo: ${nodeName}`, nodeData);

    if (nodeData && nodeData["Nodos Hijo"]) {
      // Primero mostramos todos los hijos para depuración
      console.log(
        `[DEBUG] Todos los hijos de ${nodeName}:`,
        nodeData["Nodos Hijo"].map((c) => ({
          nombre: c["Nodo Hijo"],
          tipo: c.tipo,
          isOutput: c.isOutput,
        })),
      );

      // Luego filtramos
      // Modificar la sección de filtrado de salidas secundarias
      const outputSecondaries = nodeData["Nodos Hijo"].filter((child) => {
        // Verificar si es un energético secundario
        const isSecondary = child.tipo === "Energía Secundaria";

        // Verificar si tiene valor para el año actual
        const hasValue =
          child[year] !== undefined && child[year] !== null && child[year] > 0;

        console.log(
          `[DEBUG] ${nodeName} - ${child["Nodo Hijo"]}: `,
          `tipo=${child.tipo}, valor=${child[year]}, ` +
            `esSecundario=${isSecondary}, tieneValor=${hasValue}`,
        );

        return isSecondary && hasValue;
      });

      console.log(
        `[DEBUG] ${nodeName} - Salidas secundarias con valor:`,
        outputSecondaries.map((e) => `${e["Nodo Hijo"]} (${e[year]})`),
      );

      outputSecondaries.forEach((energetic) => {
        const energeticName = energetic["Nodo Hijo"];
        console.log(
          `[DEBUG] Procesando enlace para ${nodeName} -> ${energeticName} `,
        );

        const targetNodeIndex = secondaryEnergeticNodesMap.get(energeticName);
        if (targetNodeIndex === undefined) {
          console.warn(
            `[WARN] No se encontró el nodo destino para ${energeticName} en el mapa de nodos secundarios`,
          );
          console.log("[DEBUG] Mapa actual de nodos secundarios:", [
            ...secondaryEnergeticNodesMap.keys(),
          ]);
          return;
        }

        const sourceNodeIndex = nodeMap.get(nodeName);
        if (sourceNodeIndex === undefined) {
          console.warn(
            `[WARN] No se encontró el índice para el nodo fuente: ${nodeName} `,
          );
          return;
        }

        // Cambio importante: Usar directamente el valor del año del objeto energetic
        const energeticValue = parseFloat(energetic[year]) || 0;
        console.log(
          `[DEBUG] Valor obtenido para ${nodeName} -> ${energeticName}: `,
          energeticValue,
        );

        if (energeticValue > 0) {
          // Ya no necesitamos Math.abs ya que verificamos > 0
          const linkColor =
            styleManager.getEnergyColor(energeticName) || "#999999";

          source.push(sourceNodeIndex);
          target.push(targetNodeIndex);
          value.push(Math.log10(energeticValue + 1));
          linkColors.push(styleManager.hexToRgba(linkColor, 0.5));

          console.log(
            `[DEBUG] Creando enlace: ${nodeName} (${sourceNodeIndex}) -> ${energeticName} (${targetNodeIndex}) = ${energeticValue}`,
          );

          linkCustomdata.push(
            popupManager.generateLinkPopup(
              energeticName,
              energeticValue,
              nodeName,
              energeticName,
              linkColor,
              year,
              { flowType: "secondary_output" },
            ),
          );
        } else {
          console.log(
            `[DEBUG] Valor no válido o cero para ${nodeName} -> ${energeticName}: `,
            energeticValue,
          );
        }
      });
    } else {
      console.warn(
        `[WARN] No se encontraron datos o hijos para el nodo: ${nodeName} `,
      );
    }
  });

  const data = {
    type: "sankey",
    orientation: "h",
    node: {
      pad: 100,
      thickness: 10,
      line: { color: "black", width: 0.5 },
      label: labels,
      value: nodeValues, // ← aquí añadimos los valores
      color: nodeColors,
      hovertemplate: "%{customdata}<extra></extra>",
      customdata: nodeCustomdata, // Usar el nuevo array nodeCustomdata
      x: nodeX,
      y: nodeY,
    },
    link: {
      source: source,
      target: target,
      value: value,
      color: linkColors,
      customdata: linkCustomdata,
      hovertemplate: "%{customdata}<extra></extra>",
    },
  };

  const layout = {
    title: `Balance Nacional de Energía - ${year} (Valores en PJ)`,
    font: { size: 9 },
    margin: { l: 10, r: 10, t: 50, b: 10 },
    autosize: true,
  };
  const config = {
    displaylogo: false,
    responsive: true,
    toImageButtonOptions: {
      format: "png",
      filename: `sankey_energia_primaria_${year}`,
      setBackground: "transparent",
      width: 1920,
      height: 1080,
      scale: 1,
    },
  };

  Plotly.newPlot(sankeyDiv, [data], layout, config)
    .then(() => {
      if (!zoomManager) {
<<<<<<< HEAD
        zoomManager = new ZoomManager(zoomWrapperDiv, {
          target: sankeyDiv,
          minScale: 1,
        });
=======
        zoomManager = new ZoomManager(zoomWrapperDiv, { target: sankeyDiv });
>>>>>>> dc0b7eaf
      }
      // Renderizar etiquetas de columnas después de que el diagrama esté listo
      if (columnLabelsManager && columnLabelsManager.isEnabled()) {
        // Usar setTimeout para asegurar que el diagrama esté completamente renderizado
        setTimeout(() => {
          columnLabelsManager.renderLabels(sankeyDiv);
        }, 100);
      }
    })
    .catch((error) => {
      console.error("Error al renderizar el diagrama de Sankey:", error);
    });
}<|MERGE_RESOLUTION|>--- conflicted
+++ resolved
@@ -3856,14 +3856,12 @@
   Plotly.newPlot(sankeyDiv, [data], layout, config)
     .then(() => {
       if (!zoomManager) {
-<<<<<<< HEAD
+
         zoomManager = new ZoomManager(zoomWrapperDiv, {
           target: sankeyDiv,
           minScale: 1,
         });
-=======
-        zoomManager = new ZoomManager(zoomWrapperDiv, { target: sankeyDiv });
->>>>>>> dc0b7eaf
+
       }
       // Renderizar etiquetas de columnas después de que el diagrama esté listo
       if (columnLabelsManager && columnLabelsManager.isEnabled()) {
