--- conflicted
+++ resolved
@@ -1,15 +1,14 @@
 const yearSelector = document.getElementById("year-selector");
 const sankeyDiv = document.getElementById("sankey-diagram");
 const zoomWrapperDiv = document.getElementById("zoom-wrapper");
-<<<<<<< HEAD
+
 // Allow Node environment to load dependencies
 if (typeof LinkRouter === "undefined" && typeof require !== "undefined") {
   var LinkRouter = require("./LinkRouter.js");
   var ZoomManager = require("./ZoomManager.js");
   var InfoManager = require("./InfoManager.js");
 }
-=======
->>>>>>> f3674f05
+
 let dataManager = null;
 let styleManager = null;
 let layoutEngine = null;
@@ -19,7 +18,7 @@
 let exportManager = null;
 let columnLabelsManager = null;
 let zoomManager = null;
-<<<<<<< HEAD
+
 let linkRouter = null;
 let linkHierarchy = null;
 
@@ -28,8 +27,7 @@
   curvature: 0.3,
   separation: 0.02,
 };
-=======
->>>>>>> f3674f05
+
 
 // --- Focus highlighting state ---
 let baseNodeColors = [];
@@ -465,25 +463,17 @@
 document.addEventListener("DOMContentLoaded", () => {
   initializeExportControls();
   const resetBtn = document.getElementById("reset-view-btn");
-<<<<<<< HEAD
+
   const zoomInBtn = document.getElementById("zoom-in-btn");
   const zoomOutBtn = document.getElementById("zoom-out-btn");
-=======
-
-  const zoomInBtn = document.getElementById("zoom-in-btn");
-  const zoomOutBtn = document.getElementById("zoom-out-btn");
-
->>>>>>> f3674f05
+
   if (resetBtn) {
     resetBtn.addEventListener("click", () => {
       if (zoomManager) zoomManager.reset();
       if (yearSelector) updateSankey(yearSelector.value);
     });
   }
-<<<<<<< HEAD
-=======
-
->>>>>>> f3674f05
+
   if (zoomInBtn) {
     zoomInBtn.addEventListener("click", () => {
       if (zoomManager) zoomManager.zoomIn();
@@ -505,10 +495,7 @@
       zoomManager.zoomOut();
     }
   });
-<<<<<<< HEAD
-=======
-
->>>>>>> f3674f05
+
 });
 
 // Función para actualizar el diagrama de Sankey (Etapa 1.7: Añadir Salidas Completas)
@@ -3676,11 +3663,9 @@
       color: linkColors,
       customdata: linkCustomdata,
       hovertemplate: "%{customdata}<extra></extra>",
-<<<<<<< HEAD
+
       curvature: linkRouter.getCurvature(),
-=======
-      curvature: 0,
->>>>>>> f3674f05
+
     },
   };
 
@@ -3705,10 +3690,7 @@
 
   Plotly.newPlot(sankeyDiv, [data], layout, config)
     .then(() => {
-<<<<<<< HEAD
-=======
-
->>>>>>> f3674f05
+
       // Save base colors and link mappings for focus mode
       baseNodeColors = [...nodeColors];
       baseLinkColors = [...linkColors];
@@ -3740,24 +3722,16 @@
       };
       document.addEventListener("click", blankClickHandler);
 
-<<<<<<< HEAD
-=======
-
->>>>>>> f3674f05
+
       if (!zoomManager) {
         zoomManager = new ZoomManager(zoomWrapperDiv, {
           target: sankeyDiv,
           minScale: 1,
         });
-<<<<<<< HEAD
+
       } else {
         zoomManager.reset();
-=======
-
-      } else {
-        zoomManager.reset();
-
->>>>>>> f3674f05
+
       }
       // Renderizar etiquetas de columnas después de que el diagrama esté listo
       if (columnLabelsManager && columnLabelsManager.isEnabled()) {
