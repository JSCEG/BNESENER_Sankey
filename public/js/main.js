const yearSelector = document.getElementById("year-selector");
const sankeyDiv = document.getElementById("sankey-diagram");
const zoomWrapperDiv = document.getElementById("zoom-wrapper");
let dataManager = null;
let styleManager = null;
let layoutEngine = null;
let nodeFactory = null;
let linkManager = null;
let popupManager = null;
let exportManager = null;
let columnLabelsManager = null;
let zoomManager = null;
<<<<<<< HEAD

// --- Focus highlighting state ---
let baseNodeColors = [];
let baseLinkColors = [];
let linkSources = [];
let linkTargets = [];
let focusActive = false;
let blankClickHandler = null;
=======
>>>>>>> 1040ffaa

// Minimum link thickness added to each value after logarithmic scaling
const MIN_LINK_SIZE = 0.25;

// Export Configuration Management
let exportConfig = {
  png: {
    width: 1920,
    height: 1080,
    scale: 2,
  },
  transparentBg: true,
  includeColumnLabels: true,
  filenamePrefix: "sankey_energia",
};

// Cargar los datos desde el archivo JSON y inicializar DataManager
fetch("datos_energia_completo.json")
  .then((response) => response.json())
  .then((data) => {
    try {
      // Inicializar DataManager con los datos cargados
      dataManager = new DataManager(data);

      // Inicializar StyleManager
      styleManager = new StyleManager();

      // Inicializar LayoutEngine
      layoutEngine = new LayoutEngine();

      // Inicializar LinkManager con referencias a otros módulos
      linkManager = new LinkManager({
        dataManager: dataManager,
        styleManager: styleManager,
        nodeFactory: null, // Se asignará después
        popupManager: null, // Se asignará después
      });

      // Inicializar NodeFactory con referencias a otros módulos
      nodeFactory = new NodeFactory({
        dataManager: dataManager,
        styleManager: styleManager,
        layoutEngine: layoutEngine,
        linkManager: linkManager,
      });

      // Asignar NodeFactory al LinkManager
      linkManager.nodeFactory = nodeFactory;

      // Inicializar PopupManager con referencias a otros módulos
      popupManager = new PopupManager({
        dataManager: dataManager,
        styleManager: styleManager,
        nodeFactory: nodeFactory,
      });

      // Asignar PopupManager al LinkManager
      linkManager.popupManager = popupManager;

      // Inicializar ColumnLabelsManager con referencias a otros módulos
      columnLabelsManager = new ColumnLabelsManager({
        enabled: false, // Inicialmente deshabilitado
        layoutEngine: layoutEngine,
        styleManager: styleManager,
      });

      // Aplicar tema por defecto y estilos de popup
      styleManager.applyTheme();
      popupManager.applyPopupStyles();

      // Mostrar estadísticas de los datos cargados
      const stats = dataManager.getDataStats();
      console.log("Datos cargados:", stats);
      console.log(
        "StyleManager inicializado con",
        Object.keys(styleManager.getAllColors()).length,
        "colores",
      );

      // Mostrar estadísticas del LayoutEngine
      const layoutStats = layoutEngine.getLayoutStats();
      console.log(
        "LayoutEngine inicializado con",
        layoutStats.totalColumns,
        "columnas",
      );

      // Mostrar estadísticas del NodeFactory
      const nodeFactoryStats = nodeFactory.getNodeStats();
      console.log(
        "NodeFactory inicializado con",
        nodeFactory.getRegisteredTypes().length,
        "tipos de nodos registrados",
      );

      populateYearSelector();
      // Inicializar controles de etiquetas de columnas
      initializeColumnLabelsControls();
      // Inicializar el gráfico con el primer año disponible
      updateSankey(yearSelector.value);

      // Inicializar ExportManager después de que el diagrama esté listo
      setTimeout(() => {
        try {
          exportManager = new ExportManager(
            sankeyDiv,
            exportConfig,
            columnLabelsManager,
          );
          console.log(
            "ExportManager inicializado correctamente con soporte para etiquetas de columnas",
          );
        } catch (error) {
          console.error("Error inicializando ExportManager:", error);
        }
      }, 1000);
    } catch (error) {
      console.error("Error al inicializar DataManager:", error);
      alert("Error al cargar los datos. Por favor, recarga la página.");
    }
  })
  .catch((error) => {
    console.error("Error al cargar el JSON:", error);
    alert(
      "Error al cargar el archivo de datos. Verifica que el archivo existe.",
    );
  });

// Poblar el selector de años dinámicamente usando DataManager
function populateYearSelector() {
  if (!dataManager) {
    console.error("DataManager no está inicializado");
    return;
  }

  // Usar el método del DataManager para obtener años disponibles
  const sortedYears = dataManager.getAvailableYears();

  // Limpiar opciones existentes
  yearSelector.innerHTML = "";

  sortedYears.forEach((year) => {
    const option = document.createElement("option");
    option.value = year;
    option.textContent = year;
    yearSelector.appendChild(option);
  });

  // Añadir el evento para actualizar el gráfico cuando cambia el año
  yearSelector.addEventListener("change", (event) => {
    updateSankey(event.target.value);
  });
}

// Initialize export functionality
function initializeExportControls() {
  const exportConfigBtn = document.getElementById("export-config-btn");
  const exportPngBtn = document.getElementById("export-png-btn");
  const exportSvgBtn = document.getElementById("export-svg-btn");
  const exportModal = document.getElementById("export-modal");
  const exportProgressModal = document.getElementById("export-progress-modal");
  const closeBtn = document.querySelector(".close");
  const saveConfigBtn = document.getElementById("save-config-btn");
  const cancelConfigBtn = document.getElementById("cancel-config-btn");

  // Open configuration modal
  exportConfigBtn.addEventListener("click", () => {
    loadConfigToModal();
    exportModal.style.display = "block";
  });

  // Close modal events
  closeBtn.addEventListener("click", () => {
    exportModal.style.display = "none";
  });

  cancelConfigBtn.addEventListener("click", () => {
    exportModal.style.display = "none";
  });

  // Close modal when clicking outside
  window.addEventListener("click", (event) => {
    if (event.target === exportModal) {
      exportModal.style.display = "none";
    }
    if (event.target === exportProgressModal) {
      exportProgressModal.style.display = "none";
    }
  });

  // Save configuration
  saveConfigBtn.addEventListener("click", () => {
    saveConfigFromModal();
    exportModal.style.display = "none";
  });

  // Export PNG
  exportPngBtn.addEventListener("click", () => {
    exportDiagram("png");
  });

  // Export SVG
  exportSvgBtn.addEventListener("click", () => {
    exportDiagram("svg");
  });
}

// Load current config to modal
function loadConfigToModal() {
  document.getElementById("png-width").value = exportConfig.png.width;
  document.getElementById("png-height").value = exportConfig.png.height;
  document.getElementById("png-scale").value = exportConfig.png.scale;
  document.getElementById("transparent-bg").checked =
    exportConfig.transparentBg;
  document.getElementById("include-column-labels").checked =
    exportConfig.includeColumnLabels !== false;
  document.getElementById("filename-prefix").value =
    exportConfig.filenamePrefix;
}

// Save config from modal
function saveConfigFromModal() {
  exportConfig.png.width = parseInt(document.getElementById("png-width").value);
  exportConfig.png.height = parseInt(
    document.getElementById("png-height").value,
  );
  exportConfig.png.scale = parseInt(document.getElementById("png-scale").value);
  exportConfig.transparentBg =
    document.getElementById("transparent-bg").checked;
  exportConfig.includeColumnLabels = document.getElementById(
    "include-column-labels",
  ).checked;
  exportConfig.filenamePrefix =
    document.getElementById("filename-prefix").value || "sankey_energia";

  // Update ExportManager configuration if it's initialized
  if (exportManager) {
    exportManager.updateConfig(exportConfig);
    console.log("ExportManager configuration updated:", exportConfig);
  }
}

// Show progress modal
function showProgressModal(format) {
  const progressModal = document.getElementById("export-progress-modal");
  const progressTitle = document.getElementById("progress-title");
  const progressMessage = document.getElementById("progress-message");
  const progressFill = document.getElementById("progress-fill");

  progressTitle.textContent = `Exportando ${format.toUpperCase()}...`;
  progressMessage.textContent = "Preparando imagen para descarga";
  progressFill.style.width = "0%";
  progressModal.style.display = "block";

  return {
    updateProgress: (percent, message) => {
      progressFill.style.width = `${percent}%`;
      if (message) progressMessage.textContent = message;
    },
    close: () => {
      progressModal.style.display = "none";
    },
  };
}

// Export diagram function using ExportManager
async function exportDiagram(format) {
  if (!exportManager) {
    alert(
      "ExportManager no está inicializado. Por favor, espera a que se cargue completamente.",
    );
    return;
  }

  if (!exportManager.isDiagramReady()) {
    alert(
      "El diagrama no está listo para exportar. Por favor, espera a que se cargue completamente.",
    );
    return;
  }

  const progress = showProgressModal(format);
  const currentYear = yearSelector.value;

  try {
    // Disable export buttons during export
    setExportButtonsState(false);

    // Update ExportManager configuration
    exportManager.updateConfig(exportConfig);

    // Prepare export options with current year in filename
    const exportOptions = {
      filename: `${exportConfig.filenamePrefix}_${currentYear}`,
    };

    let result;
    if (format === "png") {
      // Export PNG using ExportManager
      result = await exportManager.exportToPNG(
        exportOptions,
        (percent, message) => {
          progress.updateProgress(percent, message);
        },
      );
    } else if (format === "svg") {
      // Export SVG using ExportManager
      result = await exportManager.exportToSVG(
        exportOptions,
        (percent, message) => {
          progress.updateProgress(percent, message);
        },
      );
    } else {
      throw new Error(`Formato no soportado: ${format}`);
    }

    // Show success message
    console.log(`Exportación ${format.toUpperCase()} exitosa:`, result);

    // Close progress modal after a short delay
    setTimeout(() => {
      progress.close();
    }, 1000);
  } catch (error) {
    console.error("Error durante la exportación:", error);
    progress.close();

    let errorMessage = "Error desconocido durante la exportación";
    if (error.message) {
      errorMessage = error.message;
    } else if (typeof error === "string") {
      errorMessage = error;
    }

    alert(`Error al exportar ${format.toUpperCase()}: ${errorMessage}`);
  } finally {
    // Re-enable export buttons
    setExportButtonsState(true);
  }
}

// Enable/disable export buttons
function setExportButtonsState(enabled) {
  const exportButtons = document.querySelectorAll(".export-btn");
  exportButtons.forEach((btn) => {
    btn.disabled = !enabled;
  });
}

// Reemplaza la función initializeColumnLabelsControls con esto:
function initializeColumnLabelsControls() {
  console.log("Inicializando controles de etiquetas de columnas...");

  // Forzar la creación de las etiquetas
  // if (columnLabelsManager) {
  //   console.log("Creando etiquetas de columnas...");

  //   // Crear etiqueta para energéticos primarios
  //   columnLabelsManager.addLabel("energeticos_primarios", {
  //     title: "Energéticos Primarios",
  //     description: "Fuentes de energía",
  //     x: 0.23,
  //     y: 0.13,
  //     visible: true,
  //   });
  //   // Crear etiqueta para transformación
  //   columnLabelsManager.addLabel("transformacion", {
  //     title: "Transformación",
  //     description: "Procesos de conversión",
  //     x: 0.4,
  //     y: 0.13,
  //     visible: true,
  //   });

  //   // Crear etiqueta para energeticos secundarios
  //   columnLabelsManager.addLabel("energeticos_secundarios", {
  //     title: "Energéticos Secundarios",
  //     description: "Procesos de conversión",
  //     x: 0.68,
  //     y: 0.13,
  //     visible: true,
  //   });

  //   // Crear etiqueta para consumo
  //   columnLabelsManager.addLabel("usos_finales", {
  //     title: "Usos Finales",
  //     description: "Destino final",
  //     x: 0.9,
  //     y: 0.1,
  //     visible: true,
  //   });

  //   // Forzar que estén habilitadas
  //   columnLabelsManager.setEnabled(true);
  //   console.log("Etiquetas de columnas creadas y habilitadas");

  //   // Forzar redibujado
  //   if (columnLabelsManager.handleResize) {
  //     columnLabelsManager.handleResize();
  //   }
  // } else {
  //   console.error("ColumnLabelsManager no está inicializado");
  // }

  // Manejar redimensionamiento
  window.addEventListener("resize", () => {
    if (columnLabelsManager && columnLabelsManager.isEnabled()) {
      columnLabelsManager.handleResize();
    }
  });

  console.log("Controles de etiquetas de columnas inicializados");
}

// Función para limpiar todas las etiquetas
function clearAllLabels() {
  if (columnLabelsManager) {
    columnLabelsManager.clearAllLabels();
    console.log("Todas las etiquetas removidas");
  }
}

// Initialize export controls when DOM is ready
document.addEventListener("DOMContentLoaded", () => {
  initializeExportControls();
  const resetBtn = document.getElementById("reset-view-btn");
  if (resetBtn) {
    resetBtn.addEventListener("click", () => {
      if (zoomManager) zoomManager.reset();
      if (yearSelector) updateSankey(yearSelector.value);
    });
  }
});

// Función para actualizar el diagrama de Sankey (Etapa 1.7: Añadir Salidas Completas)
function updateSankey(year) {
  console.log(`Actualizando gráfico para el año: ${year}`);

  Plotly.purge(sankeyDiv);

  const labels = [];
  const nodeColors = [];
  const nodeMap = new Map();
  const nodeX = []; // Inicializar arrays de posiciones
  const nodeY = []; // Inicializar arrays de posiciones
  const nodeCustomdata = []; // Nuevo array para el customdata de cada nodo
  const nodeValues = []; // ← aquí

  // --- ARRAYS PARA LOS ENLACES DEL DIAGRAMA SANKEY ---
  const source = [];
  const target = [];
  const value = [];
  const linkColors = [];
  const linkCustomdata = [];

  const ofertaInternaBrutaFullData = dataManager.getNodeData(
    "Oferta Interna Bruta",
  );
  const energeticNodesMap = new Map(); // ← DECLARACIÓN ÚNICA

  function addNode(name, color, nodeType = "default", value = null) {
    if (nodeMap.has(name)) {
      return nodeMap.get(name);
    }
    let finalColor = color;
    if (styleManager) {
      finalColor = styleManager.getEnergyColor(name, nodeType) || color;
    }

    const nodeIndex = labels.length;
    nodeMap.set(name, nodeIndex);
    const plainName = name.split("<br>")[0].trim();
    if (!nodeMap.has(plainName)) {
      nodeMap.set(plainName, nodeIndex);
    }

    // Si se proporciona un valor, agregarlo al nombre con salto de línea
    let nodeLabel = name;
    if (value !== null && value !== undefined) {
      const formattedValue = Math.abs(value).toLocaleString("en-US", {
        minimumFractionDigits: 0,
        maximumFractionDigits: 2,
      });
      nodeLabel = `${name}<br>${formattedValue} PJ`;
    }

    labels.push(nodeLabel);
    nodeColors.push(finalColor);
    nodeCustomdata.push("");

    +(
      // Inicializa nodeValues con el valor real (o 0)
      (+nodeValues.push(value != null ? value : 0))
    );

    return nodeIndex;
  }

  // --- AQUÍ SE CREAN Y POSICIONAN LOS NODOS ---
  // ——— Nodo y enlaces de Importación ———
  const importacionNodeData = dataManager.getNodeData("Importación");
  console.log(`[DEBUG] Datos de Importación:`, importacionNodeData);

  if (importacionNodeData && ofertaInternaBrutaFullData?.["Nodos Hijo"]) {
    // 1) Calcular breakdown y totalPJ
    const raw = popupManager.calculateNodeBreakdown(
      importacionNodeData,
      year,
      "Energía Primaria",
    );
    console.log(`[DEBUG - Importación] Breakdown Raw para ${year}:`, raw);

    const children = raw.children || raw;
    const totalPJ = Array.isArray(children)
      ? children.reduce((sum, c) => sum + Math.abs(c.value), 0)
      : 0;
    console.log(`[DEBUG] totalPJ Importación: ${totalPJ.toFixed(2)} PJ`);

    // 2) Crear nodo con valor real en PJ
    const idx = addNode(
      importacionNodeData["Nodo Padre"],
      importacionNodeData.color,
      "default",
      totalPJ, // ← este valor dimensiona el nodo
    );
    nodeX[idx] = 0.05;
    nodeY[idx] = 0.05;

    // 3) Generar popup simplificado con { total, unit }
    nodeCustomdata[idx] = popupManager.generateNodePopup(
      importacionNodeData["Nodo Padre"],
      importacionNodeData,
      year,
      { total: totalPJ, unit: "PJ" },
      "text",
      null,
      "simple_source",
    );

    // 4) Enlaces de Energía Primaria → Importación
    ofertaInternaBrutaFullData["Nodos Hijo"]
      .filter((child) => child.tipo === "Energía Primaria")
      .forEach((child) => {
        const val = dataManager.getEnergeticValue(
          "Importación",
          child["Nodo Hijo"],
          year,
        );
        if (val != null && Math.abs(val) > 0) {
          source.push(energeticNodesMap.get(child["Nodo Hijo"]));
          target.push(idx);
          const scaled = Math.log10(Math.abs(val) + 1) + MIN_LINK_SIZE;
          value.push(scaled);
          const col =
            styleManager.getEnergyColor(child["Nodo Hijo"]) || child.color;
          linkColors.push(styleManager.hexToRgba(col, 0.5));
          linkCustomdata.push(
            popupManager.generateLinkPopup(
              child["Nodo Hijo"],
              val,
              child["Nodo Hijo"],
              importacionNodeData["Nodo Padre"],
              col,
              year,
              { flowType: "primary_supply" },
            ),
          );
        }
      });
  } else {
    console.error(
      "Error: datos de 'Importación' o sus 'Nodos Hijo' no disponibles.",
    );
  }

  // ——— Nodo y enlaces de Producción ———
  const produccionNodeData = dataManager.getNodeData("Producción");
  console.log(`[DEBUG] Datos de Producción:`, produccionNodeData);

  if (produccionNodeData && ofertaInternaBrutaFullData?.["Nodos Hijo"]) {
    // 1) Calcular breakdown y totalPJ
    const raw = popupManager.calculateNodeBreakdown(
      produccionNodeData,
      year,
      "Energía Primaria",
    );
    console.log(
      `[DEBUG - Producción] Breakdown Raw (Primaria) para ${year}:`,
      raw,
    );

    const children = raw.children || raw;
    const totalPJ = Array.isArray(children)
      ? children.reduce((sum, c) => sum + Math.abs(c.value), 0)
      : 0;
    console.log(`[DEBUG] totalPJ Producción: ${totalPJ.toFixed(2)} PJ`);

    // 2) Crear nodo con valor real en PJ
    const idx = addNode(
      produccionNodeData["Nodo Padre"],
      produccionNodeData.color,
      "default",
      totalPJ, // ← este valor dimensiona el nodo
    );
    nodeX[idx] = 0.05;
    nodeY[idx] = 0.4;

    // 3) Generar popup simplificado con { total, unit }
    nodeCustomdata[idx] = popupManager.generateNodePopup(
      produccionNodeData["Nodo Padre"],
      produccionNodeData,
      year,
      { total: totalPJ, unit: "PJ" },
      "text",
      null,
      "simple_source",
    );

    // 4) (Opcional) Enlaces de Energía Primaria → Producción
    ofertaInternaBrutaFullData["Nodos Hijo"]
      .filter((child) => child.tipo === "Energía Primaria")
      .forEach((child) => {
        const val = dataManager.getEnergeticValue(
          "Producción",
          child["Nodo Hijo"],
          year,
        );
        if (val != null && Math.abs(val) > 0) {
          source.push(energeticNodesMap.get(child["Nodo Hijo"]));
          target.push(idx);
          const scaled = Math.log10(Math.abs(val) + 1) + MIN_LINK_SIZE;
          value.push(scaled);
          const col =
            styleManager.getEnergyColor(child["Nodo Hijo"]) || child.color;
          linkColors.push(styleManager.hexToRgba(col, 0.5));
          linkCustomdata.push(
            popupManager.generateLinkPopup(
              child["Nodo Hijo"],
              val,
              child["Nodo Hijo"],
              produccionNodeData["Nodo Padre"],
              col,
              year,
              { flowType: "primary_supply" },
            ),
          );
        }
      });
  } else {
    console.error(
      "Error: datos de 'Producción' o sus 'Nodos Hijo' no disponibles.",
    );
  }

  // Agregar Variación de Inventarios
  // ——— Nodo y enlaces de Variación de Inventarios ———
  const variacionNodeData = dataManager.getNodeData("Variación de Inventarios");
  if (variacionNodeData && ofertaInternaBrutaFullData?.["Nodos Hijo"]) {
    // 1) Breakdown y sumas
    const raw = popupManager.calculateNodeBreakdown(
      variacionNodeData,
      year,
      "Energía Primaria",
    );
    const inputTotal = raw.input_total || 0;
    const outputTotal = raw.output_total || 0;
    const totalPJ = inputTotal + outputTotal;

    // 2) Creamos el nodo con el nombre original y totalPJ
    const idx = addNode(
      variacionNodeData["Nodo Padre"], // clave original
      variacionNodeData.color,
      "default",
      totalPJ, // tamaño
    );
    nodeX[idx] = 0.05;
    nodeY[idx] = 0.2;

    // 3) Sobrescribimos SOLO la etiqueta para mostrar flechas
    labels[idx] =
      `${variacionNodeData["Nodo Padre"]}<br>` +
      `↑ ${inputTotal.toFixed(2)} PJ  ↓ ${outputTotal.toFixed(2)} PJ`;

    // 4) Popup con tu template
    nodeCustomdata[idx] = popupManager.generateNodePopup(
      variacionNodeData["Nodo Padre"],
      variacionNodeData,
      year,
      {
        variacion_positiva: inputTotal,
        variacion_negativa: outputTotal,
        unit: "PJ",
      },
      "text",
      null,
      "simple_source",
    );

    // 5) Enlaces (positivo sale, negativo entra)
    ofertaInternaBrutaFullData["Nodos Hijo"]
      .filter((c) => c.tipo === "Energía Primaria")
      .forEach((child) => {
        const val = dataManager.getEnergeticValue(
          "Variación de Inventarios",
          child["Nodo Hijo"],
          year,
        );
        if (val != null && val !== 0) {
          const src = val > 0 ? idx : energeticNodesMap.get(child["Nodo Hijo"]);
          const tgt = val > 0 ? energeticNodesMap.get(child["Nodo Hijo"]) : idx;
          source.push(src);
          target.push(tgt);
          const scaled = Math.log10(Math.abs(val) + 1) + MIN_LINK_SIZE;
          value.push(scaled);
          const col =
            styleManager.getEnergyColor(child["Nodo Hijo"]) || child.color;
          linkColors.push(styleManager.hexToRgba(col, 0.5));
          linkCustomdata.push(
            popupManager.generateLinkPopup(
              child["Nodo Hijo"],
              val,
              variacionNodeData["Nodo Padre"],
              child["Nodo Hijo"],
              col,
              year,
              { flowType: "inventory_change_primaria" },
            ),
          );
        }
      });
  }

  // --- Nodos de Energéticos Primarios de Oferta Interna Bruta ---

  // const energeticNodesMap = new Map(); // Para almacenar los índices de los nuevos nodos de energéticos

  if (ofertaInternaBrutaFullData && ofertaInternaBrutaFullData["Nodos Hijo"]) {
    const primaryEnergetics = ofertaInternaBrutaFullData["Nodos Hijo"].filter(
      (child) => child.tipo === "Energía Primaria",
    );

    // Calcular posiciones Y para distribuir los nodos de energéticos
    const startY = 0.15; // Posición inicial
    const endY = 0.9; // Posición final
    const stepY = (endY - startY) / (primaryEnergetics.length - 1 || 1); // Paso entre nodos

    primaryEnergetics.forEach((energetic, index) => {
      const energeticName = energetic["Nodo Hijo"];
      const energeticColor =
        styleManager.getEnergyColor(energeticName) || energetic.color; // Obtener color del StyleManager o del dato

      // Obtener el valor del energético antes de crear el nodo
      const energeticValue = dataManager.getEnergeticValue(
        "Oferta Interna Bruta",
        energeticName,
        year,
      );

      const energeticIndex = addNode(
        energeticName,
        energeticColor,
        "default",
        energeticValue,
      );
      energeticNodesMap.set(energeticName, energeticIndex); // Guardar el índice

      nodeX[energeticIndex] = 0.2; // Columna de Oferta Interna Bruta
      nodeY[energeticIndex] = startY + index * stepY; // Distribuir verticalmente

      // Generar customdata sencillo para cada energético
      let energeticPopupData = {};
      if (energeticValue !== null) {
        energeticPopupData.total = energeticValue; // Usar 'total' para el simple_source template
      }

      nodeCustomdata[energeticIndex] = popupManager.generateNodePopup(
        energeticName,
        energetic,
        year,
        energeticPopupData,
        "text",
        "Energía Primaria",
        "simple_source",
      );
    });
  } else {
    console.error(
      "Error: Datos de 'Oferta Interna Bruta' o sus hijos no encontrados para crear energéticos primarios.",
    );
  }

  // ——— Nodo y enlaces de Exportación ———
  const exportacionNodeData = dataManager.getNodeData("Exportación");
  console.log(`[DEBUG] Datos de Exportación:`, exportacionNodeData);

  if (exportacionNodeData && ofertaInternaBrutaFullData?.["Nodos Hijo"]) {
    // 1) Calcular breakdown y totalPJ
    const raw = popupManager.calculateNodeBreakdown(
      exportacionNodeData,
      year,
      "Energía Primaria",
    );
    console.log(`[DEBUG - Exportación] Breakdown Raw para ${year}:`, raw);

    const children = raw.children || raw;
    const totalPJ = Array.isArray(children)
      ? children.reduce((sum, c) => sum + Math.abs(c.value), 0)
      : 0;
    console.log(`[DEBUG] totalPJ Exportación: ${totalPJ.toFixed(2)} PJ`);

    // 2) Crear nodo con valor real en PJ
    const idx = addNode(
      exportacionNodeData["Nodo Padre"],
      exportacionNodeData.color,
      "default",
      totalPJ, // ← este valor dimensiona el nodo
    );
    nodeX[idx] = 0.3;
    nodeY[idx] = 0.99;
    // nodeValues[idx] ya queda inicializado dentro de addNode

    // 3) Generar popup simplificado con { total, unit }
    nodeCustomdata[idx] = popupManager.generateNodePopup(
      exportacionNodeData["Nodo Padre"],
      exportacionNodeData,
      year,
      { total: totalPJ, unit: "PJ" },
      "text",
      null,
      "simple_source",
    );

    // 4) Enlaces de Energía Primaria → Exportación
    ofertaInternaBrutaFullData["Nodos Hijo"]
      .filter((child) => child.tipo === "Energía Primaria")
      .forEach((child) => {
        const val = dataManager.getEnergeticValue(
          "Exportación",
          child["Nodo Hijo"],
          year,
        );
        if (val != null && Math.abs(val) > 0) {
          source.push(energeticNodesMap.get(child["Nodo Hijo"]));
          target.push(idx);
          const scaled = Math.log10(Math.abs(val) + 1) + MIN_LINK_SIZE;
          value.push(scaled);
          const col =
            styleManager.getEnergyColor(child["Nodo Hijo"]) || child.color;
          linkColors.push(styleManager.hexToRgba(col, 0.5));
          linkCustomdata.push(
            popupManager.generateLinkPopup(
              child["Nodo Hijo"],
              val,
              child["Nodo Hijo"],
              exportacionNodeData["Nodo Padre"],
              col,
              year,
              { flowType: "primary_demand" },
            ),
          );
        }
      });
  } else {
    console.error(
      "Error: datos de 'Exportación' o sus 'Nodos Hijo' no disponibles.",
    );
  }

  // ——— Nodo y enlaces de Consumo Propio del Sector de Energéticos Primarios ———
  const consumoPropioNodeData = dataManager.getNodeData(
    "Consumo Propio del Sector",
  );
  console.log(
    `[DEBUG] Datos de Consumo Propio del Sector:`,
    consumoPropioNodeData,
  );

  if (consumoPropioNodeData && ofertaInternaBrutaFullData?.["Nodos Hijo"]) {
    // 1) Calcular breakdown y totalPJ
    const raw = popupManager.calculateNodeBreakdown(
      consumoPropioNodeData,
      year,
      "Energía Primaria",
    );
    console.log(`[DEBUG - Consumo Propio] Breakdown Raw para ${year}:`, raw);

    const children = raw.children || raw;
    const totalPJ = Array.isArray(children)
      ? children.reduce((sum, c) => sum + Math.abs(c.value), 0)
      : 0;
    console.log(`[DEBUG] totalPJ Consumo Propio: ${totalPJ.toFixed(2)} PJ`);

    // 2) Crear nodo con valor real en PJ
    const idx = addNode(
      consumoPropioNodeData["Nodo Padre"],
      consumoPropioNodeData.color,
      "default",
      totalPJ, // ← valor que dimensiona el nodo
    );
    nodeX[idx] = 0.3;
    nodeY[idx] = 0.94;

    // 3) Generar popup con { total, unit }
    nodeCustomdata[idx] = popupManager.generateNodePopup(
      consumoPropioNodeData["Nodo Padre"],
      consumoPropioNodeData,
      year,
      { total: totalPJ, unit: "PJ" },
      "text",
      null,
      "simple_source",
    );

    // 4) Enlaces de Energía Primaria → este nodo
    ofertaInternaBrutaFullData["Nodos Hijo"]
      .filter((child) => child.tipo === "Energía Primaria")
      .forEach((child) => {
        const val = dataManager.getEnergeticValue(
          "Consumo Propio del Sector",
          child["Nodo Hijo"],
          year,
        );
        if (val != null && Math.abs(val) > 0) {
          source.push(energeticNodesMap.get(child["Nodo Hijo"]));
          target.push(idx);
          const scaled = Math.log10(Math.abs(val) + 1) + MIN_LINK_SIZE;
          value.push(scaled);
          const col =
            styleManager.getEnergyColor(child["Nodo Hijo"]) || "#999999";
          linkColors.push(styleManager.hexToRgba(col, 0.5));
          linkCustomdata.push(
            popupManager.generateLinkPopup(
              child["Nodo Hijo"],
              val,
              child["Nodo Hijo"],
              consumoPropioNodeData["Nodo Padre"],
              col,
              year,
              { flowType: "consumo_propio_primaria" },
            ),
          );
        }
      });
  } else {
    console.error(
      "Error: datos de 'Consumo Propio del Sector' o sus 'Nodos Hijo' no disponibles.",
    );
  }

  // ——— Nodo y enlaces de Pérdidas Técnicas por Transporte, Transmisión y Distribución ———
  const perdidasTecnicasNodeData = dataManager.getNodeData(
    "Pérdidas técnicas por transporte, transmisión y distribución",
  );
  console.log(
    `[DEBUG] Datos de Pérdidas Técnicas por Transporte, Transmisión y Distribución:`,
    perdidasTecnicasNodeData,
  );

  if (perdidasTecnicasNodeData && ofertaInternaBrutaFullData?.["Nodos Hijo"]) {
    // 1) Breakdown y totalPJ
    const raw = popupManager.calculateNodeBreakdown(
      perdidasTecnicasNodeData,
      year,
      "Energía Primaria",
    );
    console.log(`[DEBUG - Pérdidas Técnicas] Breakdown Raw para ${year}:`, raw);

    const children = raw.children || raw;
    const totalPJ = Array.isArray(children)
      ? children.reduce((sum, c) => sum + Math.abs(c.value), 0)
      : 0;
    console.log(`[DEBUG] totalPJ Pérdidas Técnicas: ${totalPJ.toFixed(2)} PJ`);

    // 2) Crear nodo con valor real en PJ
    const idx = addNode(
      perdidasTecnicasNodeData["Nodo Padre"],
      perdidasTecnicasNodeData.color,
      "default",
      totalPJ, // ← este valor dimensiona el nodo
    );
    nodeX[idx] = 0.3;
    nodeY[idx] = 0.9;

    // 3) Popup simplificado con { total, unit }
    nodeCustomdata[idx] = popupManager.generateNodePopup(
      perdidasTecnicasNodeData["Nodo Padre"],
      perdidasTecnicasNodeData,
      year,
      { total: totalPJ, unit: "PJ" },
      "text",
      null,
      "simple_source",
    );

    // 4) Enlaces de Energía Primaria → este nodo
    ofertaInternaBrutaFullData["Nodos Hijo"]
      .filter((child) => child.tipo === "Energía Primaria")
      .forEach((child) => {
        const val = dataManager.getEnergeticValue(
          "Pérdidas técnicas por transporte, transmisión y distribución",
          child["Nodo Hijo"],
          year,
        );
        if (val != null && Math.abs(val) > 0) {
          source.push(energeticNodesMap.get(child["Nodo Hijo"]));
          target.push(idx);
          const scaled = Math.log10(Math.abs(val) + 1) + MIN_LINK_SIZE;
          value.push(scaled);
          const col =
            styleManager.getEnergyColor(child["Nodo Hijo"]) || "#999999";
          linkColors.push(styleManager.hexToRgba(col, 0.5));
          linkCustomdata.push(
            popupManager.generateLinkPopup(
              child["Nodo Hijo"],
              val,
              child["Nodo Hijo"],
              perdidasTecnicasNodeData["Nodo Padre"],
              col,
              year,
              { flowType: "perdidas_tecnicas" },
            ),
          );
        }
      });
  } else {
    console.error(
      "Error: datos de 'Pérdidas técnicas por transporte, transmisión y distribución' o sus 'Nodos Hijo' no disponibles.",
    );
  }

  // ——— Nodo y enlaces de Energía No Aprovechada ———
  const energiaNoAprovechadaNodeData = dataManager.getNodeData(
    "Energía No Aprovechada",
  );
  console.log(
    `[DEBUG] Datos de Energía No Aprovechada:`,
    energiaNoAprovechadaNodeData,
  );

  if (
    energiaNoAprovechadaNodeData &&
    ofertaInternaBrutaFullData?.["Nodos Hijo"]
  ) {
    // 1) Calcular breakdown y totalPJ
    const raw = popupManager.calculateNodeBreakdown(
      energiaNoAprovechadaNodeData,
      year,
      "Energía Primaria",
    );
    console.log(
      `[DEBUG - Energía No Aprovechada] Breakdown Raw para ${year}:`,
      raw,
    );

    const children = raw.children || raw;
    const totalPJ = Array.isArray(children)
      ? children.reduce((sum, c) => sum + Math.abs(c.value), 0)
      : 0;
    console.log(
      `[DEBUG] totalPJ Energía No Aprovechada: ${totalPJ.toFixed(2)} PJ`,
    );

    // 2) Crear el nodo con su valor real en PJ
    const idx = addNode(
      energiaNoAprovechadaNodeData["Nodo Padre"],
      energiaNoAprovechadaNodeData.color,
      "default",
      totalPJ, // ← este valor dimensiona el nodo
    );
    nodeX[idx] = 0.3;
    nodeY[idx] = 0.85;
    // nodeValues[idx] ya se inicializa dentro de addNode

    // 3) Generar popup con { total, unit }
    nodeCustomdata[idx] = popupManager.generateNodePopup(
      energiaNoAprovechadaNodeData["Nodo Padre"],
      energiaNoAprovechadaNodeData,
      year,
      { total: totalPJ, unit: "PJ" },
      "text",
      null,
      "simple_source",
    );

    // 4) Enlaces de Energía Primaria hacia este nodo
    ofertaInternaBrutaFullData["Nodos Hijo"]
      .filter((child) => child.tipo === "Energía Primaria")
      .forEach((child) => {
        const val = dataManager.getEnergeticValue(
          "Energía No Aprovechada",
          child["Nodo Hijo"],
          year,
        );
        if (val != null && Math.abs(val) > 0) {
          source.push(energeticNodesMap.get(child["Nodo Hijo"]));
          target.push(idx);
          const scaled = Math.log10(Math.abs(val) + 1) + MIN_LINK_SIZE;
          value.push(scaled);
          const col =
            styleManager.getEnergyColor(child["Nodo Hijo"]) || child.color;
          linkColors.push(styleManager.hexToRgba(col, 0.5));
          linkCustomdata.push(
            popupManager.generateLinkPopup(
              child["Nodo Hijo"],
              val,
              child["Nodo Hijo"],
              energiaNoAprovechadaNodeData["Nodo Padre"],
              col,
              year,
              { flowType: "primary_demand" },
            ),
          );
        }
      });
  } else {
    console.error(
      "Error: datos de 'Energía No Aprovechada' o sus 'Nodos Hijo' no disponibles.",
    );
  }

  // ——— Nodo y enlaces de Coquizadoras y Hornos ———
  const coquizadorasyhornosNodeData = dataManager.getNodeData(
    "Coquizadoras y Hornos",
  );
  console.log(
    `[DEBUG] Datos de Coquizadoras y Hornos:`,
    coquizadorasyhornosNodeData,
  );

  if (
    coquizadorasyhornosNodeData &&
    ofertaInternaBrutaFullData?.["Nodos Hijo"]
  ) {
    // 1) Calcular breakdown y totalPJ
    const raw = popupManager.calculateNodeBreakdown(
      coquizadorasyhornosNodeData,
      year,
      "Energía Primaria",
    );
    console.log(
      `[DEBUG - Coquizadoras y Hornos] Breakdown Raw para ${year}:`,
      raw,
    );

    const children = raw.children || raw;
    const totalPJ = Array.isArray(children)
      ? children.reduce((sum, c) => sum + Math.abs(c.value), 0)
      : 0;
    console.log(
      `[DEBUG] totalPJ Coquizadoras y Hornos: ${totalPJ.toFixed(2)} PJ`,
    );

    // 2) Crear nodo con valor real en PJ
    const idx = addNode(
      coquizadorasyhornosNodeData["Nodo Padre"],
      coquizadorasyhornosNodeData.color,
      "default",
      totalPJ, // ← este valor dimensiona el nodo
    );
    nodeX[idx] = 0.35;
    nodeY[idx] = 0.1;
    // nodeValues[idx] ya queda inicializado a totalPJ dentro de addNode

    // 3) Generar popup simplificado con { total, unit }
    nodeCustomdata[idx] = popupManager.generateNodePopup(
      coquizadorasyhornosNodeData["Nodo Padre"],
      coquizadorasyhornosNodeData,
      year,
      { total: totalPJ, unit: "PJ" },
      "text",
      null,
      "simple_source",
    );

    // 4) Enlaces de Energía Primaria → Coquizadoras y Hornos
    ofertaInternaBrutaFullData["Nodos Hijo"]
      .filter((child) => child.tipo === "Energía Primaria")
      .forEach((child) => {
        const val = dataManager.getEnergeticValue(
          "Coquizadoras y Hornos",
          child["Nodo Hijo"],
          year,
        );
        if (val != null && Math.abs(val) > 0) {
          source.push(energeticNodesMap.get(child["Nodo Hijo"]));
          target.push(idx);
          const scaled = Math.log10(Math.abs(val) + 1) + MIN_LINK_SIZE;
          value.push(scaled);
          const col =
            styleManager.getEnergyColor(child["Nodo Hijo"]) || child.color;
          linkColors.push(styleManager.hexToRgba(col, 0.5));
          linkCustomdata.push(
            popupManager.generateLinkPopup(
              child["Nodo Hijo"],
              val,
              child["Nodo Hijo"],
              coquizadorasyhornosNodeData["Nodo Padre"],
              col,
              year,
              { flowType: "primary_demand" },
            ),
          );
        }
      });
  } else {
    console.error(
      "Error: datos para 'Coquizadoras y Hornos' o sus 'Nodos Hijo' no disponibles.",
    );
  }

  // ——— Nodo y enlaces de Plantas de Gas y Fraccionadoras ———
  const plantasdegasyfraccionadorasNodeData = dataManager.getNodeData(
    "Plantas de Gas y Fraccionadoras",
  );
  console.log(
    `[DEBUG] Datos de Plantas de Gas y Fraccionadoras:`,
    plantasdegasyfraccionadorasNodeData,
  );

  if (
    plantasdegasyfraccionadorasNodeData &&
    ofertaInternaBrutaFullData?.["Nodos Hijo"]
  ) {
    // 1) calcular breakdown y totalPJ
    const raw = popupManager.calculateNodeBreakdown(
      plantasdegasyfraccionadorasNodeData,
      year,
      "Energía Primaria",
    );
    console.log(
      `[DEBUG] Breakdown Raw Plantas de Gas y Fracc. para ${year}:`,
      raw,
    );

    const children = raw.children || raw;
    const totalPJ = Array.isArray(children)
      ? children.reduce((sum, c) => sum + Math.abs(c.value), 0)
      : 0;
    console.log(
      `[DEBUG] totalPJ Plantas de Gas y Fracc.: ${totalPJ.toFixed(2)} PJ`,
    );

    // 2) crear nodo con su valor real en PJ
    const idx = addNode(
      plantasdegasyfraccionadorasNodeData["Nodo Padre"],
      plantasdegasyfraccionadorasNodeData.color,
      "default",
      totalPJ, // ← valor que dimensiona el nodo
    );
    nodeX[idx] = 0.35;
    nodeY[idx] = 0.25;
    // nodeValues[idx] ya inicializa totalPJ dentro de addNode

    // 3) generar popup solo con total y unidad
    nodeCustomdata[idx] = popupManager.generateNodePopup(
      plantasdegasyfraccionadorasNodeData["Nodo Padre"],
      plantasdegasyfraccionadorasNodeData,
      year,
      { total: totalPJ, unit: "PJ" },
      "text",
      null,
      "simple_source",
    );

    // 4) crear enlaces de Energía Primaria → este nodo
    ofertaInternaBrutaFullData["Nodos Hijo"]
      .filter((child) => child.tipo === "Energía Primaria")
      .forEach((child) => {
        const val = dataManager.getEnergeticValue(
          "Plantas de Gas y Fraccionadoras",
          child["Nodo Hijo"],
          year,
        );
        if (val != null && Math.abs(val) > 0) {
          source.push(energeticNodesMap.get(child["Nodo Hijo"]));
          target.push(idx);
          const scaled = Math.log10(Math.abs(val) + 1) + MIN_LINK_SIZE;
          value.push(scaled);
          const col =
            styleManager.getEnergyColor(child["Nodo Hijo"]) || child.color;
          linkColors.push(styleManager.hexToRgba(col, 0.5));
          linkCustomdata.push(
            popupManager.generateLinkPopup(
              child["Nodo Hijo"],
              val,
              child["Nodo Hijo"],
              plantasdegasyfraccionadorasNodeData["Nodo Padre"],
              col,
              year,
              { flowType: "primary_demand" },
            ),
          );
        }
      });
  } else {
    console.error(
      "Error: datos de 'Plantas de Gas y Fraccionadoras' o sus 'Nodos Hijo' no disponibles.",
    );
  }

  // --- Nodo de Refinerías y Despuntadoras ---
  const refinerasydespuntadorasNodeData = dataManager.getNodeData(
    "Refinerías y Despuntadoras",
  );
  console.log(
    `[DEBUG] Datos de Refinerías y Despuntadoras:`,
    refinerasydespuntadorasNodeData,
  );

  if (
    refinerasydespuntadorasNodeData &&
    ofertaInternaBrutaFullData?.["Nodos Hijo"]
  ) {
    // 1) Calcular el desglose de Energía Primaria
    const breakdownRaw = popupManager.calculateNodeBreakdown(
      refinerasydespuntadorasNodeData,
      year,
      "Energía Primaria",
    );
    console.log(`[DEBUG] Breakdown Raw para Refinerías:`, breakdownRaw);

    // 2) Extraer hijos y sumar valores absolutos ⇒ totalPJ
    const children = breakdownRaw.children || breakdownRaw;
    const totalPJ = Array.isArray(children)
      ? children.reduce((sum, c) => sum + Math.abs(c.value), 0)
      : 0;
    console.log(
      `[DEBUG] totalPJ Refinerías y Despuntadoras: ${totalPJ.toFixed(2)} PJ`,
    );

    // 3) Crear nodo con su valor real
    const idx = addNode(
      refinerasydespuntadorasNodeData["Nodo Padre"],
      refinerasydespuntadorasNodeData.color,
      "default",
      totalPJ, // ← aquí pasamos totalPJ
    );
    nodeX[idx] = 0.35;
    nodeY[idx] = 0.7;
    // nodeValues ya se inicializa dentro de addNode

    // 4) Generar popup con { total, unit }
    nodeCustomdata[idx] = popupManager.generateNodePopup(
      refinerasydespuntadorasNodeData["Nodo Padre"],
      refinerasydespuntadorasNodeData,
      year,
      { total: totalPJ, unit: "PJ" },
      "text",
      null,
      "simple_source",
    );

    // 5) Enlaces de Energía Primaria → Refinerías y Despuntadoras
    ofertaInternaBrutaFullData["Nodos Hijo"]
      .filter((child) => child.tipo === "Energía Primaria")
      .forEach((child) => {
        const val = dataManager.getEnergeticValue(
          "Refinerías y Despuntadoras",
          child["Nodo Hijo"],
          year,
        );
        if (val != null && Math.abs(val) > 0) {
          source.push(energeticNodesMap.get(child["Nodo Hijo"]));
          target.push(idx);
          const scaled = Math.log10(Math.abs(val) + 1) + MIN_LINK_SIZE;
          value.push(scaled);
          const col =
            styleManager.getEnergyColor(child["Nodo Hijo"]) || child.color;
          linkColors.push(styleManager.hexToRgba(col, 0.5));
          linkCustomdata.push(
            popupManager.generateLinkPopup(
              child["Nodo Hijo"],
              val,
              child["Nodo Hijo"],
              "Refinerías y Despuntadoras",
              col,
              year,
              { flowType: "primary_demand" },
            ),
          );
        }
      });
  } else {
    console.error(
      "Error: Datos para 'Refinerías y Despuntadoras' no encontrados o estructura de 'Nodos Hijo' faltante.",
    );
  }
  // --- Nodo de Centrales Eléctricas ---
  const centraleselectricasNodeData = dataManager.getNodeData(
    "Centrales Eléctricas",
  );
  console.log(
    `[DEBUG] Datos de Centrales Eléctricas:`,
    centraleselectricasNodeData,
  );
  if (centraleselectricasNodeData) {
    // Calcular el desglose para obtener el valor de energía eléctrica generada
    const centraleselectricasBreakdownForPopup =
      popupManager.calculateNodeBreakdown(
        centraleselectricasNodeData,
        year,
        "Energía Secundaria",
      );
    console.log(
      `[DEBUG - Centrales Eléctricas] Breakdown (Energía Eléctrica) para ${year}:`,
      centraleselectricasBreakdownForPopup,
    );

    // Buscar la entrada de Energía eléctrica (notar la tilde en "eléctrica")
    const electricidadEntry =
      centraleselectricasBreakdownForPopup?.children?.find(
        (child) => child.name === "Energía eléctrica" && child.isInput,
      );

    // Si no la encontramos, mostramos un mensaje de error
    if (!electricidadEntry) {
      console.error(
        "No se encontró la entrada de Energía eléctrica en el breakdown",
      );
      console.log(
        "Entradas disponibles:",
        centraleselectricasBreakdownForPopup.children?.map((c) => c.name),
      );
    }

    // Usamos el valor de la entrada o 0 si no se encuentra
    const energiaElectricaGenerada = Math.abs(electricidadEntry?.value || 0);

    // Crear el nodo con el valor calculado
    const centraleselectricasIndex = addNode(
      centraleselectricasNodeData["Nodo Padre"],
      centraleselectricasNodeData.color,
      "default",
      energiaElectricaGenerada,
    );
    nodeX[centraleselectricasIndex] = 0.45; // Posición horizontal
    nodeY[centraleselectricasIndex] = 0.45; // Posición vertical

    // Crear un objeto con el total de energía eléctrica generada
    const electricidadData = {
      total: energiaElectricaGenerada,
      unit: "PJ",
    };

    nodeCustomdata[centraleselectricasIndex] = popupManager.generateNodePopup(
      centraleselectricasNodeData["Nodo Padre"],
      centraleselectricasNodeData,
      year,
      electricidadData,
      "text",
      null,
      "simple_source",
    );
  } else {
    console.error(
      "Error: Datos para 'Centrales Eléctricas' no encontrados en DataManager.",
    );
  }

  // --- Nodos de Energéticos Secundarios de Oferta Interna Bruta ---
  const primaryEnergeticNodesMap = new Map(); // Mapa para los nodos de energéticos primarios
  // 1. Agregar nodos de energía primaria
  // const primaryEnergetics = ofertaInternaBrutaFullData['Nodos Hijo']
  //     .filter(child => child.tipo === 'Energía Primaria' && child[year] > 0);
  const secondaryEnergeticNodesMap = new Map(); // Mapa para los nodos de energéticos secundarios
  console.log("Datos de Oferta Interna Bruta:", ofertaInternaBrutaFullData);

  if (ofertaInternaBrutaFullData && ofertaInternaBrutaFullData["Nodos Hijo"]) {
    // Filtrar solo los energéticos secundarios
    const secondaryEnergetics = ofertaInternaBrutaFullData["Nodos Hijo"].filter(
      (child) => child.tipo === "Energía Secundaria",
    );

    console.log(
      "Energéticos secundarios encontrados:",
      secondaryEnergetics.map((e) => e["Nodo Hijo"]),
    );

    // Calcular posiciones Y para distribuir los nodos de energéticos
    const startY = 0.15; // Posición inicial
    const endY = 0.9; // Posición final
    const stepY =
      secondaryEnergetics.length > 1
        ? (endY - startY) / (secondaryEnergetics.length - 1)
        : 0.5; // Evitar división por cero

    secondaryEnergetics.forEach((energetic, index) => {
      const energeticName = energetic["Nodo Hijo"];
      const energeticColor =
        styleManager.getEnergyColor(energeticName) ||
        energetic.color ||
        "#CCCCCC";

      console.log(
        `Creando nodo para ${energeticName} con color:`,
        energeticColor,
      );

      // Obtener el valor del energético antes de crear el nodo
      const energeticValue = dataManager.getEnergeticValue(
        "Oferta Interna Bruta",
        energeticName,
        year,
      );

      const energeticIndex = addNode(
        energeticName,
        energeticColor,
        "default",
        energeticValue,
      );
      secondaryEnergeticNodesMap.set(energeticName, energeticIndex);

      nodeX[energeticIndex] = 0.65; // Posición X a la derecha
      nodeY[energeticIndex] = startY + index * stepY;

      // Preparar datos para el popup
      let energeticPopupData = {};
      if (energeticValue !== null) {
        energeticPopupData.total = Math.abs(energeticValue);
        energeticPopupData.unit = "PJ";
      }

      console.log(
        `Nodo creado: ${energeticName} - Índice: ${energeticIndex}, ` +
          `X: ${nodeX[energeticIndex]}, Y: ${nodeY[energeticIndex]}`,
      );

      nodeCustomdata[energeticIndex] = popupManager.generateNodePopup(
        energeticName,
        energetic,
        year,
        energeticPopupData,
        "text",
        "Energía Secundaria",
        "simple_source",
      );
    });

    console.log("Mapa de nodos secundarios:", [
      ...secondaryEnergeticNodesMap.entries(),
    ]);
  } else {
    console.error(
      "Error: Datos de 'Oferta Interna Bruta' o sus hijos no encontrados para crear energéticos secundarios.",
    );
  }

  // --- NODO DE IMPORTACIÓN DE ENERGÉTICOS SECUNDARIOS ---
  if (importacionNodeData && importacionNodeData["Nodos Hijo"]) {
    // Filtrar solo los energéticos secundarios
    const secundariosImportados = importacionNodeData["Nodos Hijo"].filter(
      (hijo) =>
        hijo.tipo === "Energía Secundaria" &&
        hijo[year] !== undefined &&
        hijo[year] !== null &&
        hijo[year] > 0,
    );

    if (secundariosImportados.length > 0) {
      // Calcular el valor total en PJ
      const totalValuePJ = secundariosImportados.reduce((sum, energetic) => {
        return sum + (parseFloat(energetic[year]) || 0);
      }, 0);
      const formattedValue = totalValuePJ.toLocaleString("es-MX", {
        minimumFractionDigits: 2,
        maximumFractionDigits: 2,
      });

      // Crear nodo de importación secundaria con valor en PJ
      const nodeNameWithValue = `Importación (Secundaria)<br>${formattedValue} PJ`;
      const importacionSecundariaIndex = addNode(
        nodeNameWithValue,
        importacionNodeData.color,
      );
      nodeX[importacionSecundariaIndex] = 0.5;
      nodeY[importacionSecundariaIndex] = 0.05;

      // Crear customdata para el nodo
      const importacionSecundariaData = {
        ...importacionNodeData,
        "Nodos Hijo": secundariosImportados,
        [year]: totalValuePJ, // Agregar el valor total al año correspondiente
      };

      // Calcular el desglose para el popup
      const importacionSecundariaBreakdown =
        popupManager.calculateNodeBreakdown(
          importacionSecundariaData,
          year,
          "Energía Secundaria",
        );

      // Generar el popup
      nodeCustomdata[importacionSecundariaIndex] =
        popupManager.generateNodePopup(
          "Importación (Secundaria)",
          importacionSecundariaData,
          year,
          importacionSecundariaBreakdown,
          "text",
          "Energía Secundaria",
          "simple_source", // Usamos la plantilla simple
        );

      // Crear enlaces desde los energéticos secundarios a la importación
      secundariosImportados.forEach((energetic) => {
        const energeticName = energetic["Nodo Hijo"];
        const targetNodeIndex = secondaryEnergeticNodesMap.get(energeticName);

        if (targetNodeIndex !== undefined) {
          const energeticValue = parseFloat(energetic[year]) || 0;

          if (energeticValue > 0) {
            const linkColor =
              styleManager.getEnergyColor(energeticName) || "#999999";

            // La dirección es desde el energético hacia la importación
            source.push(importacionSecundariaIndex);
            target.push(targetNodeIndex);
            value.push(Math.log10(energeticValue + 1));
            linkColors.push(styleManager.hexToRgba(linkColor, 0.5));

            linkCustomdata.push(
              popupManager.generateLinkPopup(
                energeticName,
                energeticValue,
                "Importación (Secundaria)",
                energeticName,
                linkColor,
                year,
                { flowType: "import_secondary" },
              ),
            );
          }
        }
      });
    }
  }

  // --- NODO DE VARIACIÓN DE INVENTARIOS DE ENERGÉTICOS SECUNDARIOS ---
  console.log(
    `[DEBUG] Datos de Variación de Inventarios (Secundaria):`,
    variacionNodeData,
  );

  if (variacionNodeData && variacionNodeData["Nodos Hijo"]) {
    // 1) Filtrar solo secundarios con valor
    const secundarios = variacionNodeData["Nodos Hijo"].filter(
      (c) =>
        c.tipo === "Energía Secundaria" &&
        c[year] != null &&
        Math.abs(c[year]) > 0,
    );

    if (secundarios.length > 0) {
      // 2) Preparamos un objeto con solo esos hijos para el breakdown
      const secData = {
        ...variacionNodeData,
        "Nodo Padre": "Variación de Inventarios ES",
        "Nodos Hijo": secundarios,
      };

      // 3) Breakdown para secundarios
      const raw = popupManager.calculateNodeBreakdown(
        secData,
        year,
        "Energía Secundaria",
      );
      const inputTotal = raw.input_total || 0;
      const outputTotal = raw.output_total || 0;
      const totalPJ = inputTotal + outputTotal;
      console.log(
        `[DEBUG] Variación ES → input=${inputTotal}, output=${outputTotal}, totalPJ=${totalPJ.toFixed(2)}`,
      );

      // 4) Crear nodo dimensionado por totalPJ
      const idx = addNode(
        "Variación de Inventarios ES",
        variacionNodeData.color,
        "default",
        totalPJ,
      );
      nodeX[idx] = 0.45;
      nodeY[idx] = 0.15;

      // 5) Sobrescribir label con flechas ↑↓
      labels[idx] =
        `Variación de Inventarios ES<br>↑ ${inputTotal.toFixed(2)} PJ  ↓ ${outputTotal.toFixed(2)} PJ`;

      // 6) Generar popup con ambos valores
      nodeCustomdata[idx] = popupManager.generateNodePopup(
        "Variación de Inventarios ES",
        secData,
        year,
        {
          variacion_positiva: inputTotal,
          variacion_negativa: outputTotal,
          unit: "PJ",
        },
        "text",
        null,
        "simple_source",
      );

      // 7) Enlaces: flujos positivos salen del nodo, negativos entran al nodo
      secundarios.forEach((child) => {
        const val = parseFloat(child[year]) || 0;
        if (val === 0) return;

        const targetIdx = secondaryEnergeticNodesMap.get(child["Nodo Hijo"]);
        if (targetIdx == null) return;

        const src = val > 0 ? idx : targetIdx;
        const tgt = val > 0 ? targetIdx : idx;

        source.push(src);
        target.push(tgt);
        const scaled = Math.log10(Math.abs(val) + 1) + MIN_LINK_SIZE;
        value.push(scaled);

        const col =
          styleManager.getEnergyColor(child["Nodo Hijo"]) || child.color;
        linkColors.push(styleManager.hexToRgba(col, 0.5));

        linkCustomdata.push(
          popupManager.generateLinkPopup(
            child["Nodo Hijo"],
            Math.abs(val),
            val > 0 ? "Variación de Inventarios ES" : child["Nodo Hijo"],
            val > 0 ? child["Nodo Hijo"] : "Variación de Inventarios ES",
            col,
            year,
            { flowType: "inventory_change_secondary" },
          ),
        );
      });
    }
  } else {
    console.error(
      "Error: datos de Variación de Inventarios ES no disponibles.",
    );
  }

  // --- NODO DE EXPORTACIÓN DE ENERGÉTICOS SECUNDARIOS ---
  if (exportacionNodeData && exportacionNodeData["Nodos Hijo"]) {
    // Filtrar solo los energéticos secundarios (valores negativos)
    const secundariosExportacion = exportacionNodeData["Nodos Hijo"].filter(
      (hijo) =>
        hijo.tipo === "Energía Secundaria" &&
        hijo[year] !== undefined &&
        hijo[year] !== null &&
        hijo[year] < 0,
    ); // Cambiado a < 0 para capturar valores negativos

    if (secundariosExportacion.length > 0) {
      // Crear nodo de exportación secundaria

      // Calcular el valor total sumando los valores absolutos
      const totalValue = secundariosExportacion.reduce((sum, item) => {
        return sum + Math.abs(parseFloat(item[year]) || 0);
      }, 0);

      // Formatear el valor con 2 decimales
      const formattedValueExportacion = totalValue.toLocaleString("es-MX", {
        minimumFractionDigits: 2,
        maximumFractionDigits: 2,
      });

      // Crear nodo de consumo propio secundario con el valor en el nombre
      const exportacionSecundariaIndex = addNode(
        `Exportación<br> (${formattedValueExportacion} PJ)`,
        exportacionNodeData.color,
      );
      nodeX[exportacionSecundariaIndex] = 0.8;
      nodeY[exportacionSecundariaIndex] = 0.9;

      // Crear customdata para el nodo
      const exportacionSecundariaData = {
        ...exportacionNodeData,
        "Nodos Hijo": secundariosExportacion,
      };

      // Calcular el desglose para el popup
      const exportacionSecundariaBreakdown =
        popupManager.calculateNodeBreakdown(
          exportacionSecundariaData,
          year,
          "Energía Secundaria",
        );

      // Generar el popup
      nodeCustomdata[exportacionSecundariaIndex] =
        popupManager.generateNodePopup(
          "Exportación (Secundaria)",
          exportacionSecundariaData,
          year,
          exportacionSecundariaBreakdown,
          "text",
          "Energía Secundaria",
          "simple_source", // Usamos la plantilla simple
        );

      // Crear enlaces desde los energéticos secundarios a la exportación
      secundariosExportacion.forEach((energetic) => {
        const energeticName = energetic["Nodo Hijo"];
        const sourceNodeIndex = secondaryEnergeticNodesMap.get(energeticName);
        const energeticValue = Math.abs(parseFloat(energetic[year]) || 0); // Tomar valor absoluto

        if (sourceNodeIndex !== undefined && energeticValue > 0) {
          const linkColor =
            styleManager.getEnergyColor(energeticName) || "#999999";

          // La dirección es desde el energético hacia la exportación
          source.push(sourceNodeIndex);
          target.push(exportacionSecundariaIndex);
          value.push(Math.log10(energeticValue + 1));
          linkColors.push(styleManager.hexToRgba(linkColor, 0.5));

          linkCustomdata.push(
            popupManager.generateLinkPopup(
              energeticName,
              energeticValue, // Usamos el valor absoluto
              energeticName,
              "Exportación (Secundaria)",
              linkColor,
              year,
              { flowType: "export_secondary" },
            ),
          );
        }
      });
    }
  }

  const perdidasTecnicasSecNodeData = dataManager.getNodeData(
    "Pérdidas técnicas por transporte, transmisión y distribución",
  );
  if (
    perdidasTecnicasSecNodeData &&
    perdidasTecnicasSecNodeData["Nodos Hijo"]
  ) {
    // Filtrar solo los energéticos secundarios
    const secundariosPerdidasTecnicas = perdidasTecnicasSecNodeData[
      "Nodos Hijo"
    ].filter(
      (hijo) =>
        hijo.tipo === "Energía Secundaria" &&
        hijo[year] !== undefined &&
        hijo[year] !== null &&
        Math.abs(hijo[year]) > 0,
    );

    if (secundariosPerdidasTecnicas.length > 0) {
      // Crear nodo de pérdidas técnicas secundarias
      // Calcular el valor total sumando los valores absolutos
      const totalValue = secundariosPerdidasTecnicas.reduce((sum, item) => {
        return sum + Math.abs(parseFloat(item[year]) || 0);
      }, 0);

      // Formatear el valor con 2 decimales
      const formattedValue = totalValue.toLocaleString("es-MX", {
        minimumFractionDigits: 2,
        maximumFractionDigits: 2,
      });

      // Crear nodo de pérdidas técnicas secundarias con el valor en el nombre
      const perdidasTecnicasSecIndex = addNode(
        `Pérdidas Técnicas<br>(${formattedValue} PJ)`,
        perdidasTecnicasSecNodeData.color,
      );
      nodeX[perdidasTecnicasSecIndex] = 0.8;
      nodeY[perdidasTecnicasSecIndex] = 0.95;

      // Crear datos para el popup
      const perdidasTecnicasSecData = {
        ...perdidasTecnicasSecNodeData,
        "Nodo Padre": "Pérdidas Técnicas (Sec)",
        "Nodos Hijo": secundariosPerdidasTecnicas,
      };

      // Calcular el desglose para el popup
      const perdidasTecnicasSecBreakdown = popupManager.calculateNodeBreakdown(
        perdidasTecnicasSecData,
        year,
        "Energía Secundaria",
      );

      // Generar el popup
      nodeCustomdata[perdidasTecnicasSecIndex] = popupManager.generateNodePopup(
        "Pérdidas Técnicas (Sec)",
        perdidasTecnicasSecData,
        year,
        perdidasTecnicasSecBreakdown,
        "text",
        "Energía Secundaria",
        "simple_source",
      );

      // Crear enlaces desde los energéticos secundarios
      secundariosPerdidasTecnicas.forEach((energetic) => {
        const energeticName = energetic["Nodo Hijo"];
        const sourceNodeIndex = secondaryEnergeticNodesMap.get(energeticName);
        const energeticValue = Math.abs(parseFloat(energetic[year]) || 0);

        if (sourceNodeIndex !== undefined && energeticValue > 0) {
          const linkColor =
            styleManager.getEnergyColor(energeticName) || "#999999";

          // Añadir el enlace
          source.push(sourceNodeIndex);
          target.push(perdidasTecnicasSecIndex);
          value.push(Math.log10(energeticValue + 1));
          linkColors.push(styleManager.hexToRgba(linkColor, 0.5));

          // Añadir popup del enlace
          linkCustomdata.push(
            popupManager.generateLinkPopup(
              energeticName,
              energeticValue,
              energeticName,
              "Pérdidas Técnicas (Sec)",
              linkColor,
              year,
              {
                flowType: "perdidas_tecnicas_secundarias",
                template: "simple",
              },
            ),
          );
        }
      });
    }
  }

  if (consumoPropioNodeData && consumoPropioNodeData["Nodos Hijo"]) {
    // Filtrar solo los energéticos secundarios (valores negativos)
    const secundariosConsumoPropio = consumoPropioNodeData["Nodos Hijo"].filter(
      (hijo) =>
        hijo.tipo === "Energía Secundaria" &&
        hijo[year] !== undefined &&
        hijo[year] !== null &&
        hijo[year] < 0,
    ); // Cambiado a < 0 para capturar valores negativos

    if (secundariosConsumoPropio.length > 0) {
      // Crear nodo de exportación secundaria
      // Calcular el valor total sumando los valores absolutos
      const totalValue = secundariosConsumoPropio.reduce((sum, item) => {
        return sum + Math.abs(parseFloat(item[year]) || 0);
      }, 0);

      // Formatear el valor con 2 decimales
      const formattedValue = totalValue.toLocaleString("es-MX", {
        minimumFractionDigits: 2,
        maximumFractionDigits: 2,
      });

      // Crear nodo de consumo propio secundario con el valor en el nombre
      const consumoPropioSecundariaIndex = addNode(
        `Consumo Propio<br>(${formattedValue} PJ)`,
        consumoPropioNodeData.color,
      );
      nodeX[consumoPropioSecundariaIndex] = 0.8;
      nodeY[consumoPropioSecundariaIndex] = 0.99;

      // Crear customdata para el nodo
      const consumoPropioSecundariaData = {
        ...consumoPropioNodeData,
        "Nodos Hijo": secundariosConsumoPropio,
      };

      // Calcular el desglose para el popup
      const consumoPropioSecundariaBreakdown =
        popupManager.calculateNodeBreakdown(
          consumoPropioSecundariaData,
          year,
          "Energía Secundaria",
        );

      // Generar el popup
      nodeCustomdata[consumoPropioSecundariaIndex] =
        popupManager.generateNodePopup(
          "Consumo Propio (Secundaria)",
          consumoPropioSecundariaData,
          year,
          consumoPropioSecundariaBreakdown,
          "text",
          "Energía Secundaria",
          "simple_source", // Usamos la plantilla simple
        );

      // Crear enlaces desde los energéticos secundarios a la exportación
      secundariosConsumoPropio.forEach((energetic) => {
        const energeticName = energetic["Nodo Hijo"];
        const sourceNodeIndex = secondaryEnergeticNodesMap.get(energeticName);
        const energeticValue = Math.abs(parseFloat(energetic[year]) || 0); // Tomar valor absoluto

        if (sourceNodeIndex !== undefined && energeticValue > 0) {
          const linkColor =
            styleManager.getEnergyColor(energeticName) || "#999999";

          // La dirección es desde el energético hacia la exportación
          source.push(sourceNodeIndex);
          target.push(consumoPropioSecundariaIndex);
          value.push(Math.log10(energeticValue + 1));
          linkColors.push(styleManager.hexToRgba(linkColor, 0.5));

          linkCustomdata.push(
            popupManager.generateLinkPopup(
              energeticName,
              energeticValue, // Usamos el valor absoluto
              energeticName,
              "Consumo Propio (Secundaria)",
              linkColor,
              year,
              { flowType: "consumo_propio_secondary" },
            ),
          );
        }
      });
    }
  }

  // --- NODO DE ENERGÍA NO APROVECHADA DE ENERGÉTICOS SECUNDARIOS ---
  if (
    energiaNoAprovechadaNodeData &&
    energiaNoAprovechadaNodeData["Nodos Hijo"]
  ) {
    // Filtrar solo los energéticos secundarios
    const secundariosNoAprovechados = energiaNoAprovechadaNodeData[
      "Nodos Hijo"
    ].filter(
      (hijo) =>
        hijo.tipo === "Energía Secundaria" &&
        hijo[year] !== undefined &&
        hijo[year] !== null &&
        hijo[year] > 0,
    );

    if (secundariosNoAprovechados.length > 0) {
      // Calcular el valor total en PJ
      const totalValuePJ = secundariosNoAprovechados.reduce(
        (sum, energetic) => {
          return sum + (parseFloat(energetic[year]) || 0);
        },
        0,
      );

      // Crear nodo de energía no aprovechada secundaria con valor en PJ
      const nodeNameWithValue = `Energía No Aprovechada (Secundaria)<br>${totalValuePJ.toFixed(2)} PJ`;
      const noAprovechadaSecundariaIndex = addNode(
        nodeNameWithValue,
        energiaNoAprovechadaNodeData.color,
      );
      nodeX[noAprovechadaSecundariaIndex] = 0.6; // Posición X intermedia
      nodeY[noAprovechadaSecundariaIndex] = 0.9; // Misma altura que el nodo primario

      // Crear customdata para el nodo
      const noAprovechadaSecundariaData = {
        ...energiaNoAprovechadaNodeData,
        "Nodo Padre": "Energía No Aprovechada (Secundaria)",
        "Nodos Hijo": secundariosNoAprovechados,
        [year]: totalValuePJ, // Agregar el valor total al año correspondiente
      };

      // Calcular el desglose para el popup
      const noAprovechadaSecundariaBreakdown =
        popupManager.calculateNodeBreakdown(
          noAprovechadaSecundariaData,
          year,
          "Energía Secundaria",
        );

      // Generar el popup
      nodeCustomdata[noAprovechadaSecundariaIndex] =
        popupManager.generateNodePopup(
          "Energía No Aprovechada (Secundaria)",
          noAprovechadaSecundariaData,
          year,
          noAprovechadaSecundariaBreakdown,
          "text",
          "Energía Secundaria",
          "simple_source", // Usamos la plantilla simple
        );

      // Crear enlaces desde los energéticos secundarios a la energía no aprovechada
      secundariosNoAprovechados.forEach((energetic) => {
        const energeticName = energetic["Nodo Hijo"];
        const sourceNodeIndex = secondaryEnergeticNodesMap.get(energeticName);
        const energeticValue = parseFloat(energetic[year]) || 0;

        if (sourceNodeIndex !== undefined && energeticValue > 0) {
          const linkColor =
            styleManager.getEnergyColor(energeticName) || "#999999";

          // La dirección es desde el energético hacia la energía no aprovechada
          source.push(sourceNodeIndex);
          target.push(noAprovechadaSecundariaIndex);
          value.push(Math.log10(energeticValue + 1));
          linkColors.push(styleManager.hexToRgba(linkColor, 0.5));

          linkCustomdata.push(
            popupManager.generateLinkPopup(
              energeticName,
              energeticValue,
              energeticName,
              "Energía No Aprovechada (Secundaria)",
              linkColor,
              year,
              {
                flowType: "unused_energy_secondary",
                template: "simple", // Usamos la plantilla simple para los enlaces
              },
            ),
          );
        }
      });
    }
  }

  //CONSUMOS POR SECTORES

  // --- NODO INDUSTRIAL ---
  const industrialNodeData = dataManager.getNodeData("Industrial");
  if (industrialNodeData && industrialNodeData["Nodos Hijo"]) {
    // Crear nodo Industrial
    // Calcular el valor total sumando los valores absolutos
    const totalValue = industrialNodeData["Nodos Hijo"].reduce((sum, item) => {
      return sum + Math.abs(parseFloat(item[year]) || 0);
    }, 0);

    // Formatear el valor con 2 decimales
    const formattedValue = totalValue.toLocaleString("es-MX", {
      minimumFractionDigits: 2,
      maximumFractionDigits: 2,
    });

    // Crear nodo con el valor en el nombre (con salto de línea HTML)
    const industrialIndex = addNode(
      `${industrialNodeData["Nodo Padre"]}<br>(${formattedValue} PJ)`,
      industrialNodeData.color,
    );
    nodeX[industrialIndex] = 0.9;
    nodeY[industrialIndex] = 0.15;

    // Calcular el total sumando los valores de los hijos
    const totalIndustrial = industrialNodeData["Nodos Hijo"].reduce(
      (sum, hijo) => {
        return sum + (parseFloat(hijo[year]) || 0);
      },
      0,
    );

    // Crear un objeto con el formato esperado por la plantilla simple_source
    const popupData = {
      label: "Sector Industrial", // Cambiamos esto
      total: totalIndustrial,
      unit: "PJ", // Ajusta la unidad según corresponda
    };

    // Generar el popup
    nodeCustomdata[industrialIndex] = popupManager.generateNodePopup(
      "Sector Industrial", // Y aquí también
      popupData, // Pasamos los datos formateados
      year,
      popupData, // Mismos datos para el desglose
      "text",
      "Todos",
      "simple_source",
    );
    // Crear enlaces desde energéticos primarios
    // Después de crear los nodos de energía primaria y tener el mapa energeticNodesMap

    // --- Crear enlaces desde los nodos de energía primaria al nodo Industrial ---
    if (industrialNodeData && industrialNodeData["Nodos Hijo"]) {
      industrialNodeData["Nodos Hijo"].forEach((hijo) => {
        if (hijo.tipo === "Energía Primaria" && hijo[year] > 0) {
          const sourceNodeIndex = energeticNodesMap.get(hijo["Nodo Hijo"]);
          const industrialNodeIndex = nodeMap.get(
            industrialNodeData["Nodo Padre"],
          );

          if (
            sourceNodeIndex !== undefined &&
            industrialNodeIndex !== undefined
          ) {
            const linkColor =
              styleManager.getEnergyColor(hijo["Nodo Hijo"]) ||
              hijo.color ||
              "#999999";
            const linkValue = Math.log10(parseFloat(hijo[year]) + 1);

            source.push(sourceNodeIndex);
            target.push(industrialNodeIndex);
            value.push(linkValue);
            linkColors.push(styleManager.hexToRgba(linkColor, 0.5));

            // Crear el popup para el enlace
            linkCustomdata.push(
              popupManager.generateLinkPopup(
                hijo["Nodo Hijo"],
                parseFloat(hijo[year]),
                hijo["Nodo Hijo"],
                industrialNodeData["Nodo Padre"],
                linkColor,
                year,
                {
                  flowType: "sector_industrial",
                  template: "simple",
                },
              ),
            );
          }
        }
      });
    }

    // Crear enlaces desde energéticos secundarios
    industrialNodeData["Nodos Hijo"].forEach((hijo) => {
      if (hijo.tipo === "Energía Secundaria" && hijo[year] > 0) {
        const sourceNodeIndex = secondaryEnergeticNodesMap.get(
          hijo["Nodo Hijo"],
        );
        if (sourceNodeIndex !== undefined) {
          const linkColor =
            styleManager.getEnergyColor(hijo["Nodo Hijo"]) || "#999999";

          source.push(sourceNodeIndex);
          target.push(industrialIndex);
          value.push(Math.log10(hijo[year] + 1));
          linkColors.push(styleManager.hexToRgba(linkColor, 0.5));

          linkCustomdata.push(
            popupManager.generateLinkPopup(
              hijo["Nodo Hijo"],
              hijo[year],
              hijo["Nodo Hijo"],
              "Industrial",
              linkColor,
              year,
              { flowType: "to_industrial_secondary" },
            ),
          );
        }
      }
    });
  }

  // --- NODO TRANSPORTE ---
  const transporteNodeData = dataManager.getNodeData("Transporte");
  if (transporteNodeData && transporteNodeData["Nodos Hijo"]) {
    // Crear nodo Transporte
    // Calcular el valor total sumando los valores absolutos
    const totalValue = transporteNodeData["Nodos Hijo"].reduce((sum, item) => {
      return sum + Math.abs(parseFloat(item[year]) || 0);
    }, 0);

    // Formatear el valor con 2 decimales
    const formattedValue = totalValue.toLocaleString("es-MX", {
      minimumFractionDigits: 2,
      maximumFractionDigits: 2,
    });

    // Crear nodo con el valor en el nombre (con salto de línea HTML)
    const transporteIndex = addNode(
      `${transporteNodeData["Nodo Padre"]}<br>(${formattedValue} PJ)`,
      transporteNodeData.color,
    );
    nodeX[transporteIndex] = 0.9;
    nodeY[transporteIndex] = 0.3;

    // Calcular el total sumando los valores de los hijos
    const totalTransporte = transporteNodeData["Nodos Hijo"].reduce(
      (sum, hijo) => {
        return sum + (parseFloat(hijo[year]) || 0);
      },
      0,
    );

    // Crear un objeto con el formato esperado por la plantilla simple_source
    const popupData = {
      label: "Sector Transporte", // Cambiamos esto
      total: totalTransporte,
      unit: "PJ", // Ajusta la unidad según corresponda
    };

    // Generar el popup
    nodeCustomdata[transporteIndex] = popupManager.generateNodePopup(
      "Sector Transporte", // Y aquí también
      popupData, // Pasamos los datos formateados
      year,
      popupData, // Mismos datos para el desglose
      "text",
      "Todos",
      "simple_source",
    );
    // Crear enlaces desde energéticos primarios
    // Después de crear los nodos de energía primaria y tener el mapa energeticNodesMap

    // --- Crear enlaces desde los nodos de energía primaria al nodo Industrial ---
    if (transporteNodeData && transporteNodeData["Nodos Hijo"]) {
      transporteNodeData["Nodos Hijo"].forEach((hijo) => {
        if (hijo.tipo === "Energía Primaria" && hijo[year] > 0) {
          const sourceNodeIndex = energeticNodesMap.get(hijo["Nodo Hijo"]);
          const transporteNodeIndex = nodeMap.get(
            transporteNodeData["Nodo Padre"],
          );

          if (
            sourceNodeIndex !== undefined &&
            transporteNodeIndex !== undefined
          ) {
            const linkColor =
              styleManager.getEnergyColor(hijo["Nodo Hijo"]) ||
              hijo.color ||
              "#999999";
            const linkValue = Math.log10(parseFloat(hijo[year]) + 1);

            source.push(sourceNodeIndex);
            target.push(transporteNodeIndex);
            value.push(linkValue);
            linkColors.push(styleManager.hexToRgba(linkColor, 0.5));

            // Crear el popup para el enlace
            linkCustomdata.push(
              popupManager.generateLinkPopup(
                hijo["Nodo Hijo"],
                parseFloat(hijo[year]),
                hijo["Nodo Hijo"],
                transporteNodeData["Nodo Padre"],
                linkColor,
                year,
                {
                  flowType: "sector_industrial",
                  template: "simple",
                },
              ),
            );
          }
        }
      });
    }

    // Crear enlaces desde energéticos secundarios
    transporteNodeData["Nodos Hijo"].forEach((hijo) => {
      if (hijo.tipo === "Energía Secundaria" && hijo[year] > 0) {
        const sourceNodeIndex = secondaryEnergeticNodesMap.get(
          hijo["Nodo Hijo"],
        );
        if (sourceNodeIndex !== undefined) {
          const linkColor =
            styleManager.getEnergyColor(hijo["Nodo Hijo"]) || "#999999";

          source.push(sourceNodeIndex);
          target.push(transporteIndex);
          value.push(Math.log10(hijo[year] + 1));
          linkColors.push(styleManager.hexToRgba(linkColor, 0.5));

          linkCustomdata.push(
            popupManager.generateLinkPopup(
              hijo["Nodo Hijo"],
              hijo[year],
              hijo["Nodo Hijo"],
              "Transporte",
              linkColor,
              year,
              { flowType: "to_transporte_secondary" },
            ),
          );
        }
      }
    });
  }

  // --- NODO AGROPECUARIO ---
  const agropecuarioNodeData = dataManager.getNodeData("Agropecuario");
  if (agropecuarioNodeData && agropecuarioNodeData["Nodos Hijo"]) {
    // Crear nodo Agropecuario
    // Crear nodo Agropecuario
    // Calcular el valor total sumando los valores absolutos
    const totalValue = agropecuarioNodeData["Nodos Hijo"].reduce(
      (sum, item) => {
        return sum + Math.abs(parseFloat(item[year]) || 0);
      },
      0,
    );

    // Formatear el valor con 2 decimales
    const formattedValue = totalValue.toLocaleString("es-MX", {
      minimumFractionDigits: 2,
      maximumFractionDigits: 2,
    });

    // Crear nodo con el valor en el nombre (con salto de línea HTML)
    const agropecuarioIndex = addNode(
      `${agropecuarioNodeData["Nodo Padre"]}<br>(${formattedValue} PJ)`,
      agropecuarioNodeData.color,
    );
    nodeX[agropecuarioIndex] = 0.9;
    nodeY[agropecuarioIndex] = 0.4;

    // Calcular el total sumando los valores de los hijos
    const totalAgropecuario = agropecuarioNodeData["Nodos Hijo"].reduce(
      (sum, hijo) => {
        return sum + (parseFloat(hijo[year]) || 0);
      },
      0,
    );

    // Crear un objeto con el formato esperado por la plantilla simple_source
    const popupData = {
      label: "Sector Agropecuario", // Cambiamos esto
      total: totalAgropecuario,
      unit: "PJ", // Ajusta la unidad según corresponda
    };

    // Generar el popup
    nodeCustomdata[agropecuarioIndex] = popupManager.generateNodePopup(
      "Sector Agropecuario", // Y aquí también
      popupData, // Pasamos los datos formateados
      year,
      popupData, // Mismos datos para el desglose
      "text",
      "Todos",
      "simple_source",
    );
    // Crear enlaces desde energéticos primarios
    agropecuarioNodeData["Nodos Hijo"].forEach((hijo) => {
      if (hijo.tipo === "Energía Primaria" && hijo[year] > 0) {
        const sourceNodeIndex = primaryEnergeticNodesMap.get(hijo["Nodo Hijo"]);
        if (sourceNodeIndex !== undefined) {
          const linkColor =
            styleManager.getEnergyColor(hijo["Nodo Hijo"]) || "#999999";

          source.push(sourceNodeIndex);
          target.push(agropecuarioIndex);
          value.push(Math.log10(hijo[year] + 1));
          linkColors.push(styleManager.hexToRgba(linkColor, 0.5));

          linkCustomdata.push(
            popupManager.generateLinkPopup(
              hijo["Nodo Hijo"],
              hijo[year],
              hijo["Nodo Hijo"],
              "Agropecuario",
              linkColor,
              year,
              { flowType: "to_agropecuario" },
            ),
          );
        }
      }
    });

    // Crear enlaces desde energéticos secundarios
    agropecuarioNodeData["Nodos Hijo"].forEach((hijo) => {
      if (hijo.tipo === "Energía Secundaria" && hijo[year] > 0) {
        const sourceNodeIndex = secondaryEnergeticNodesMap.get(
          hijo["Nodo Hijo"],
        );
        if (sourceNodeIndex !== undefined) {
          const linkColor =
            styleManager.getEnergyColor(hijo["Nodo Hijo"]) || "#999999";

          source.push(sourceNodeIndex);
          target.push(agropecuarioIndex);
          value.push(Math.log10(hijo[year] + 1));
          linkColors.push(styleManager.hexToRgba(linkColor, 0.5));

          linkCustomdata.push(
            popupManager.generateLinkPopup(
              hijo["Nodo Hijo"],
              hijo[year],
              hijo["Nodo Hijo"],
              "Agropecuario",
              linkColor,
              year,
              { flowType: "to_agropecuario_secondary" },
            ),
          );
        }
      }
    });
  }

  // --- NODO COMERCIAL ---
  const comercialNodeData = dataManager.getNodeData("Comercial");
  if (comercialNodeData && comercialNodeData["Nodos Hijo"]) {
    // Crear nodo Comercial
    // Calcular el valor total sumando los valores absolutos
    const totalValue = comercialNodeData["Nodos Hijo"].reduce((sum, item) => {
      return sum + Math.abs(parseFloat(item[year]) || 0);
    }, 0);

    // Formatear el valor con 2 decimales
    const formattedValue = totalValue.toLocaleString("es-MX", {
      minimumFractionDigits: 2,
      maximumFractionDigits: 2,
    });

    // Crear nodo con el valor en el nombre (con salto de línea HTML)
    const comercialIndex = addNode(
      `${comercialNodeData["Nodo Padre"]}<br>(${formattedValue} PJ)`,
      comercialNodeData.color,
    );
    nodeX[comercialIndex] = 0.9;
    nodeY[comercialIndex] = 0.5;

    // Calcular el total sumando los valores de los hijos
    const totalComercial = comercialNodeData["Nodos Hijo"].reduce(
      (sum, hijo) => {
        return sum + (parseFloat(hijo[year]) || 0);
      },
      0,
    );

    // Crear un objeto con el formato esperado por la plantilla simple_source
    const popupData = {
      label: "Sector Comercial", // Cambiamos esto
      total: totalComercial,
      unit: "PJ", // Ajusta la unidad según corresponda
    };

    // Generar el popup
    nodeCustomdata[comercialIndex] = popupManager.generateNodePopup(
      "Sector Comercial", // Y aquí también
      popupData, // Pasamos los datos formateados
      year,
      popupData, // Mismos datos para el desglose
      "text",
      "Todos",
      "simple_source",
    );
    // Crear enlaces desde energéticos primarios
    // Después de crear los nodos de energía primaria y tener el mapa energeticNodesMap

    // --- Crear enlaces desde los nodos de energía primaria al nodo Industrial ---
    if (comercialNodeData && comercialNodeData["Nodos Hijo"]) {
      comercialNodeData["Nodos Hijo"].forEach((hijo) => {
        if (hijo.tipo === "Energía Primaria" && hijo[year] > 0) {
          const sourceNodeIndex = energeticNodesMap.get(hijo["Nodo Hijo"]);
          const comercialNodeIndex = nodeMap.get(
            comercialNodeData["Nodo Padre"],
          );

          if (
            sourceNodeIndex !== undefined &&
            comercialNodeIndex !== undefined
          ) {
            const linkColor =
              styleManager.getEnergyColor(hijo["Nodo Hijo"]) ||
              hijo.color ||
              "#999999";
            const linkValue = Math.log10(parseFloat(hijo[year]) + 1);

            source.push(sourceNodeIndex);
            target.push(comercialNodeIndex);
            value.push(linkValue);
            linkColors.push(styleManager.hexToRgba(linkColor, 0.5));

            // Crear el popup para el enlace
            linkCustomdata.push(
              popupManager.generateLinkPopup(
                hijo["Nodo Hijo"],
                parseFloat(hijo[year]),
                hijo["Nodo Hijo"],
                comercialNodeData["Nodo Padre"],
                linkColor,
                year,
                {
                  flowType: "sector_industrial",
                  template: "simple",
                },
              ),
            );
          }
        }
      });
    }

    // Crear enlaces desde energéticos secundarios
    comercialNodeData["Nodos Hijo"].forEach((hijo) => {
      if (hijo.tipo === "Energía Secundaria" && hijo[year] > 0) {
        const sourceNodeIndex = secondaryEnergeticNodesMap.get(
          hijo["Nodo Hijo"],
        );
        if (sourceNodeIndex !== undefined) {
          const linkColor =
            styleManager.getEnergyColor(hijo["Nodo Hijo"]) || "#999999";

          source.push(sourceNodeIndex);
          target.push(comercialIndex);
          value.push(Math.log10(hijo[year] + 1));
          linkColors.push(styleManager.hexToRgba(linkColor, 0.5));

          linkCustomdata.push(
            popupManager.generateLinkPopup(
              hijo["Nodo Hijo"],
              hijo[year],
              hijo["Nodo Hijo"],
              "Comercial",
              linkColor,
              year,
              { flowType: "to_comercial_secondary" },
            ),
          );
        }
      }
    });
  }

  // --- NODO PÚBLICO ---
  const publicoNodeData = dataManager.getNodeData("Público");
  if (publicoNodeData && publicoNodeData["Nodos Hijo"]) {
    // Crear nodo Transporte
    // Calcular el valor total sumando los valores absolutos
    const totalValue = publicoNodeData["Nodos Hijo"].reduce((sum, item) => {
      return sum + Math.abs(parseFloat(item[year]) || 0);
    }, 0);

    // Formatear el valor con 2 decimales
    const formattedValue = totalValue.toLocaleString("es-MX", {
      minimumFractionDigits: 2,
      maximumFractionDigits: 2,
    });

    // Crear nodo con el valor en el nombre (con salto de línea HTML)
    const publicoIndex = addNode(
      `${publicoNodeData["Nodo Padre"]}<br>(${formattedValue} PJ)`,
      publicoNodeData.color,
    );
    nodeX[publicoIndex] = 0.9;
    nodeY[publicoIndex] = 0.6;

    // Calcular el total sumando los valores de los hijos
    const totalPublico = publicoNodeData["Nodos Hijo"].reduce((sum, hijo) => {
      return sum + (parseFloat(hijo[year]) || 0);
    }, 0);

    // Crear un objeto con el formato esperado por la plantilla simple_source
    const popupData = {
      label: "Sector Público", // Cambiamos esto
      total: totalPublico,
      unit: "PJ", // Ajusta la unidad según corresponda
    };

    // Generar el popup
    nodeCustomdata[publicoIndex] = popupManager.generateNodePopup(
      "Sector Público", // Y aquí también
      popupData, // Pasamos los datos formateados
      year,
      popupData, // Mismos datos para el desglose
      "text",
      "Todos",
      "simple_source",
    );
    // Crear enlaces desde energéticos primarios
    // Después de crear los nodos de energía primaria y tener el mapa energeticNodesMap

    // --- Crear enlaces desde los nodos de energía primaria al nodo Industrial ---
    if (publicoNodeData && publicoNodeData["Nodos Hijo"]) {
      publicoNodeData["Nodos Hijo"].forEach((hijo) => {
        if (hijo.tipo === "Energía Primaria" && hijo[year] > 0) {
          const sourceNodeIndex = energeticNodesMap.get(hijo["Nodo Hijo"]);
          const publicoNodeIndex = nodeMap.get(publicoNodeData["Nodo Padre"]);

          if (sourceNodeIndex !== undefined && publicoNodeIndex !== undefined) {
            const linkColor =
              styleManager.getEnergyColor(hijo["Nodo Hijo"]) ||
              hijo.color ||
              "#999999";
            const linkValue = Math.log10(parseFloat(hijo[year]) + 1);

            source.push(sourceNodeIndex);
            target.push(publicoNodeIndex);
            value.push(linkValue);
            linkColors.push(styleManager.hexToRgba(linkColor, 0.5));

            // Crear el popup para el enlace
            linkCustomdata.push(
              popupManager.generateLinkPopup(
                hijo["Nodo Hijo"],
                parseFloat(hijo[year]),
                hijo["Nodo Hijo"],
                publicoNodeData["Nodo Padre"],
                linkColor,
                year,
                {
                  flowType: "sector_industrial",
                  template: "simple",
                },
              ),
            );
          }
        }
      });
    }

    // Crear enlaces desde energéticos secundarios
    publicoNodeData["Nodos Hijo"].forEach((hijo) => {
      if (hijo.tipo === "Energía Secundaria" && hijo[year] > 0) {
        const sourceNodeIndex = secondaryEnergeticNodesMap.get(
          hijo["Nodo Hijo"],
        );
        if (sourceNodeIndex !== undefined) {
          const linkColor =
            styleManager.getEnergyColor(hijo["Nodo Hijo"]) || "#999999";

          source.push(sourceNodeIndex);
          target.push(publicoIndex);
          value.push(Math.log10(hijo[year] + 1));
          linkColors.push(styleManager.hexToRgba(linkColor, 0.5));

          linkCustomdata.push(
            popupManager.generateLinkPopup(
              hijo["Nodo Hijo"],
              hijo[year],
              hijo["Nodo Hijo"],
              "Público",
              linkColor,
              year,
              { flowType: "to_publico_secondary" },
            ),
          );
        }
      }
    });
  }

  // --- NODO RESIDENCIAL ---
  const residencialNodeData = dataManager.getNodeData("Residencial");
  if (residencialNodeData && residencialNodeData["Nodos Hijo"]) {
    // Calcular el valor total sumando los valores absolutos
    const totalValue = residencialNodeData["Nodos Hijo"].reduce((sum, item) => {
      return sum + Math.abs(parseFloat(item[year]) || 0);
    }, 0);

    // Formatear el valor con 2 decimales
    const formattedValue = totalValue.toLocaleString("es-MX", {
      minimumFractionDigits: 2,
      maximumFractionDigits: 2,
    });

    // Crear nodo con el valor en el nombre (con salto de línea HTML)
    const residencialIndex = addNode(
      `${residencialNodeData["Nodo Padre"]}<br>(${formattedValue} PJ)`,
      residencialNodeData.color,
    );
    nodeX[residencialIndex] = 0.9;
    nodeY[residencialIndex] = 0.7;

    // Calcular el total sumando los valores de los hijos
    const totalResidencial = residencialNodeData["Nodos Hijo"].reduce(
      (sum, hijo) => {
        return sum + (parseFloat(hijo[year]) || 0);
      },
      0,
    );

    // Crear un objeto con el formato esperado por la plantilla simple_source
    const popupData = {
      label: "Sector Residencial",
      total: totalResidencial,
      unit: "PJ",
    };

    // Generar el popup
    nodeCustomdata[residencialIndex] = popupManager.generateNodePopup(
      "Sector Residencial",
      popupData,
      year,
      popupData,
      "text",
      "Todos",
      "simple_source",
    );
    // Crear enlaces desde energéticos primarios
    // Después de crear los nodos de energía primaria y tener el mapa energeticNodesMap

    // --- Crear enlaces desde los nodos de energía primaria al nodo Industrial ---
    if (residencialNodeData && residencialNodeData["Nodos Hijo"]) {
      residencialNodeData["Nodos Hijo"].forEach((hijo) => {
        if (hijo.tipo === "Energía Primaria" && hijo[year] > 0) {
          const sourceNodeIndex = energeticNodesMap.get(hijo["Nodo Hijo"]);
          const publicoNodeIndex = nodeMap.get(
            residencialNodeData["Nodo Padre"],
          );

          if (sourceNodeIndex !== undefined && publicoNodeIndex !== undefined) {
            const linkColor =
              styleManager.getEnergyColor(hijo["Nodo Hijo"]) ||
              hijo.color ||
              "#999999";
            const linkValue = Math.log10(parseFloat(hijo[year]) + 1);

            source.push(sourceNodeIndex);
            target.push(publicoNodeIndex);
            value.push(linkValue);
            linkColors.push(styleManager.hexToRgba(linkColor, 0.5));

            // Crear el popup para el enlace
            linkCustomdata.push(
              popupManager.generateLinkPopup(
                hijo["Nodo Hijo"],
                parseFloat(hijo[year]),
                hijo["Nodo Hijo"],
                residencialNodeData["Nodo Padre"],
                linkColor,
                year,
                {
                  flowType: "sector_industrial",
                  template: "simple",
                },
              ),
            );
          }
        }
      });
    }

    // Crear enlaces desde energéticos secundarios
    residencialNodeData["Nodos Hijo"].forEach((hijo) => {
      if (hijo.tipo === "Energía Secundaria" && hijo[year] > 0) {
        const sourceNodeIndex = secondaryEnergeticNodesMap.get(
          hijo["Nodo Hijo"],
        );
        if (sourceNodeIndex !== undefined) {
          const linkColor =
            styleManager.getEnergyColor(hijo["Nodo Hijo"]) || "#999999";

          source.push(sourceNodeIndex);
          target.push(residencialIndex);
          value.push(Math.log10(hijo[year] + 1));
          linkColors.push(styleManager.hexToRgba(linkColor, 0.5));

          linkCustomdata.push(
            popupManager.generateLinkPopup(
              hijo["Nodo Hijo"],
              hijo[year],
              hijo["Nodo Hijo"],
              "Residencial",
              linkColor,
              year,
              { flowType: "to_residencial_secondary" },
            ),
          );
        }
      }
    });
  }

  // --- NODO Petroquímica Pemex ---
  const petroquimicaNodeData = dataManager.getNodeData("Petroquímica Pemex");
  if (petroquimicaNodeData && petroquimicaNodeData["Nodos Hijo"]) {
    // Calcular el valor total sumando los valores absolutos
    const totalValue = petroquimicaNodeData["Nodos Hijo"].reduce(
      (sum, item) => {
        return sum + Math.abs(parseFloat(item[year]) || 0);
      },
      0,
    );

    // Formatear el valor con 2 decimales
    const formattedValue = totalValue.toLocaleString("es-MX", {
      minimumFractionDigits: 2,
      maximumFractionDigits: 2,
    });

    // Crear nodo con el valor en el nombre
    const petroquimicaIndex = addNode(
      `${petroquimicaNodeData["Nodo Padre"]} <br>(${formattedValue} PJ)`,
      petroquimicaNodeData.color,
    );
    nodeX[petroquimicaIndex] = 0.9;
    nodeY[petroquimicaIndex] = 0.8;

    // Calcular el total sumando los valores de los hijos
    const totalPetroquimica = petroquimicaNodeData["Nodos Hijo"].reduce(
      (sum, hijo) => {
        return sum + (parseFloat(hijo[year]) || 0);
      },
      0,
    );

    // Crear un objeto con el formato esperado por la plantilla simple_source
    const popupData = {
      label: "Sector Petroquímica Pemex",
      total: totalPetroquimica,
      unit: "PJ",
    };

    // Generar el popup
    nodeCustomdata[petroquimicaIndex] = popupManager.generateNodePopup(
      "Sector Petroquímica Pemex",
      popupData,
      year,
      popupData,
      "text",
      "Todos",
      "simple_source",
    );

    // --- Crear enlaces desde los nodos de energía primaria al nodo Petroquímica ---
    if (petroquimicaNodeData && petroquimicaNodeData["Nodos Hijo"]) {
      petroquimicaNodeData["Nodos Hijo"].forEach((hijo) => {
        if (hijo.tipo === "Energía Primaria" && hijo[year] > 0) {
          const sourceNodeIndex = energeticNodesMap.get(hijo["Nodo Hijo"]);

          if (sourceNodeIndex !== undefined) {
            const linkColor =
              styleManager.getEnergyColor(hijo["Nodo Hijo"]) ||
              hijo.color ||
              "#999999";
            const linkValue = Math.log10(parseFloat(hijo[year]) + 1);

            source.push(sourceNodeIndex);
            target.push(petroquimicaIndex);
            value.push(linkValue);
            linkColors.push(styleManager.hexToRgba(linkColor, 0.5));

            // Crear el popup para el enlace
            linkCustomdata.push(
              popupManager.generateLinkPopup(
                hijo["Nodo Hijo"],
                parseFloat(hijo[year]),
                hijo["Nodo Hijo"],
                petroquimicaNodeData["Nodo Padre"],
                linkColor,
                year,
                {
                  flowType: "to_petroquimica_primary",
                  template: "simple",
                },
              ),
            );
          }
        }
      });
    }

    // Crear enlaces desde energéticos secundarios
    petroquimicaNodeData["Nodos Hijo"].forEach((hijo) => {
      if (hijo.tipo === "Energía Secundaria" && hijo[year] > 0) {
        const sourceNodeIndex = secondaryEnergeticNodesMap.get(
          hijo["Nodo Hijo"],
        );
        if (sourceNodeIndex !== undefined) {
          const linkColor =
            styleManager.getEnergyColor(hijo["Nodo Hijo"]) || "#999999";

          source.push(sourceNodeIndex);
          target.push(petroquimicaIndex);
          value.push(Math.log10(hijo[year] + 1));
          linkColors.push(styleManager.hexToRgba(linkColor, 0.5));

          linkCustomdata.push(
            popupManager.generateLinkPopup(
              hijo["Nodo Hijo"],
              hijo[year],
              hijo["Nodo Hijo"],
              "Petroquímica Pemex",
              linkColor,
              year,
              { flowType: "to_petroquimica_secondary" },
            ),
          );
        }
      }
    });
  }

  // --- NODO Otras ramas económicas ---
  const otrasRamasEconomicasNodeData = dataManager.getNodeData(
    "Otras ramas económicas",
  );
  if (
    otrasRamasEconomicasNodeData &&
    otrasRamasEconomicasNodeData["Nodos Hijo"]
  ) {
    // Calcular el valor total sumando los valores absolutos
    const totalValue = otrasRamasEconomicasNodeData["Nodos Hijo"].reduce(
      (sum, item) => {
        return sum + Math.abs(parseFloat(item[year]) || 0);
      },
      0,
    );

    // Formatear el valor con 2 decimales
    const formattedValue = totalValue.toLocaleString("es-MX", {
      minimumFractionDigits: 2,
      maximumFractionDigits: 2,
    });

    // Crear nodo con el valor en el nombre
    const otrasRamasEconomicasIndex = addNode(
      `${otrasRamasEconomicasNodeData["Nodo Padre"]}<br>(${formattedValue} PJ)`,
      otrasRamasEconomicasNodeData.color,
    );
    nodeX[otrasRamasEconomicasIndex] = 0.9;
    nodeY[otrasRamasEconomicasIndex] = 0.85;
    // Calcular el total sumando los valores de los hijos
    const totalOtrasRamasEconomicas = otrasRamasEconomicasNodeData[
      "Nodos Hijo"
    ].reduce((sum, hijo) => {
      return sum + (parseFloat(hijo[year]) || 0);
    }, 0);

    // Crear un objeto con el formato esperado por la plantilla simple_source
    const popupData = {
      label: "Sector Otras ramas económicas", // Cambiamos esto
      total: totalOtrasRamasEconomicas,
      unit: "PJ", // Ajusta la unidad según corresponda
    };

    // Generar el popup
    nodeCustomdata[otrasRamasEconomicasIndex] = popupManager.generateNodePopup(
      "Sector Otras ramas económicas", // Y aquí también
      popupData, // Pasamos los datos formateados
      year,
      popupData, // Mismos datos para el desglose
      "text",
      "Todos",
      "simple_source",
    );
    // Crear enlaces desde energéticos primarios
    // Después de crear los nodos de energía primaria y tener el mapa energeticNodesMap

    // --- Crear enlaces desde los nodos de energía primaria al nodo Otras ramas económicas ---
    if (
      otrasRamasEconomicasNodeData &&
      otrasRamasEconomicasNodeData["Nodos Hijo"]
    ) {
      otrasRamasEconomicasNodeData["Nodos Hijo"].forEach((hijo) => {
        if (hijo.tipo === "Energía Primaria" && hijo[year] > 0) {
          const sourceNodeIndex = energeticNodesMap.get(hijo["Nodo Hijo"]);

          if (sourceNodeIndex !== undefined) {
            const linkColor =
              styleManager.getEnergyColor(hijo["Nodo Hijo"]) ||
              hijo.color ||
              "#999999";
            const linkValue = Math.log10(parseFloat(hijo[year]) + 1);

            source.push(sourceNodeIndex);
            target.push(otrasRamasEconomicasIndex);
            value.push(linkValue);
            linkColors.push(styleManager.hexToRgba(linkColor, 0.5));

            // Crear el popup para el enlace
            linkCustomdata.push(
              popupManager.generateLinkPopup(
                hijo["Nodo Hijo"],
                parseFloat(hijo[year]),
                hijo["Nodo Hijo"],
                otrasRamasEconomicasNodeData["Nodo Padre"],
                linkColor,
                year,
                {
                  flowType: "to_otras_ramas_economicas_primary",
                  template: "simple",
                },
              ),
            );
          }
        }
      });
    }

    // Crear enlaces desde energéticos secundarios
    otrasRamasEconomicasNodeData["Nodos Hijo"].forEach((hijo) => {
      if (hijo.tipo === "Energía Secundaria" && hijo[year] > 0) {
        const sourceNodeIndex = secondaryEnergeticNodesMap.get(
          hijo["Nodo Hijo"],
        );
        if (sourceNodeIndex !== undefined) {
          const linkColor =
            styleManager.getEnergyColor(hijo["Nodo Hijo"]) || "#999999";

          source.push(sourceNodeIndex);
          target.push(otrasRamasEconomicasIndex);
          value.push(Math.log10(hijo[year] + 1));
          linkColors.push(styleManager.hexToRgba(linkColor, 0.5));

          linkCustomdata.push(
            popupManager.generateLinkPopup(
              hijo["Nodo Hijo"],
              hijo[year],
              hijo["Nodo Hijo"],
              "Otras ramas económicas",
              linkColor,
              year,
              { flowType: "to_otras_Ramas_economicas_secondary" },
            ),
          );
        }
      }
    });
  }

  // --- Y AQUÍ GENERAREMOS LOS ENLACES ---
  // Enlaces de Importación a energéticos primarios de Oferta Interna Bruta
  if (
    importacionNodeData &&
    ofertaInternaBrutaFullData &&
    ofertaInternaBrutaFullData["Nodos Hijo"]
  ) {
    const primaryEnergeticsInOIB = ofertaInternaBrutaFullData[
      "Nodos Hijo"
    ].filter((child) => child.tipo === "Energía Primaria");

    primaryEnergeticsInOIB.forEach((energetic) => {
      const energeticName = energetic["Nodo Hijo"];
      const energeticValueFromImportacion = dataManager.getEnergeticValue(
        "Importación",
        energeticName,
        year,
      );

      if (
        energeticValueFromImportacion !== null &&
        energeticValueFromImportacion > 0
      ) {
        const linkColor =
          styleManager.getEnergyColor(energeticName) || energetic.color;
        console.log(
          `[DEBUG - Enlace Importación]Energético: ${energeticName}, Color de enlace: ${linkColor} `,
        );
        source.push(nodeMap.get("Importación"));
        target.push(energeticNodesMap.get(energeticName));
        value.push(Math.log10(energeticValueFromImportacion + 1));
        linkColors.push(styleManager.hexToRgba(linkColor, 0.5));
        linkCustomdata.push(
          popupManager.generateLinkPopup(
            energeticName,
            energeticValueFromImportacion,
            "Importación",
            energeticName,
            linkColor,
            year,
            { flowType: "primary_supply" },
          ),
        );
      }
    });
  }

  // Enlaces de Producción a energéticos primarios de Oferta Interna Bruta
  if (
    produccionNodeData &&
    ofertaInternaBrutaFullData &&
    ofertaInternaBrutaFullData["Nodos Hijo"]
  ) {
    const primaryEnergeticsInOIB = ofertaInternaBrutaFullData[
      "Nodos Hijo"
    ].filter((child) => child.tipo === "Energía Primaria");

    primaryEnergeticsInOIB.forEach((energetic) => {
      const energeticName = energetic["Nodo Hijo"];
      const energeticValueFromProduccion = dataManager.getEnergeticValue(
        "Producción",
        energeticName,
        year,
      );

      if (
        energeticValueFromProduccion !== null &&
        energeticValueFromProduccion > 0
      ) {
        const linkColor =
          styleManager.getEnergyColor(energeticName) || energetic.color;
        console.log(
          `[DEBUG - Enlace Producción]Energético: ${energeticName}, Color de enlace: ${linkColor} `,
        );
        source.push(nodeMap.get("Producción"));
        target.push(energeticNodesMap.get(energeticName));
        value.push(Math.log10(energeticValueFromProduccion + 1));
        linkColors.push(styleManager.hexToRgba(linkColor, 0.5));
        linkCustomdata.push(
          popupManager.generateLinkPopup(
            energeticName,
            energeticValueFromProduccion,
            "Producción",
            energeticName,
            linkColor,
            year,
            { flowType: "primary_supply" },
          ),
        );
      }
    });
  }

  // Enlaces de Variación de Inventarios a energéticos primarios de Oferta Interna Bruta
  if (
    variacionNodeData &&
    ofertaInternaBrutaFullData &&
    ofertaInternaBrutaFullData["Nodos Hijo"]
  ) {
    const primaryEnergeticsInOIB = ofertaInternaBrutaFullData[
      "Nodos Hijo"
    ].filter((child) => child.tipo === "Energía Primaria");

    primaryEnergeticsInOIB.forEach((energetic) => {
      const energeticName = energetic["Nodo Hijo"];
      const energeticValueFromVariacion = dataManager.getEnergeticValue(
        "Variación de Inventarios",
        energeticName,
        year,
      );

      // Los valores de variación pueden ser negativos, pero Plotly espera valores positivos para `value`
      // El signo se manejará en el popup.
      if (
        energeticValueFromVariacion !== null &&
        Math.abs(energeticValueFromVariacion) > 0
      ) {
        const linkColor =
          styleManager.getEnergyColor(energeticName) || energetic.color;
        console.log(
          `[DEBUG - Enlace Variación]Energético: ${energeticName}, Color de enlace: ${linkColor} `,
        );
        source.push(nodeMap.get("Variación de Inventarios"));
        target.push(energeticNodesMap.get(energeticName));
        value.push(Math.log10(Math.abs(energeticValueFromVariacion) + 1));
        linkColors.push(styleManager.hexToRgba(linkColor, 0.5));
        linkCustomdata.push(
          popupManager.generateLinkPopup(
            energeticName,
            energeticValueFromVariacion,
            "Variación de Inventarios",
            energeticName,
            linkColor,
            year,
            { flowType: "primary_supply" },
          ),
        );
      }
    });
  }

  // Enlaces de energéticos primarios a Centrales Eléctricas
  if (
    centraleselectricasNodeData &&
    ofertaInternaBrutaFullData &&
    ofertaInternaBrutaFullData["Nodos Hijo"]
  ) {
    const primaryEnergeticsInOIB = ofertaInternaBrutaFullData["Nodos Hijo"].filter(
      (child) => child.tipo === "Energía Primaria",
    );

    primaryEnergeticsInOIB.forEach((energetic) => {
      const energeticName = energetic["Nodo Hijo"];
      const energeticValueToCentraleselectricas = dataManager.getEnergeticValue(
        "Centrales Eléctricas",
        energeticName,
        year,
      );
      console.log(
        `[DEBUG - Flujo Centrales Eléctricas] ${energeticName}: ${energeticValueToCentraleselectricas} `,
      );
      if (
        energeticValueToCentraleselectricas !== null &&
        Math.abs(energeticValueToCentraleselectricas) > 0
      ) {
        const linkColor =
          styleManager.getEnergyColor(energeticName) || energetic.color;
        console.log(
          `[DEBUG - Enlace Centrales Eléctricas]Energético: ${energeticName}, Color de enlace: ${linkColor} `,
        );
        source.push(energeticNodesMap.get(energeticName));
        target.push(nodeMap.get("Centrales Eléctricas"));
        value.push(
          Math.log10(Math.abs(energeticValueToCentraleselectricas) + 1),
        );
        linkColors.push(styleManager.hexToRgba(linkColor, 0.5));
        linkCustomdata.push(
          popupManager.generateLinkPopup(
            energeticName,
            energeticValueToCentraleselectricas,
            energeticName,
            "Centrales Eléctricas",
            linkColor,
            year,
            { flowType: "primary_demand" },
          ),
        );
      }
    });
  }

  // Enlaces desde Coquizadoras y Hornos a Centrales Eléctricas (solo secundarios que realmente existen en Coquizadoras)
  if (coquizadorasyhornosNodeData && centraleselectricasNodeData) {
    // Obtenemos los hijos secundarios que realmente existen en Coquizadoras
    const secundarios = (
      coquizadorasyhornosNodeData["Nodos Hijo"] || []
    ).filter((energetic) => {
      // Verificar si es un energético secundario
      const isSecondary = energetic.tipo === "Energía Secundaria";

      // Verificar si tiene valor para el año actual
      const hasValue =
        energetic[year] !== undefined &&
        energetic[year] !== null &&
        energetic[year] > 0;

      console.log(
        `[DEBUG] ${coquizadorasyhornosNodeData["Nodo Padre"]} - ${energetic["Nodo Hijo"]}: `,
        `tipo=${energetic.tipo}, valor=${energetic[year]}, ` +
          `esSecundario=${isSecondary}, tieneValor=${hasValue}`,
      );

      return isSecondary && hasValue;
    });

    // Para cada energético secundario que existe en Coquizadoras, creamos el enlace
    secundarios.forEach((energetic) => {
      const energeticName = energetic["Nodo Hijo"];
      // Obtenemos el valor directamente de Coquizadoras
      const energeticValue = dataManager.getEnergeticValue(
        "Coquizadoras y Hornos",
        energeticName,
        year,
      );

      const linkColor = styleManager.getEnergyColor(energeticName) || "#999999";

      source.push(nodeMap.get("Coquizadoras y Hornos"));
      target.push(nodeMap.get("Centrales Eléctricas"));
      value.push(Math.log10(energeticValue + 1));
      linkColors.push(styleManager.hexToRgba(linkColor, 0.5));

      linkCustomdata.push(
        popupManager.generateLinkPopup(
          energeticName,
          energeticValue,
          "Coquizadoras y Hornos",
          "Centrales Eléctricas",
          linkColor,
          year,
          { flowType: "secondary_supply" },
        ),
      );
    });
  }

  // Enlaces desde Refinerías y Despuntadoras a Centrales Eléctricas
  if (refinerasydespuntadorasNodeData && centraleselectricasNodeData) {
    // Obtenemos los hijos secundarios que realmente existen en Refinerías
    const secundarios = (
      refinerasydespuntadorasNodeData["Nodos Hijo"] || []
    ).filter((energetic) => {
      const valorEnRefinerias = dataManager.getEnergeticValue(
        "Refinerías y Despuntadoras",
        energetic["Nodo Hijo"],
        year,
      );
      return (
        energetic.tipo === "Energía Secundaria" &&
        valorEnRefinerias !== null &&
        Math.abs(valorEnRefinerias) > 0
      );
    });

    // Para cada energético secundario que existe en Refinerías, creamos el enlace
    secundarios.forEach((energetic) => {
      const energeticName = energetic["Nodo Hijo"];
      const energeticValue = dataManager.getEnergeticValue(
        "Refinerías y Despuntadoras",
        energeticName,
        year,
      );

      const linkColor = styleManager.getEnergyColor(energeticName) || "#999999";

      source.push(nodeMap.get("Refinerías y Despuntadoras"));
      target.push(nodeMap.get("Centrales Eléctricas"));
      value.push(Math.log10(energeticValue + 1));
      linkColors.push(styleManager.hexToRgba(linkColor, 0.5));

      linkCustomdata.push(
        popupManager.generateLinkPopup(
          energeticName,
          energeticValue,
          "Refinerías y Despuntadoras",
          "Centrales Eléctricas",
          linkColor,
          year,
          { flowType: "secondary_supply" },
        ),
      );
    });
  }

  // Enlaces desde Plantas de Gas y Fraccionadoras a Centrales Eléctricas
  if (plantasdegasyfraccionadorasNodeData && centraleselectricasNodeData) {
    // Obtenemos los hijos secundarios que realmente existen en Plantas de Gas
    const secundarios = (
      plantasdegasyfraccionadorasNodeData["Nodos Hijo"] || []
    ).filter((energetic) => {
      const valorEnPlantas = dataManager.getEnergeticValue(
        "Plantas de Gas y Fraccionadoras",
        energetic["Nodo Hijo"],
        year,
      );
      return (
        energetic.tipo === "Energía Secundaria" &&
        valorEnPlantas !== null &&
        Math.abs(valorEnPlantas) > 0
      );
    });

    // Para cada energético secundario que existe en Plantas de Gas, creamos el enlace
    secundarios.forEach((energetic) => {
      const energeticName = energetic["Nodo Hijo"];
      const energeticValue = dataManager.getEnergeticValue(
        "Plantas de Gas y Fraccionadoras",
        energeticName,
        year,
      );

      const linkColor = styleManager.getEnergyColor(energeticName) || "#999999";

      source.push(nodeMap.get("Plantas de Gas y Fraccionadoras"));
      target.push(nodeMap.get("Centrales Eléctricas"));
      value.push(Math.log10(energeticValue + 1));
      linkColors.push(styleManager.hexToRgba(linkColor, 0.5));

      linkCustomdata.push(
        popupManager.generateLinkPopup(
          energeticName,
          energeticValue,
          "Plantas de Gas y Fraccionadoras",
          "Centrales Eléctricas",
          linkColor,
          year,
          { flowType: "secondary_supply" },
        ),
      );
    });
  }

  // --- Enlaces desde nodos de transformación a energéticos secundarios ---
  const transformationNodes = [
    "Coquizadoras y Hornos",
    "Refinerías y Despuntadoras",
    "Plantas de Gas y Fraccionadoras",
    "Centrales Eléctricas",
  ];
  transformationNodes.forEach((nodeName) => {
    const nodeData = dataManager.getNodeData(nodeName);
    console.log(`[DEBUG] Procesando nodo: ${nodeName}`, nodeData);

    if (nodeData && nodeData["Nodos Hijo"]) {
      // Primero mostramos todos los hijos para depuración
      console.log(
        `[DEBUG] Todos los hijos de ${nodeName}:`,
        nodeData["Nodos Hijo"].map((c) => ({
          nombre: c["Nodo Hijo"],
          tipo: c.tipo,
          isOutput: c.isOutput,
        })),
      );

      // Luego filtramos
      // Modificar la sección de filtrado de salidas secundarias
      const outputSecondaries = nodeData["Nodos Hijo"].filter((child) => {
        // Verificar si es un energético secundario
        const isSecondary = child.tipo === "Energía Secundaria";

        // Verificar si tiene valor para el año actual
        const hasValue =
          child[year] !== undefined && child[year] !== null && child[year] > 0;

        console.log(
          `[DEBUG] ${nodeName} - ${child["Nodo Hijo"]}: `,
          `tipo=${child.tipo}, valor=${child[year]}, ` +
            `esSecundario=${isSecondary}, tieneValor=${hasValue}`,
        );

        return isSecondary && hasValue;
      });

      console.log(
        `[DEBUG] ${nodeName} - Salidas secundarias con valor:`,
        outputSecondaries.map((e) => `${e["Nodo Hijo"]} (${e[year]})`),
      );

      outputSecondaries.forEach((energetic) => {
        const energeticName = energetic["Nodo Hijo"];
        console.log(
          `[DEBUG] Procesando enlace para ${nodeName} -> ${energeticName} `,
        );

        const targetNodeIndex = secondaryEnergeticNodesMap.get(energeticName);
        if (targetNodeIndex === undefined) {
          console.warn(
            `[WARN] No se encontró el nodo destino para ${energeticName} en el mapa de nodos secundarios`,
          );
          console.log("[DEBUG] Mapa actual de nodos secundarios:", [
            ...secondaryEnergeticNodesMap.keys(),
          ]);
          return;
        }

        const sourceNodeIndex = nodeMap.get(nodeName);
        if (sourceNodeIndex === undefined) {
          console.warn(
            `[WARN] No se encontró el índice para el nodo fuente: ${nodeName} `,
          );
          return;
        }

        // Cambio importante: Usar directamente el valor del año del objeto energetic
        const energeticValue = parseFloat(energetic[year]) || 0;
        console.log(
          `[DEBUG] Valor obtenido para ${nodeName} -> ${energeticName}: `,
          energeticValue,
        );

        if (energeticValue > 0) {
          // Ya no necesitamos Math.abs ya que verificamos > 0
          const linkColor =
            styleManager.getEnergyColor(energeticName) || "#999999";

          source.push(sourceNodeIndex);
          target.push(targetNodeIndex);
          value.push(Math.log10(energeticValue + 1));
          linkColors.push(styleManager.hexToRgba(linkColor, 0.5));

          console.log(
            `[DEBUG] Creando enlace: ${nodeName} (${sourceNodeIndex}) -> ${energeticName} (${targetNodeIndex}) = ${energeticValue}`,
          );

          linkCustomdata.push(
            popupManager.generateLinkPopup(
              energeticName,
              energeticValue,
              nodeName,
              energeticName,
              linkColor,
              year,
              { flowType: "secondary_output" },
            ),
          );
        } else {
          console.log(
            `[DEBUG] Valor no válido o cero para ${nodeName} -> ${energeticName}: `,
            energeticValue,
          );
        }
      });
    } else {
      console.warn(
        `[WARN] No se encontraron datos o hijos para el nodo: ${nodeName} `,
      );
    }
  });

  const data = {
    type: "sankey",
    orientation: "h",
    arrangement: "perpendicular",
    node: {
      pad: 100,
      thickness: 10,
      line: { color: "black", width: 0.5 },
      label: labels,
      value: nodeValues, // ← aquí añadimos los valores
      color: nodeColors,
      hovertemplate: "%{customdata}<extra></extra>",
      customdata: nodeCustomdata, // Usar el nuevo array nodeCustomdata
      x: nodeX,
      y: nodeY,
    },
    link: {
      source: source,
      target: target,
      value: value,
      color: linkColors,
      customdata: linkCustomdata,
      hovertemplate: "%{customdata}<extra></extra>",
      curvature: 0,
    },
  };

  const layout = {
    title: `Balance Nacional de Energía - ${year} (Valores en PJ)`,
    font: { size: 9 },
    margin: { l: 10, r: 10, t: 50, b: 10 },
    autosize: true,
  };
  const config = {
    displaylogo: false,
    responsive: true,
    toImageButtonOptions: {
      format: "png",
      filename: `sankey_energia_primaria_${year}`,
      setBackground: "transparent",
      width: 1920,
      height: 1080,
      scale: 1,
    },
  };

  Plotly.newPlot(sankeyDiv, [data], layout, config)
    .then(() => {
<<<<<<< HEAD
      // Save base colors and link mappings for focus mode
      baseNodeColors = [...nodeColors];
      baseLinkColors = [...linkColors];
      linkSources = [...source];
      linkTargets = [...target];

      // Clean previous handlers
      if (blankClickHandler) {
        document.removeEventListener("click", blankClickHandler);
        blankClickHandler = null;
      }
      if (sankeyDiv.removeAllListeners) {
        sankeyDiv.removeAllListeners("plotly_click");
      }

      // Click on node to focus its forward connections
      sankeyDiv.on("plotly_click", (ev) => {
        const pt = ev.points && ev.points[0];
        if (pt && pt.pointNumber != null && pt.source === undefined) {
          highlightForward(pt.pointNumber);
        }
      });

      // Click on blank area to reset
      blankClickHandler = (e) => {
        if (!sankeyDiv.contains(e.target) && focusActive) {
          resetHighlight();
        }
      };
      document.addEventListener("click", blankClickHandler);

=======
>>>>>>> 1040ffaa
      if (!zoomManager) {
        zoomManager = new ZoomManager(zoomWrapperDiv, {
          target: sankeyDiv,
          minScale: 1,
        });
<<<<<<< HEAD
      } else {
        zoomManager.reset();
=======

      } else {
        zoomManager.reset();

>>>>>>> 1040ffaa
      }
      // Renderizar etiquetas de columnas después de que el diagrama esté listo
      if (columnLabelsManager && columnLabelsManager.isEnabled()) {
        // Usar setTimeout para asegurar que el diagrama esté completamente renderizado
        setTimeout(() => {
          columnLabelsManager.renderLabels(sankeyDiv);
        }, 100);
      }
    })
    .catch((error) => {
      console.error("Error al renderizar el diagrama de Sankey:", error);
    });
}

function highlightForward(startIndex) {
  focusActive = true;
  const visitedNodes = new Set([startIndex]);
  const visitedLinks = new Set();
  const queue = [startIndex];
  while (queue.length) {
    const node = queue.shift();
    linkSources.forEach((src, i) => {
      if (src === node) {
        visitedLinks.add(i);
        const tgt = linkTargets[i];
        if (!visitedNodes.has(tgt)) {
          visitedNodes.add(tgt);
          queue.push(tgt);
        }
      }
    });
  }
  const dimNode = "rgba(200,200,200,0.3)";
  const dimLink = "rgba(200,200,200,0.2)";
  const newNodeColors = baseNodeColors.map((c, idx) =>
    visitedNodes.has(idx) ? c : dimNode,
  );
  const newLinkColors = baseLinkColors.map((c, idx) =>
    visitedLinks.has(idx) ? c : dimLink,
  );
  Plotly.restyle(sankeyDiv, {
    "node.color": [newNodeColors],
    "link.color": [newLinkColors],
  });
}

function resetHighlight() {
  focusActive = false;
  Plotly.restyle(sankeyDiv, {
    "node.color": [baseNodeColors],
    "link.color": [baseLinkColors],
  });
}<|MERGE_RESOLUTION|>--- conflicted
+++ resolved
@@ -10,7 +10,6 @@
 let exportManager = null;
 let columnLabelsManager = null;
 let zoomManager = null;
-<<<<<<< HEAD
 
 // --- Focus highlighting state ---
 let baseNodeColors = [];
@@ -19,8 +18,6 @@
 let linkTargets = [];
 let focusActive = false;
 let blankClickHandler = null;
-=======
->>>>>>> 1040ffaa
 
 // Minimum link thickness added to each value after logarithmic scaling
 const MIN_LINK_SIZE = 0.25;
@@ -3629,7 +3626,7 @@
 
   Plotly.newPlot(sankeyDiv, [data], layout, config)
     .then(() => {
-<<<<<<< HEAD
+
       // Save base colors and link mappings for focus mode
       baseNodeColors = [...nodeColors];
       baseLinkColors = [...linkColors];
@@ -3661,22 +3658,16 @@
       };
       document.addEventListener("click", blankClickHandler);
 
-=======
->>>>>>> 1040ffaa
+
       if (!zoomManager) {
         zoomManager = new ZoomManager(zoomWrapperDiv, {
           target: sankeyDiv,
           minScale: 1,
         });
-<<<<<<< HEAD
+
       } else {
         zoomManager.reset();
-=======
-
-      } else {
-        zoomManager.reset();
-
->>>>>>> 1040ffaa
+
       }
       // Renderizar etiquetas de columnas después de que el diagrama esté listo
       if (columnLabelsManager && columnLabelsManager.isEnabled()) {
